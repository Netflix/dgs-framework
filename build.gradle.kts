--- conflicted
+++ resolved
@@ -51,28 +51,16 @@
     // and suggest an upgrade. The only exception currently are those defined
     // in buildSrc, most likley because the variables are used in plugins as well
     // as dependencies. e.g. KOTLIN_VERSION
-<<<<<<< HEAD
     extra["sb.version"] = "3.0.0-M4"
-=======
-    extra["sb.version"] = "2.6.12"
->>>>>>> 3e0b0a89
     val springBootVersion = extra["sb.version"] as String
 
     dependencyRecommendations {
         mavenBom(mapOf("module" to "org.jetbrains.kotlin:kotlin-bom:${Versions.KOTLIN_VERSION}"))
-<<<<<<< HEAD
         mavenBom(mapOf("module" to "org.springframework:spring-framework-bom:6.0.0-M5"))
         mavenBom(mapOf("module" to "org.springframework.boot:spring-boot-dependencies:${springBootVersion}"))
         mavenBom(mapOf("module" to "org.springframework.security:spring-security-bom:6.0.0-M6"))
         mavenBom(mapOf("module" to "org.springframework.cloud:spring-cloud-dependencies:2022.0.0-M4"))
-        mavenBom(mapOf("module" to "com.fasterxml.jackson:jackson-bom:2.13.2"))
-=======
-        mavenBom(mapOf("module" to "org.springframework:spring-framework-bom:5.3.23"))
-        mavenBom(mapOf("module" to "org.springframework.boot:spring-boot-dependencies:${springBootVersion}"))
-        mavenBom(mapOf("module" to "org.springframework.security:spring-security-bom:5.7.3"))
-        mavenBom(mapOf("module" to "org.springframework.cloud:spring-cloud-dependencies:2021.0.2"))
         mavenBom(mapOf("module" to "com.fasterxml.jackson:jackson-bom:2.13.4"))
->>>>>>> 3e0b0a89
     }
 }
 
@@ -131,13 +119,7 @@
         testImplementation("org.springframework.boot:spring-boot-starter-test") {
             exclude(group = "org.junit.vintage", module = "junit-vintage-engine")
         }
-<<<<<<< HEAD
-        // Combined with Kotlin 1.7.10 mockk 1.12.5 fails to 'every' some classes
-        // * https://github.com/mockk/mockk/issues/868
-        testImplementation("io.mockk:mockk:1.12.4")
-=======
         testImplementation("io.mockk:mockk:1.13.2")
->>>>>>> 3e0b0a89
     }
 
     java {
