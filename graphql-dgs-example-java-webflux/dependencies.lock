--- conflicted
+++ resolved
@@ -2521,13 +2521,9 @@
             "locked": "3.2.2"
         },
         "org.springframework.boot:spring-boot-starter": {
-<<<<<<< HEAD
-            "firstLevelTransitive": [
-=======
             "locked": "3.2.2",
             "transitive": [
                 "com.netflix.graphql.dgs:graphql-dgs-reactive",
->>>>>>> 690878a5
                 "com.netflix.graphql.dgs:graphql-dgs-spring-boot-oss-autoconfigure",
                 "com.netflix.graphql.dgs:graphql-dgs-spring-webflux-autoconfigure",
                 "org.springframework.boot:spring-boot-dependencies",
@@ -2669,12 +2665,6 @@
             ]
         },
         "org.springframework:spring-webflux": {
-<<<<<<< HEAD
-            "firstLevelTransitive": [
-                "com.netflix.graphql.dgs:graphql-dgs-spring-webflux-autoconfigure"
-            ],
-            "locked": "6.1.1"
-=======
             "locked": "6.1.3",
             "transitive": [
                 "com.netflix.graphql.dgs:graphql-dgs-reactive",
@@ -2682,7 +2672,6 @@
                 "org.springframework.boot:spring-boot-dependencies",
                 "org.springframework.boot:spring-boot-starter-webflux"
             ]
->>>>>>> 690878a5
         },
         "org.springframework:spring-websocket": {
             "locked": "6.1.3",
@@ -3957,13 +3946,9 @@
             "locked": "3.2.2"
         },
         "org.springframework.boot:spring-boot-starter": {
-<<<<<<< HEAD
-            "firstLevelTransitive": [
-=======
             "locked": "3.2.2",
             "transitive": [
                 "com.netflix.graphql.dgs:graphql-dgs-reactive",
->>>>>>> 690878a5
                 "com.netflix.graphql.dgs:graphql-dgs-spring-boot-oss-autoconfigure",
                 "com.netflix.graphql.dgs:graphql-dgs-spring-webflux-autoconfigure",
                 "org.springframework.boot:spring-boot-dependencies",
@@ -4074,12 +4059,6 @@
             ]
         },
         "org.springframework:spring-webflux": {
-<<<<<<< HEAD
-            "firstLevelTransitive": [
-                "com.netflix.graphql.dgs:graphql-dgs-spring-webflux-autoconfigure"
-            ],
-            "locked": "6.1.1"
-=======
             "locked": "6.1.3",
             "transitive": [
                 "com.netflix.graphql.dgs:graphql-dgs-reactive",
@@ -4087,7 +4066,6 @@
                 "org.springframework.boot:spring-boot-dependencies",
                 "org.springframework.boot:spring-boot-starter-webflux"
             ]
->>>>>>> 690878a5
         },
         "org.springframework:spring-websocket": {
             "locked": "6.1.3",
@@ -6111,13 +6089,9 @@
             "locked": "3.2.2"
         },
         "org.springframework.boot:spring-boot-starter": {
-<<<<<<< HEAD
-            "firstLevelTransitive": [
-=======
             "locked": "3.2.2",
             "transitive": [
                 "com.netflix.graphql.dgs:graphql-dgs-reactive",
->>>>>>> 690878a5
                 "com.netflix.graphql.dgs:graphql-dgs-spring-boot-oss-autoconfigure",
                 "com.netflix.graphql.dgs:graphql-dgs-spring-webflux-autoconfigure",
                 "org.springframework.boot:spring-boot-dependencies",
@@ -6259,12 +6233,6 @@
             ]
         },
         "org.springframework:spring-webflux": {
-<<<<<<< HEAD
-            "firstLevelTransitive": [
-                "com.netflix.graphql.dgs:graphql-dgs-spring-webflux-autoconfigure"
-            ],
-            "locked": "6.1.1"
-=======
             "locked": "6.1.3",
             "transitive": [
                 "com.netflix.graphql.dgs:graphql-dgs-reactive",
@@ -6272,7 +6240,6 @@
                 "org.springframework.boot:spring-boot-dependencies",
                 "org.springframework.boot:spring-boot-starter-webflux"
             ]
->>>>>>> 690878a5
         },
         "org.springframework:spring-websocket": {
             "locked": "6.1.3",
