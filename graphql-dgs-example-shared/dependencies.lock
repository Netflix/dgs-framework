--- conflicted
+++ resolved
@@ -22,11 +22,7 @@
             "locked": "3.2.3"
         },
         "org.springframework.cloud:spring-cloud-dependencies": {
-<<<<<<< HEAD
-            "locked": "2023.0.1-SNAPSHOT"
-=======
             "locked": "2023.0.1"
->>>>>>> c9f3dd29
         }
     },
     "compileClasspath": {
@@ -220,11 +216,7 @@
             "locked": "3.2.3"
         },
         "org.springframework.cloud:spring-cloud-dependencies": {
-<<<<<<< HEAD
-            "locked": "2023.0.1-SNAPSHOT"
-=======
             "locked": "2023.0.1"
->>>>>>> c9f3dd29
         },
         "org.springframework:spring-aop": {
             "locked": "6.1.4",
@@ -339,11 +331,7 @@
             "locked": "3.2.3"
         },
         "org.springframework.cloud:spring-cloud-dependencies": {
-<<<<<<< HEAD
-            "locked": "2023.0.1-SNAPSHOT"
-=======
             "locked": "2023.0.1"
->>>>>>> c9f3dd29
         }
     },
     "jmhCompileClasspath": {
@@ -583,11 +571,7 @@
             "locked": "3.2.3"
         },
         "org.springframework.cloud:spring-cloud-dependencies": {
-<<<<<<< HEAD
-            "locked": "2023.0.1-SNAPSHOT"
-=======
             "locked": "2023.0.1"
->>>>>>> c9f3dd29
         },
         "org.springframework:spring-aop": {
             "locked": "6.1.4",
@@ -1416,11 +1400,7 @@
             ]
         },
         "org.springframework.cloud:spring-cloud-dependencies": {
-<<<<<<< HEAD
-            "locked": "2023.0.1-SNAPSHOT"
-=======
             "locked": "2023.0.1"
->>>>>>> c9f3dd29
         },
         "org.springframework:spring-aop": {
             "locked": "6.1.4",
@@ -1606,11 +1586,7 @@
             "locked": "3.2.3"
         },
         "org.springframework.cloud:spring-cloud-dependencies": {
-<<<<<<< HEAD
-            "locked": "2023.0.1-SNAPSHOT"
-=======
             "locked": "2023.0.1"
->>>>>>> c9f3dd29
         }
     },
     "kotlinCompilerClasspath": {
@@ -1673,11 +1649,7 @@
             "locked": "3.2.3"
         },
         "org.springframework.cloud:spring-cloud-dependencies": {
-<<<<<<< HEAD
-            "locked": "2023.0.1-SNAPSHOT"
-=======
             "locked": "2023.0.1"
->>>>>>> c9f3dd29
         }
     },
     "kotlinCompilerPluginClasspath": {
@@ -1691,11 +1663,7 @@
             "locked": "3.2.3"
         },
         "org.springframework.cloud:spring-cloud-dependencies": {
-<<<<<<< HEAD
-            "locked": "2023.0.1-SNAPSHOT"
-=======
             "locked": "2023.0.1"
->>>>>>> c9f3dd29
         }
     },
     "kotlinCompilerPluginClasspathJmh": {
@@ -1760,11 +1728,7 @@
             "locked": "3.2.3"
         },
         "org.springframework.cloud:spring-cloud-dependencies": {
-<<<<<<< HEAD
-            "locked": "2023.0.1-SNAPSHOT"
-=======
             "locked": "2023.0.1"
->>>>>>> c9f3dd29
         }
     },
     "kotlinCompilerPluginClasspathMain": {
@@ -1829,11 +1793,7 @@
             "locked": "3.2.3"
         },
         "org.springframework.cloud:spring-cloud-dependencies": {
-<<<<<<< HEAD
-            "locked": "2023.0.1-SNAPSHOT"
-=======
             "locked": "2023.0.1"
->>>>>>> c9f3dd29
         }
     },
     "kotlinCompilerPluginClasspathTest": {
@@ -1898,11 +1858,7 @@
             "locked": "3.2.3"
         },
         "org.springframework.cloud:spring-cloud-dependencies": {
-<<<<<<< HEAD
-            "locked": "2023.0.1-SNAPSHOT"
-=======
             "locked": "2023.0.1"
->>>>>>> c9f3dd29
         }
     },
     "kotlinKlibCommonizerClasspath": {
@@ -1970,11 +1926,7 @@
             "locked": "3.2.3"
         },
         "org.springframework.cloud:spring-cloud-dependencies": {
-<<<<<<< HEAD
-            "locked": "2023.0.1-SNAPSHOT"
-=======
             "locked": "2023.0.1"
->>>>>>> c9f3dd29
         }
     },
     "kotlinNativeCompilerPluginClasspath": {
@@ -1988,11 +1940,7 @@
             "locked": "3.2.3"
         },
         "org.springframework.cloud:spring-cloud-dependencies": {
-<<<<<<< HEAD
-            "locked": "2023.0.1-SNAPSHOT"
-=======
             "locked": "2023.0.1"
->>>>>>> c9f3dd29
         }
     },
     "nebulaRecommenderBom": {
@@ -2006,11 +1954,7 @@
             "locked": "3.2.3"
         },
         "org.springframework.cloud:spring-cloud-dependencies": {
-<<<<<<< HEAD
-            "locked": "2023.0.1-SNAPSHOT"
-=======
             "locked": "2023.0.1"
->>>>>>> c9f3dd29
         }
     },
     "runtimeClasspath": {
@@ -2458,11 +2402,7 @@
             ]
         },
         "org.springframework.cloud:spring-cloud-dependencies": {
-<<<<<<< HEAD
-            "locked": "2023.0.1-SNAPSHOT"
-=======
             "locked": "2023.0.1"
->>>>>>> c9f3dd29
         },
         "org.springframework:spring-aop": {
             "locked": "6.1.4",
@@ -2544,11 +2484,7 @@
             "locked": "3.2.3"
         },
         "org.springframework.cloud:spring-cloud-dependencies": {
-<<<<<<< HEAD
-            "locked": "2023.0.1-SNAPSHOT"
-=======
             "locked": "2023.0.1"
->>>>>>> c9f3dd29
         }
     },
     "testCompileClasspath": {
@@ -3109,11 +3045,7 @@
             ]
         },
         "org.springframework.cloud:spring-cloud-dependencies": {
-<<<<<<< HEAD
-            "locked": "2023.0.1-SNAPSHOT"
-=======
             "locked": "2023.0.1"
->>>>>>> c9f3dd29
         },
         "org.springframework:spring-aop": {
             "locked": "6.1.4",
@@ -3927,11 +3859,7 @@
             ]
         },
         "org.springframework.cloud:spring-cloud-dependencies": {
-<<<<<<< HEAD
-            "locked": "2023.0.1-SNAPSHOT"
-=======
             "locked": "2023.0.1"
->>>>>>> c9f3dd29
         },
         "org.springframework:spring-aop": {
             "locked": "6.1.4",
