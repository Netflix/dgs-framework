{
    "annotationProcessor": {
        "com.fasterxml.jackson:jackson-bom": {
            "locked": "2.15.4"
        },
        "org.jetbrains.kotlin:kotlin-bom": {
            "locked": "1.9.23"
        },
        "org.springframework.boot:spring-boot-autoconfigure-processor": {
            "locked": "3.2.3",
            "transitive": [
                "org.springframework.boot:spring-boot-dependencies"
            ]
        },
        "org.springframework.boot:spring-boot-configuration-processor": {
            "locked": "3.2.3",
            "transitive": [
                "org.springframework.boot:spring-boot-dependencies"
            ]
        },
        "org.springframework.boot:spring-boot-dependencies": {
            "locked": "3.2.3"
        },
        "org.springframework.cloud:spring-cloud-dependencies": {
<<<<<<< HEAD
            "locked": "2023.0.1-SNAPSHOT"
=======
            "locked": "2023.0.1"
>>>>>>> c9f3dd29
        }
    },
    "compileClasspath": {
        "com.fasterxml.jackson:jackson-bom": {
            "locked": "2.15.4"
        },
        "com.github.mifmif:generex": {
            "locked": "1.0.2",
            "transitive": [
                "net.datafaker:datafaker"
            ]
        },
        "com.graphql-java:graphql-java": {
            "locked": "21.5",
            "transitive": [
                "com.netflix.graphql.dgs:graphql-dgs-platform",
                "org.springframework.boot:spring-boot-dependencies"
            ]
        },
        "com.graphql-java:java-dataloader": {
            "locked": "3.2.2",
            "transitive": [
                "com.graphql-java:graphql-java",
                "com.netflix.graphql.dgs:graphql-dgs-platform"
            ]
        },
        "com.netflix.graphql.dgs:graphql-dgs-platform": {
            "project": true
        },
        "dk.brics.automaton:automaton": {
            "locked": "1.11-8",
            "transitive": [
                "com.github.mifmif:generex"
            ]
        },
        "net.datafaker:datafaker": {
            "locked": "2.1.0"
        },
        "org.jetbrains.kotlin:kotlin-bom": {
            "locked": "1.9.23"
        },
        "org.jetbrains.kotlin:kotlin-stdlib": {
            "locked": "1.9.23",
            "transitive": [
                "org.jetbrains.kotlin:kotlin-bom",
                "org.springframework.boot:spring-boot-dependencies"
            ]
        },
        "org.jetbrains:annotations": {
            "locked": "13.0",
            "transitive": [
                "org.jetbrains.kotlin:kotlin-stdlib"
            ]
        },
        "org.reactivestreams:reactive-streams": {
            "locked": "1.0.4",
            "transitive": [
                "com.graphql-java:graphql-java",
                "org.springframework.boot:spring-boot-dependencies"
            ]
        },
        "org.slf4j:slf4j-api": {
            "locked": "2.0.12",
            "transitive": [
                "com.graphql-java:java-dataloader",
                "org.springframework.boot:spring-boot-dependencies"
            ]
        },
        "org.springframework.boot:spring-boot-dependencies": {
            "locked": "3.2.3"
        },
        "org.springframework.cloud:spring-cloud-dependencies": {
<<<<<<< HEAD
            "locked": "2023.0.1-SNAPSHOT"
=======
            "locked": "2023.0.1"
>>>>>>> c9f3dd29
        },
        "org.yaml:snakeyaml": {
            "locked": "2.2",
            "transitive": [
                "net.datafaker:datafaker",
                "org.springframework.boot:spring-boot-dependencies"
            ]
        }
    },
    "jmh": {
        "net.sf.jopt-simple:jopt-simple": {
            "locked": "5.0.4",
            "transitive": [
                "org.openjdk.jmh:jmh-core"
            ]
        },
        "org.apache.commons:commons-math3": {
            "locked": "3.6.1",
            "transitive": [
                "org.openjdk.jmh:jmh-core"
            ]
        },
        "org.openjdk.jmh:jmh-core": {
            "locked": "1.37",
            "transitive": [
                "org.openjdk.jmh:jmh-generator-annprocess",
                "org.openjdk.jmh:jmh-generator-asm",
                "org.openjdk.jmh:jmh-generator-bytecode",
                "org.openjdk.jmh:jmh-generator-reflection"
            ]
        },
        "org.openjdk.jmh:jmh-generator-annprocess": {
            "locked": "1.37"
        },
        "org.openjdk.jmh:jmh-generator-asm": {
            "locked": "1.36",
            "transitive": [
                "org.openjdk.jmh:jmh-generator-bytecode"
            ]
        },
        "org.openjdk.jmh:jmh-generator-bytecode": {
            "locked": "1.36"
        },
        "org.openjdk.jmh:jmh-generator-reflection": {
            "locked": "1.36",
            "transitive": [
                "org.openjdk.jmh:jmh-generator-asm",
                "org.openjdk.jmh:jmh-generator-bytecode"
            ]
        },
        "org.ow2.asm:asm": {
            "locked": "9.0",
            "transitive": [
                "org.openjdk.jmh:jmh-generator-asm"
            ]
        }
    },
    "jmhAnnotationProcessor": {
        "com.fasterxml.jackson:jackson-bom": {
            "locked": "2.15.4"
        },
        "org.jetbrains.kotlin:kotlin-bom": {
            "locked": "1.9.23"
        },
        "org.springframework.boot:spring-boot-dependencies": {
            "locked": "3.2.3"
        },
        "org.springframework.cloud:spring-cloud-dependencies": {
<<<<<<< HEAD
            "locked": "2023.0.1-SNAPSHOT"
=======
            "locked": "2023.0.1"
>>>>>>> c9f3dd29
        }
    },
    "jmhCompileClasspath": {
        "com.fasterxml.jackson:jackson-bom": {
            "locked": "2.15.4"
        },
        "com.github.mifmif:generex": {
            "locked": "1.0.2",
            "transitive": [
                "net.datafaker:datafaker"
            ]
        },
        "com.graphql-java:graphql-java": {
            "locked": "21.5",
            "transitive": [
                "com.netflix.graphql.dgs:graphql-dgs-platform",
                "org.springframework.boot:spring-boot-dependencies"
            ]
        },
        "com.graphql-java:java-dataloader": {
            "locked": "3.2.2",
            "transitive": [
                "com.graphql-java:graphql-java",
                "com.netflix.graphql.dgs:graphql-dgs-platform"
            ]
        },
        "com.netflix.graphql.dgs:graphql-dgs-platform": {
            "project": true
        },
        "dk.brics.automaton:automaton": {
            "locked": "1.11-8",
            "transitive": [
                "com.github.mifmif:generex"
            ]
        },
        "net.datafaker:datafaker": {
            "locked": "2.1.0"
        },
        "net.sf.jopt-simple:jopt-simple": {
            "locked": "5.0.4",
            "transitive": [
                "org.openjdk.jmh:jmh-core"
            ]
        },
        "org.apache.commons:commons-math3": {
            "locked": "3.6.1",
            "transitive": [
                "org.openjdk.jmh:jmh-core"
            ]
        },
        "org.jetbrains.kotlin:kotlin-bom": {
            "locked": "1.9.23"
        },
        "org.jetbrains.kotlin:kotlin-stdlib": {
            "locked": "1.9.23",
            "transitive": [
                "org.jetbrains.kotlin:kotlin-bom",
                "org.springframework.boot:spring-boot-dependencies"
            ]
        },
        "org.jetbrains:annotations": {
            "locked": "13.0",
            "transitive": [
                "org.jetbrains.kotlin:kotlin-stdlib"
            ]
        },
        "org.openjdk.jmh:jmh-core": {
            "locked": "1.37",
            "transitive": [
                "org.openjdk.jmh:jmh-generator-annprocess",
                "org.openjdk.jmh:jmh-generator-asm",
                "org.openjdk.jmh:jmh-generator-bytecode",
                "org.openjdk.jmh:jmh-generator-reflection"
            ]
        },
        "org.openjdk.jmh:jmh-generator-annprocess": {
            "locked": "1.37"
        },
        "org.openjdk.jmh:jmh-generator-asm": {
            "locked": "1.36",
            "transitive": [
                "org.openjdk.jmh:jmh-generator-bytecode"
            ]
        },
        "org.openjdk.jmh:jmh-generator-bytecode": {
            "locked": "1.36"
        },
        "org.openjdk.jmh:jmh-generator-reflection": {
            "locked": "1.36",
            "transitive": [
                "org.openjdk.jmh:jmh-generator-asm",
                "org.openjdk.jmh:jmh-generator-bytecode"
            ]
        },
        "org.ow2.asm:asm": {
            "locked": "9.0",
            "transitive": [
                "org.openjdk.jmh:jmh-generator-asm"
            ]
        },
        "org.reactivestreams:reactive-streams": {
            "locked": "1.0.4",
            "transitive": [
                "com.graphql-java:graphql-java",
                "org.springframework.boot:spring-boot-dependencies"
            ]
        },
        "org.slf4j:slf4j-api": {
            "locked": "2.0.12",
            "transitive": [
                "com.graphql-java:java-dataloader",
                "org.springframework.boot:spring-boot-dependencies"
            ]
        },
        "org.springframework.boot:spring-boot-dependencies": {
            "locked": "3.2.3"
        },
        "org.springframework.cloud:spring-cloud-dependencies": {
<<<<<<< HEAD
            "locked": "2023.0.1-SNAPSHOT"
=======
            "locked": "2023.0.1"
>>>>>>> c9f3dd29
        },
        "org.yaml:snakeyaml": {
            "locked": "2.2",
            "transitive": [
                "net.datafaker:datafaker",
                "org.springframework.boot:spring-boot-dependencies"
            ]
        }
    },
    "jmhRuntimeClasspath": {
        "ch.qos.logback:logback-classic": {
            "locked": "1.4.14",
            "transitive": [
                "org.springframework.boot:spring-boot-dependencies",
                "org.springframework.boot:spring-boot-starter-logging"
            ]
        },
        "ch.qos.logback:logback-core": {
            "locked": "1.4.14",
            "transitive": [
                "ch.qos.logback:logback-classic",
                "org.springframework.boot:spring-boot-dependencies"
            ]
        },
        "com.fasterxml.jackson:jackson-bom": {
            "locked": "2.15.4"
        },
        "com.github.mifmif:generex": {
            "locked": "1.0.2",
            "transitive": [
                "net.datafaker:datafaker"
            ]
        },
        "com.graphql-java:graphql-java": {
            "locked": "21.5",
            "transitive": [
                "com.netflix.graphql.dgs:graphql-dgs-platform",
                "org.springframework.boot:spring-boot-dependencies"
            ]
        },
        "com.graphql-java:java-dataloader": {
            "locked": "3.2.2",
            "transitive": [
                "com.graphql-java:graphql-java",
                "com.netflix.graphql.dgs:graphql-dgs-platform"
            ]
        },
        "com.jayway.jsonpath:json-path": {
            "locked": "2.9.0",
            "transitive": [
                "com.netflix.graphql.dgs:graphql-dgs-platform",
                "org.springframework.boot:spring-boot-dependencies",
                "org.springframework.boot:spring-boot-starter-test"
            ]
        },
        "com.netflix.graphql.dgs:graphql-dgs-platform": {
            "project": true
        },
        "com.vaadin.external.google:android-json": {
            "locked": "0.0.20131108.vaadin1",
            "transitive": [
                "org.skyscreamer:jsonassert"
            ]
        },
        "dk.brics.automaton:automaton": {
            "locked": "1.11-8",
            "transitive": [
                "com.github.mifmif:generex"
            ]
        },
        "io.micrometer:micrometer-commons": {
            "locked": "1.12.3",
            "transitive": [
                "io.micrometer:micrometer-observation",
                "org.springframework.boot:spring-boot-dependencies"
            ]
        },
        "io.micrometer:micrometer-observation": {
            "locked": "1.12.3",
            "transitive": [
                "org.springframework.boot:spring-boot-dependencies",
                "org.springframework:spring-context"
            ]
        },
        "io.mockk:mockk": {
            "locked": "1.13.10"
        },
        "io.mockk:mockk-agent": {
            "locked": "1.13.10",
            "transitive": [
                "io.mockk:mockk-jvm"
            ]
        },
        "io.mockk:mockk-agent-api": {
            "locked": "1.13.10",
            "transitive": [
                "io.mockk:mockk-agent-jvm",
                "io.mockk:mockk-jvm"
            ]
        },
        "io.mockk:mockk-agent-api-jvm": {
            "locked": "1.13.10",
            "transitive": [
                "io.mockk:mockk-agent-api"
            ]
        },
        "io.mockk:mockk-agent-jvm": {
            "locked": "1.13.10",
            "transitive": [
                "io.mockk:mockk-agent"
            ]
        },
        "io.mockk:mockk-core": {
            "locked": "1.13.10",
            "transitive": [
                "io.mockk:mockk-agent-jvm",
                "io.mockk:mockk-dsl-jvm",
                "io.mockk:mockk-jvm"
            ]
        },
        "io.mockk:mockk-core-jvm": {
            "locked": "1.13.10",
            "transitive": [
                "io.mockk:mockk-core"
            ]
        },
        "io.mockk:mockk-dsl": {
            "locked": "1.13.10",
            "transitive": [
                "io.mockk:mockk-jvm"
            ]
        },
        "io.mockk:mockk-dsl-jvm": {
            "locked": "1.13.10",
            "transitive": [
                "io.mockk:mockk-dsl"
            ]
        },
        "io.mockk:mockk-jvm": {
            "locked": "1.13.10",
            "transitive": [
                "io.mockk:mockk"
            ]
        },
        "jakarta.activation:jakarta.activation-api": {
            "locked": "2.1.2",
            "transitive": [
                "jakarta.xml.bind:jakarta.xml.bind-api",
                "org.springframework.boot:spring-boot-dependencies"
            ]
        },
        "jakarta.annotation:jakarta.annotation-api": {
            "locked": "2.1.1",
            "transitive": [
                "org.springframework.boot:spring-boot-dependencies",
                "org.springframework.boot:spring-boot-starter"
            ]
        },
        "jakarta.xml.bind:jakarta.xml.bind-api": {
            "locked": "4.0.1",
            "transitive": [
                "org.springframework.boot:spring-boot-dependencies",
                "org.springframework.boot:spring-boot-starter-test"
            ]
        },
        "junit:junit": {
            "locked": "4.13.2",
            "transitive": [
                "io.mockk:mockk-jvm",
                "org.springframework.boot:spring-boot-dependencies"
            ]
        },
        "net.bytebuddy:byte-buddy": {
            "locked": "1.14.12",
            "transitive": [
                "io.mockk:mockk-agent-jvm",
                "org.assertj:assertj-core",
                "org.mockito:mockito-core",
                "org.springframework.boot:spring-boot-dependencies"
            ]
        },
        "net.bytebuddy:byte-buddy-agent": {
            "locked": "1.14.12",
            "transitive": [
                "io.mockk:mockk-agent-jvm",
                "org.mockito:mockito-core",
                "org.springframework.boot:spring-boot-dependencies"
            ]
        },
        "net.datafaker:datafaker": {
            "locked": "2.1.0"
        },
        "net.minidev:accessors-smart": {
            "locked": "2.5.0",
            "transitive": [
                "net.minidev:json-smart"
            ]
        },
        "net.minidev:json-smart": {
            "locked": "2.5.0",
            "transitive": [
                "com.jayway.jsonpath:json-path",
                "org.springframework.boot:spring-boot-dependencies",
                "org.springframework.boot:spring-boot-starter-test"
            ]
        },
        "net.sf.jopt-simple:jopt-simple": {
            "locked": "5.0.4",
            "transitive": [
                "org.openjdk.jmh:jmh-core"
            ]
        },
        "org.apache.commons:commons-math3": {
            "locked": "3.6.1",
            "transitive": [
                "org.openjdk.jmh:jmh-core"
            ]
        },
        "org.apache.logging.log4j:log4j-api": {
            "locked": "2.23.1",
            "transitive": [
                "com.netflix.graphql.dgs:graphql-dgs-platform",
                "org.apache.logging.log4j:log4j-to-slf4j",
                "org.springframework.boot:spring-boot-dependencies"
            ]
        },
        "org.apache.logging.log4j:log4j-to-slf4j": {
            "locked": "2.23.1",
            "transitive": [
                "com.netflix.graphql.dgs:graphql-dgs-platform",
                "org.springframework.boot:spring-boot-dependencies",
                "org.springframework.boot:spring-boot-starter-logging"
            ]
        },
        "org.assertj:assertj-core": {
            "locked": "3.24.2",
            "transitive": [
                "org.springframework.boot:spring-boot-dependencies",
                "org.springframework.boot:spring-boot-starter-test"
            ]
        },
        "org.awaitility:awaitility": {
            "locked": "4.2.0",
            "transitive": [
                "org.springframework.boot:spring-boot-dependencies",
                "org.springframework.boot:spring-boot-starter-test"
            ]
        },
        "org.hamcrest:hamcrest": {
            "locked": "2.2",
            "transitive": [
                "org.awaitility:awaitility",
                "org.hamcrest:hamcrest-core",
                "org.springframework.boot:spring-boot-dependencies",
                "org.springframework.boot:spring-boot-starter-test"
            ]
        },
        "org.hamcrest:hamcrest-core": {
            "locked": "2.2",
            "transitive": [
                "junit:junit",
                "org.springframework.boot:spring-boot-dependencies"
            ]
        },
        "org.jetbrains.kotlin:kotlin-bom": {
            "locked": "1.9.23"
        },
        "org.jetbrains.kotlin:kotlin-reflect": {
            "locked": "1.9.23",
            "transitive": [
                "io.mockk:mockk-agent-jvm",
                "io.mockk:mockk-core-jvm",
                "io.mockk:mockk-dsl-jvm",
                "io.mockk:mockk-jvm",
                "org.jetbrains.kotlin:kotlin-bom",
                "org.springframework.boot:spring-boot-dependencies"
            ]
        },
        "org.jetbrains.kotlin:kotlin-stdlib": {
            "locked": "1.9.23",
            "transitive": [
                "org.jetbrains.kotlin:kotlin-bom",
                "org.jetbrains.kotlin:kotlin-reflect",
                "org.jetbrains.kotlin:kotlin-stdlib-common",
                "org.jetbrains.kotlin:kotlin-stdlib-jdk7",
                "org.jetbrains.kotlin:kotlin-stdlib-jdk8",
                "org.springframework.boot:spring-boot-dependencies"
            ]
        },
        "org.jetbrains.kotlin:kotlin-stdlib-common": {
            "locked": "1.9.23",
            "transitive": [
                "io.mockk:mockk-agent-api-jvm",
                "io.mockk:mockk-agent-jvm",
                "io.mockk:mockk-core-jvm",
                "io.mockk:mockk-dsl-jvm",
                "io.mockk:mockk-jvm",
                "org.jetbrains.kotlin:kotlin-bom",
                "org.jetbrains.kotlin:kotlin-stdlib",
                "org.jetbrains.kotlinx:kotlinx-coroutines-core-jvm",
                "org.springframework.boot:spring-boot-dependencies"
            ]
        },
        "org.jetbrains.kotlin:kotlin-stdlib-jdk7": {
            "locked": "1.9.23",
            "transitive": [
                "org.jetbrains.kotlin:kotlin-bom",
                "org.jetbrains.kotlin:kotlin-stdlib",
                "org.jetbrains.kotlin:kotlin-stdlib-jdk8",
                "org.springframework.boot:spring-boot-dependencies"
            ]
        },
        "org.jetbrains.kotlin:kotlin-stdlib-jdk8": {
            "locked": "1.9.23",
            "transitive": [
                "io.mockk:mockk-agent-api-jvm",
                "io.mockk:mockk-agent-jvm",
                "io.mockk:mockk-core-jvm",
                "io.mockk:mockk-dsl-jvm",
                "io.mockk:mockk-jvm",
                "org.jetbrains.kotlin:kotlin-bom",
                "org.jetbrains.kotlin:kotlin-stdlib",
                "org.jetbrains.kotlinx:kotlinx-coroutines-core-jvm",
                "org.springframework.boot:spring-boot-dependencies"
            ]
        },
        "org.jetbrains.kotlinx:kotlinx-coroutines-bom": {
            "locked": "1.7.3",
            "transitive": [
                "io.mockk:mockk-dsl-jvm",
                "io.mockk:mockk-jvm",
                "org.jetbrains.kotlinx:kotlinx-coroutines-core-jvm"
            ]
        },
        "org.jetbrains.kotlinx:kotlinx-coroutines-core": {
            "locked": "1.7.3",
            "transitive": [
                "io.mockk:mockk-dsl-jvm",
                "io.mockk:mockk-jvm",
                "org.jetbrains.kotlinx:kotlinx-coroutines-bom",
                "org.springframework.boot:spring-boot-dependencies"
            ]
        },
        "org.jetbrains.kotlinx:kotlinx-coroutines-core-jvm": {
            "locked": "1.7.3",
            "transitive": [
                "org.jetbrains.kotlinx:kotlinx-coroutines-bom",
                "org.jetbrains.kotlinx:kotlinx-coroutines-core",
                "org.springframework.boot:spring-boot-dependencies"
            ]
        },
        "org.jetbrains:annotations": {
            "locked": "23.0.0",
            "transitive": [
                "org.jetbrains.kotlin:kotlin-stdlib",
                "org.jetbrains.kotlinx:kotlinx-coroutines-core-jvm"
            ]
        },
        "org.junit.jupiter:junit-jupiter": {
            "locked": "5.10.2",
            "transitive": [
                "io.mockk:mockk-jvm",
                "org.junit:junit-bom",
                "org.springframework.boot:spring-boot-dependencies",
                "org.springframework.boot:spring-boot-starter-test"
            ]
        },
        "org.junit.jupiter:junit-jupiter-api": {
            "locked": "5.10.2",
            "transitive": [
                "org.junit.jupiter:junit-jupiter",
                "org.junit.jupiter:junit-jupiter-engine",
                "org.junit.jupiter:junit-jupiter-params",
                "org.junit:junit-bom",
                "org.mockito:mockito-junit-jupiter",
                "org.springframework.boot:spring-boot-dependencies"
            ]
        },
        "org.junit.jupiter:junit-jupiter-engine": {
            "locked": "5.10.2",
            "transitive": [
                "org.junit.jupiter:junit-jupiter",
                "org.junit:junit-bom",
                "org.springframework.boot:spring-boot-dependencies"
            ]
        },
        "org.junit.jupiter:junit-jupiter-params": {
            "locked": "5.10.2",
            "transitive": [
                "org.junit.jupiter:junit-jupiter",
                "org.junit:junit-bom",
                "org.springframework.boot:spring-boot-dependencies"
            ]
        },
        "org.junit.platform:junit-platform-commons": {
            "locked": "1.10.2",
            "transitive": [
                "org.junit.jupiter:junit-jupiter-api",
                "org.junit.platform:junit-platform-engine",
                "org.junit:junit-bom",
                "org.springframework.boot:spring-boot-dependencies"
            ]
        },
        "org.junit.platform:junit-platform-engine": {
            "locked": "1.10.2",
            "transitive": [
                "org.junit.jupiter:junit-jupiter-engine",
                "org.junit:junit-bom",
                "org.springframework.boot:spring-boot-dependencies"
            ]
        },
        "org.junit:junit-bom": {
            "locked": "5.10.2",
            "transitive": [
                "org.junit.jupiter:junit-jupiter",
                "org.junit.jupiter:junit-jupiter-api",
                "org.junit.jupiter:junit-jupiter-engine",
                "org.junit.jupiter:junit-jupiter-params",
                "org.junit.platform:junit-platform-commons",
                "org.junit.platform:junit-platform-engine"
            ]
        },
        "org.mockito:mockito-core": {
            "locked": "5.7.0",
            "transitive": [
                "org.mockito:mockito-junit-jupiter",
                "org.springframework.boot:spring-boot-dependencies",
                "org.springframework.boot:spring-boot-starter-test"
            ]
        },
        "org.mockito:mockito-junit-jupiter": {
            "locked": "5.7.0",
            "transitive": [
                "org.springframework.boot:spring-boot-dependencies",
                "org.springframework.boot:spring-boot-starter-test"
            ]
        },
        "org.objenesis:objenesis": {
            "locked": "3.3",
            "transitive": [
                "io.mockk:mockk-agent-jvm",
                "org.mockito:mockito-core"
            ]
        },
        "org.openjdk.jmh:jmh-core": {
            "locked": "1.37",
            "transitive": [
                "org.openjdk.jmh:jmh-generator-annprocess",
                "org.openjdk.jmh:jmh-generator-asm",
                "org.openjdk.jmh:jmh-generator-bytecode",
                "org.openjdk.jmh:jmh-generator-reflection"
            ]
        },
        "org.openjdk.jmh:jmh-generator-annprocess": {
            "locked": "1.37"
        },
        "org.openjdk.jmh:jmh-generator-asm": {
            "locked": "1.36",
            "transitive": [
                "org.openjdk.jmh:jmh-generator-bytecode"
            ]
        },
        "org.openjdk.jmh:jmh-generator-bytecode": {
            "locked": "1.36"
        },
        "org.openjdk.jmh:jmh-generator-reflection": {
            "locked": "1.36",
            "transitive": [
                "org.openjdk.jmh:jmh-generator-asm",
                "org.openjdk.jmh:jmh-generator-bytecode"
            ]
        },
        "org.opentest4j:opentest4j": {
            "locked": "1.3.0",
            "transitive": [
                "org.junit.jupiter:junit-jupiter-api",
                "org.junit.platform:junit-platform-engine"
            ]
        },
        "org.ow2.asm:asm": {
            "locked": "9.3",
            "transitive": [
                "net.minidev:accessors-smart",
                "org.openjdk.jmh:jmh-generator-asm"
            ]
        },
        "org.reactivestreams:reactive-streams": {
            "locked": "1.0.4",
            "transitive": [
                "com.graphql-java:graphql-java",
                "org.springframework.boot:spring-boot-dependencies"
            ]
        },
        "org.skyscreamer:jsonassert": {
            "locked": "1.5.1",
            "transitive": [
                "org.springframework.boot:spring-boot-dependencies",
                "org.springframework.boot:spring-boot-starter-test"
            ]
        },
        "org.slf4j:jul-to-slf4j": {
            "locked": "2.0.12",
            "transitive": [
                "org.springframework.boot:spring-boot-dependencies",
                "org.springframework.boot:spring-boot-starter-logging"
            ]
        },
        "org.slf4j:slf4j-api": {
            "locked": "2.0.12",
            "transitive": [
                "ch.qos.logback:logback-classic",
                "com.graphql-java:graphql-java",
                "com.graphql-java:java-dataloader",
                "com.jayway.jsonpath:json-path",
                "org.apache.logging.log4j:log4j-to-slf4j",
                "org.slf4j:jul-to-slf4j",
                "org.springframework.boot:spring-boot-dependencies"
            ]
        },
        "org.springframework.boot:spring-boot": {
            "locked": "3.2.3",
            "transitive": [
                "org.springframework.boot:spring-boot-autoconfigure",
                "org.springframework.boot:spring-boot-dependencies",
                "org.springframework.boot:spring-boot-starter",
                "org.springframework.boot:spring-boot-test",
                "org.springframework.boot:spring-boot-test-autoconfigure"
            ]
        },
        "org.springframework.boot:spring-boot-autoconfigure": {
            "locked": "3.2.3",
            "transitive": [
                "org.springframework.boot:spring-boot-dependencies",
                "org.springframework.boot:spring-boot-starter",
                "org.springframework.boot:spring-boot-test-autoconfigure"
            ]
        },
        "org.springframework.boot:spring-boot-dependencies": {
            "locked": "3.2.3"
        },
        "org.springframework.boot:spring-boot-starter": {
            "locked": "3.2.3",
            "transitive": [
                "org.springframework.boot:spring-boot-dependencies",
                "org.springframework.boot:spring-boot-starter-test"
            ]
        },
        "org.springframework.boot:spring-boot-starter-logging": {
            "locked": "3.2.3",
            "transitive": [
                "org.springframework.boot:spring-boot-dependencies",
                "org.springframework.boot:spring-boot-starter"
            ]
        },
        "org.springframework.boot:spring-boot-starter-test": {
            "locked": "3.2.3",
            "transitive": [
                "org.springframework.boot:spring-boot-dependencies"
            ]
        },
        "org.springframework.boot:spring-boot-test": {
            "locked": "3.2.3",
            "transitive": [
                "org.springframework.boot:spring-boot-dependencies",
                "org.springframework.boot:spring-boot-starter-test",
                "org.springframework.boot:spring-boot-test-autoconfigure"
            ]
        },
        "org.springframework.boot:spring-boot-test-autoconfigure": {
            "locked": "3.2.3",
            "transitive": [
                "org.springframework.boot:spring-boot-dependencies",
                "org.springframework.boot:spring-boot-starter-test"
            ]
        },
        "org.springframework.cloud:spring-cloud-dependencies": {
<<<<<<< HEAD
            "locked": "2023.0.1-SNAPSHOT"
=======
            "locked": "2023.0.1"
>>>>>>> c9f3dd29
        },
        "org.springframework:spring-aop": {
            "locked": "6.1.4",
            "transitive": [
                "org.springframework.boot:spring-boot-dependencies",
                "org.springframework:spring-context"
            ]
        },
        "org.springframework:spring-beans": {
            "locked": "6.1.4",
            "transitive": [
                "org.springframework.boot:spring-boot-dependencies",
                "org.springframework:spring-aop",
                "org.springframework:spring-context"
            ]
        },
        "org.springframework:spring-context": {
            "locked": "6.1.4",
            "transitive": [
                "org.springframework.boot:spring-boot",
                "org.springframework.boot:spring-boot-dependencies"
            ]
        },
        "org.springframework:spring-core": {
            "locked": "6.1.4",
            "transitive": [
                "org.springframework.boot:spring-boot",
                "org.springframework.boot:spring-boot-dependencies",
                "org.springframework.boot:spring-boot-starter",
                "org.springframework.boot:spring-boot-starter-test",
                "org.springframework:spring-aop",
                "org.springframework:spring-beans",
                "org.springframework:spring-context",
                "org.springframework:spring-expression",
                "org.springframework:spring-test"
            ]
        },
        "org.springframework:spring-expression": {
            "locked": "6.1.4",
            "transitive": [
                "org.springframework.boot:spring-boot-dependencies",
                "org.springframework:spring-context"
            ]
        },
        "org.springframework:spring-jcl": {
            "locked": "6.1.4",
            "transitive": [
                "org.springframework.boot:spring-boot-dependencies",
                "org.springframework:spring-core"
            ]
        },
        "org.springframework:spring-test": {
            "locked": "6.1.4",
            "transitive": [
                "org.springframework.boot:spring-boot-dependencies",
                "org.springframework.boot:spring-boot-starter-test"
            ]
        },
        "org.xmlunit:xmlunit-core": {
            "locked": "2.9.1",
            "transitive": [
                "org.springframework.boot:spring-boot-dependencies",
                "org.springframework.boot:spring-boot-starter-test"
            ]
        },
        "org.yaml:snakeyaml": {
            "locked": "2.2",
            "transitive": [
                "net.datafaker:datafaker",
                "org.springframework.boot:spring-boot-dependencies",
                "org.springframework.boot:spring-boot-starter"
            ]
        }
    },
    "kotlinBuildToolsApiClasspath": {
        "com.fasterxml.jackson:jackson-bom": {
            "locked": "2.15.4"
        },
        "org.jetbrains.intellij.deps:trove4j": {
            "locked": "1.0.20200330",
            "transitive": [
                "org.jetbrains.kotlin:kotlin-compiler-embeddable"
            ]
        },
        "org.jetbrains.kotlin:kotlin-bom": {
            "locked": "1.9.23"
        },
        "org.jetbrains.kotlin:kotlin-build-common": {
            "locked": "1.9.23",
            "transitive": [
                "org.jetbrains.kotlin:kotlin-compiler-runner"
            ]
        },
        "org.jetbrains.kotlin:kotlin-build-tools-api": {
            "locked": "1.9.23",
            "transitive": [
                "org.jetbrains.kotlin:kotlin-build-tools-impl"
            ]
        },
        "org.jetbrains.kotlin:kotlin-build-tools-impl": {
            "locked": "1.9.23"
        },
        "org.jetbrains.kotlin:kotlin-compiler-embeddable": {
            "locked": "1.9.23",
            "transitive": [
                "org.jetbrains.kotlin:kotlin-bom",
                "org.jetbrains.kotlin:kotlin-build-tools-impl",
                "org.jetbrains.kotlin:kotlin-compiler-runner",
                "org.springframework.boot:spring-boot-dependencies"
            ]
        },
        "org.jetbrains.kotlin:kotlin-compiler-runner": {
            "locked": "1.9.23",
            "transitive": [
                "org.jetbrains.kotlin:kotlin-build-tools-impl"
            ]
        },
        "org.jetbrains.kotlin:kotlin-daemon-client": {
            "locked": "1.9.23",
            "transitive": [
                "org.jetbrains.kotlin:kotlin-bom",
                "org.jetbrains.kotlin:kotlin-compiler-runner",
                "org.springframework.boot:spring-boot-dependencies"
            ]
        },
        "org.jetbrains.kotlin:kotlin-daemon-embeddable": {
            "locked": "1.9.23",
            "transitive": [
                "org.jetbrains.kotlin:kotlin-compiler-embeddable"
            ]
        },
        "org.jetbrains.kotlin:kotlin-reflect": {
            "locked": "1.9.23",
            "transitive": [
                "org.jetbrains.kotlin:kotlin-bom",
                "org.jetbrains.kotlin:kotlin-compiler-embeddable",
                "org.springframework.boot:spring-boot-dependencies"
            ]
        },
        "org.jetbrains.kotlin:kotlin-script-runtime": {
            "locked": "1.9.23",
            "transitive": [
                "org.jetbrains.kotlin:kotlin-bom",
                "org.jetbrains.kotlin:kotlin-compiler-embeddable",
                "org.springframework.boot:spring-boot-dependencies"
            ]
        },
        "org.jetbrains.kotlin:kotlin-stdlib": {
            "locked": "1.9.23",
            "transitive": [
                "org.jetbrains.kotlin:kotlin-bom",
                "org.jetbrains.kotlin:kotlin-build-tools-impl",
                "org.jetbrains.kotlin:kotlin-compiler-embeddable",
                "org.springframework.boot:spring-boot-dependencies"
            ]
        },
        "org.jetbrains.kotlinx:kotlinx-coroutines-core-jvm": {
            "locked": "1.7.3",
            "transitive": [
                "org.jetbrains.kotlin:kotlin-compiler-runner",
                "org.springframework.boot:spring-boot-dependencies"
            ]
        },
        "org.jetbrains:annotations": {
            "locked": "13.0",
            "transitive": [
                "org.jetbrains.kotlin:kotlin-stdlib"
            ]
        },
        "org.springframework.boot:spring-boot-dependencies": {
            "locked": "3.2.3"
        },
        "org.springframework.cloud:spring-cloud-dependencies": {
<<<<<<< HEAD
            "locked": "2023.0.1-SNAPSHOT"
=======
            "locked": "2023.0.1"
>>>>>>> c9f3dd29
        }
    },
    "kotlinCompilerClasspath": {
        "com.fasterxml.jackson:jackson-bom": {
            "locked": "2.15.4"
        },
        "org.jetbrains.intellij.deps:trove4j": {
            "locked": "1.0.20200330",
            "transitive": [
                "org.jetbrains.kotlin:kotlin-compiler-embeddable"
            ]
        },
        "org.jetbrains.kotlin:kotlin-bom": {
            "locked": "1.9.23"
        },
        "org.jetbrains.kotlin:kotlin-compiler-embeddable": {
            "locked": "1.9.23",
            "transitive": [
                "org.jetbrains.kotlin:kotlin-bom",
                "org.springframework.boot:spring-boot-dependencies"
            ]
        },
        "org.jetbrains.kotlin:kotlin-daemon-embeddable": {
            "locked": "1.9.23",
            "transitive": [
                "org.jetbrains.kotlin:kotlin-compiler-embeddable"
            ]
        },
        "org.jetbrains.kotlin:kotlin-reflect": {
            "locked": "1.9.23",
            "transitive": [
                "org.jetbrains.kotlin:kotlin-bom",
                "org.jetbrains.kotlin:kotlin-compiler-embeddable",
                "org.springframework.boot:spring-boot-dependencies"
            ]
        },
        "org.jetbrains.kotlin:kotlin-script-runtime": {
            "locked": "1.9.23",
            "transitive": [
                "org.jetbrains.kotlin:kotlin-bom",
                "org.jetbrains.kotlin:kotlin-compiler-embeddable",
                "org.springframework.boot:spring-boot-dependencies"
            ]
        },
        "org.jetbrains.kotlin:kotlin-stdlib": {
            "locked": "1.9.23",
            "transitive": [
                "org.jetbrains.kotlin:kotlin-bom",
                "org.jetbrains.kotlin:kotlin-compiler-embeddable",
                "org.springframework.boot:spring-boot-dependencies"
            ]
        },
        "org.jetbrains:annotations": {
            "locked": "13.0",
            "transitive": [
                "org.jetbrains.kotlin:kotlin-stdlib"
            ]
        },
        "org.springframework.boot:spring-boot-dependencies": {
            "locked": "3.2.3"
        },
        "org.springframework.cloud:spring-cloud-dependencies": {
<<<<<<< HEAD
            "locked": "2023.0.1-SNAPSHOT"
=======
            "locked": "2023.0.1"
>>>>>>> c9f3dd29
        }
    },
    "kotlinCompilerPluginClasspath": {
        "com.fasterxml.jackson:jackson-bom": {
            "locked": "2.15.4"
        },
        "org.jetbrains.kotlin:kotlin-bom": {
            "locked": "1.9.23"
        },
        "org.springframework.boot:spring-boot-dependencies": {
            "locked": "3.2.3"
        },
        "org.springframework.cloud:spring-cloud-dependencies": {
<<<<<<< HEAD
            "locked": "2023.0.1-SNAPSHOT"
=======
            "locked": "2023.0.1"
>>>>>>> c9f3dd29
        }
    },
    "kotlinCompilerPluginClasspathJmh": {
        "com.fasterxml.jackson:jackson-bom": {
            "locked": "2.15.4"
        },
        "org.jetbrains.kotlin:kotlin-bom": {
            "locked": "1.9.23"
        },
        "org.jetbrains.kotlin:kotlin-script-runtime": {
            "locked": "1.9.23",
            "transitive": [
                "org.jetbrains.kotlin:kotlin-bom",
                "org.jetbrains.kotlin:kotlin-scripting-jvm",
                "org.springframework.boot:spring-boot-dependencies"
            ]
        },
        "org.jetbrains.kotlin:kotlin-scripting-common": {
            "locked": "1.9.23",
            "transitive": [
                "org.jetbrains.kotlin:kotlin-bom",
                "org.jetbrains.kotlin:kotlin-scripting-compiler-impl-embeddable",
                "org.jetbrains.kotlin:kotlin-scripting-jvm",
                "org.springframework.boot:spring-boot-dependencies"
            ]
        },
        "org.jetbrains.kotlin:kotlin-scripting-compiler-embeddable": {
            "locked": "1.9.23"
        },
        "org.jetbrains.kotlin:kotlin-scripting-compiler-impl-embeddable": {
            "locked": "1.9.23",
            "transitive": [
                "org.jetbrains.kotlin:kotlin-scripting-compiler-embeddable"
            ]
        },
        "org.jetbrains.kotlin:kotlin-scripting-jvm": {
            "locked": "1.9.23",
            "transitive": [
                "org.jetbrains.kotlin:kotlin-bom",
                "org.jetbrains.kotlin:kotlin-scripting-compiler-impl-embeddable",
                "org.springframework.boot:spring-boot-dependencies"
            ]
        },
        "org.jetbrains.kotlin:kotlin-stdlib": {
            "locked": "1.9.23",
            "transitive": [
                "org.jetbrains.kotlin:kotlin-bom",
                "org.jetbrains.kotlin:kotlin-scripting-common",
                "org.jetbrains.kotlin:kotlin-scripting-compiler-embeddable",
                "org.jetbrains.kotlin:kotlin-scripting-compiler-impl-embeddable",
                "org.jetbrains.kotlin:kotlin-scripting-jvm",
                "org.springframework.boot:spring-boot-dependencies"
            ]
        },
        "org.jetbrains:annotations": {
            "locked": "13.0",
            "transitive": [
                "org.jetbrains.kotlin:kotlin-stdlib"
            ]
        },
        "org.springframework.boot:spring-boot-dependencies": {
            "locked": "3.2.3"
        },
        "org.springframework.cloud:spring-cloud-dependencies": {
<<<<<<< HEAD
            "locked": "2023.0.1-SNAPSHOT"
=======
            "locked": "2023.0.1"
>>>>>>> c9f3dd29
        }
    },
    "kotlinCompilerPluginClasspathMain": {
        "com.fasterxml.jackson:jackson-bom": {
            "locked": "2.15.4"
        },
        "org.jetbrains.kotlin:kotlin-bom": {
            "locked": "1.9.23"
        },
        "org.jetbrains.kotlin:kotlin-script-runtime": {
            "locked": "1.9.23",
            "transitive": [
                "org.jetbrains.kotlin:kotlin-bom",
                "org.jetbrains.kotlin:kotlin-scripting-jvm",
                "org.springframework.boot:spring-boot-dependencies"
            ]
        },
        "org.jetbrains.kotlin:kotlin-scripting-common": {
            "locked": "1.9.23",
            "transitive": [
                "org.jetbrains.kotlin:kotlin-bom",
                "org.jetbrains.kotlin:kotlin-scripting-compiler-impl-embeddable",
                "org.jetbrains.kotlin:kotlin-scripting-jvm",
                "org.springframework.boot:spring-boot-dependencies"
            ]
        },
        "org.jetbrains.kotlin:kotlin-scripting-compiler-embeddable": {
            "locked": "1.9.23"
        },
        "org.jetbrains.kotlin:kotlin-scripting-compiler-impl-embeddable": {
            "locked": "1.9.23",
            "transitive": [
                "org.jetbrains.kotlin:kotlin-scripting-compiler-embeddable"
            ]
        },
        "org.jetbrains.kotlin:kotlin-scripting-jvm": {
            "locked": "1.9.23",
            "transitive": [
                "org.jetbrains.kotlin:kotlin-bom",
                "org.jetbrains.kotlin:kotlin-scripting-compiler-impl-embeddable",
                "org.springframework.boot:spring-boot-dependencies"
            ]
        },
        "org.jetbrains.kotlin:kotlin-stdlib": {
            "locked": "1.9.23",
            "transitive": [
                "org.jetbrains.kotlin:kotlin-bom",
                "org.jetbrains.kotlin:kotlin-scripting-common",
                "org.jetbrains.kotlin:kotlin-scripting-compiler-embeddable",
                "org.jetbrains.kotlin:kotlin-scripting-compiler-impl-embeddable",
                "org.jetbrains.kotlin:kotlin-scripting-jvm",
                "org.springframework.boot:spring-boot-dependencies"
            ]
        },
        "org.jetbrains:annotations": {
            "locked": "13.0",
            "transitive": [
                "org.jetbrains.kotlin:kotlin-stdlib"
            ]
        },
        "org.springframework.boot:spring-boot-dependencies": {
            "locked": "3.2.3"
        },
        "org.springframework.cloud:spring-cloud-dependencies": {
<<<<<<< HEAD
            "locked": "2023.0.1-SNAPSHOT"
=======
            "locked": "2023.0.1"
>>>>>>> c9f3dd29
        }
    },
    "kotlinCompilerPluginClasspathTest": {
        "com.fasterxml.jackson:jackson-bom": {
            "locked": "2.15.4"
        },
        "org.jetbrains.kotlin:kotlin-bom": {
            "locked": "1.9.23"
        },
        "org.jetbrains.kotlin:kotlin-script-runtime": {
            "locked": "1.9.23",
            "transitive": [
                "org.jetbrains.kotlin:kotlin-bom",
                "org.jetbrains.kotlin:kotlin-scripting-jvm",
                "org.springframework.boot:spring-boot-dependencies"
            ]
        },
        "org.jetbrains.kotlin:kotlin-scripting-common": {
            "locked": "1.9.23",
            "transitive": [
                "org.jetbrains.kotlin:kotlin-bom",
                "org.jetbrains.kotlin:kotlin-scripting-compiler-impl-embeddable",
                "org.jetbrains.kotlin:kotlin-scripting-jvm",
                "org.springframework.boot:spring-boot-dependencies"
            ]
        },
        "org.jetbrains.kotlin:kotlin-scripting-compiler-embeddable": {
            "locked": "1.9.23"
        },
        "org.jetbrains.kotlin:kotlin-scripting-compiler-impl-embeddable": {
            "locked": "1.9.23",
            "transitive": [
                "org.jetbrains.kotlin:kotlin-scripting-compiler-embeddable"
            ]
        },
        "org.jetbrains.kotlin:kotlin-scripting-jvm": {
            "locked": "1.9.23",
            "transitive": [
                "org.jetbrains.kotlin:kotlin-bom",
                "org.jetbrains.kotlin:kotlin-scripting-compiler-impl-embeddable",
                "org.springframework.boot:spring-boot-dependencies"
            ]
        },
        "org.jetbrains.kotlin:kotlin-stdlib": {
            "locked": "1.9.23",
            "transitive": [
                "org.jetbrains.kotlin:kotlin-bom",
                "org.jetbrains.kotlin:kotlin-scripting-common",
                "org.jetbrains.kotlin:kotlin-scripting-compiler-embeddable",
                "org.jetbrains.kotlin:kotlin-scripting-compiler-impl-embeddable",
                "org.jetbrains.kotlin:kotlin-scripting-jvm",
                "org.springframework.boot:spring-boot-dependencies"
            ]
        },
        "org.jetbrains:annotations": {
            "locked": "13.0",
            "transitive": [
                "org.jetbrains.kotlin:kotlin-stdlib"
            ]
        },
        "org.springframework.boot:spring-boot-dependencies": {
            "locked": "3.2.3"
        },
        "org.springframework.cloud:spring-cloud-dependencies": {
<<<<<<< HEAD
            "locked": "2023.0.1-SNAPSHOT"
=======
            "locked": "2023.0.1"
>>>>>>> c9f3dd29
        }
    },
    "kotlinKlibCommonizerClasspath": {
        "com.fasterxml.jackson:jackson-bom": {
            "locked": "2.15.4"
        },
        "org.jetbrains.intellij.deps:trove4j": {
            "locked": "1.0.20200330",
            "transitive": [
                "org.jetbrains.kotlin:kotlin-compiler-embeddable"
            ]
        },
        "org.jetbrains.kotlin:kotlin-bom": {
            "locked": "1.9.23"
        },
        "org.jetbrains.kotlin:kotlin-compiler-embeddable": {
            "locked": "1.9.23",
            "transitive": [
                "org.jetbrains.kotlin:kotlin-bom",
                "org.jetbrains.kotlin:kotlin-klib-commonizer-embeddable",
                "org.springframework.boot:spring-boot-dependencies"
            ]
        },
        "org.jetbrains.kotlin:kotlin-daemon-embeddable": {
            "locked": "1.9.23",
            "transitive": [
                "org.jetbrains.kotlin:kotlin-compiler-embeddable"
            ]
        },
        "org.jetbrains.kotlin:kotlin-klib-commonizer-embeddable": {
            "locked": "1.9.23"
        },
        "org.jetbrains.kotlin:kotlin-reflect": {
            "locked": "1.9.23",
            "transitive": [
                "org.jetbrains.kotlin:kotlin-bom",
                "org.jetbrains.kotlin:kotlin-compiler-embeddable",
                "org.springframework.boot:spring-boot-dependencies"
            ]
        },
        "org.jetbrains.kotlin:kotlin-script-runtime": {
            "locked": "1.9.23",
            "transitive": [
                "org.jetbrains.kotlin:kotlin-bom",
                "org.jetbrains.kotlin:kotlin-compiler-embeddable",
                "org.springframework.boot:spring-boot-dependencies"
            ]
        },
        "org.jetbrains.kotlin:kotlin-stdlib": {
            "locked": "1.9.23",
            "transitive": [
                "org.jetbrains.kotlin:kotlin-bom",
                "org.jetbrains.kotlin:kotlin-compiler-embeddable",
                "org.jetbrains.kotlin:kotlin-klib-commonizer-embeddable",
                "org.springframework.boot:spring-boot-dependencies"
            ]
        },
        "org.jetbrains:annotations": {
            "locked": "13.0",
            "transitive": [
                "org.jetbrains.kotlin:kotlin-stdlib"
            ]
        },
        "org.springframework.boot:spring-boot-dependencies": {
            "locked": "3.2.3"
        },
        "org.springframework.cloud:spring-cloud-dependencies": {
<<<<<<< HEAD
            "locked": "2023.0.1-SNAPSHOT"
=======
            "locked": "2023.0.1"
>>>>>>> c9f3dd29
        }
    },
    "kotlinNativeCompilerPluginClasspath": {
        "com.fasterxml.jackson:jackson-bom": {
            "locked": "2.15.4"
        },
        "org.jetbrains.kotlin:kotlin-bom": {
            "locked": "1.9.23"
        },
        "org.springframework.boot:spring-boot-dependencies": {
            "locked": "3.2.3"
        },
        "org.springframework.cloud:spring-cloud-dependencies": {
<<<<<<< HEAD
            "locked": "2023.0.1-SNAPSHOT"
=======
            "locked": "2023.0.1"
>>>>>>> c9f3dd29
        }
    },
    "nebulaRecommenderBom": {
        "com.fasterxml.jackson:jackson-bom": {
            "locked": "2.15.4"
        },
        "org.jetbrains.kotlin:kotlin-bom": {
            "locked": "1.9.23"
        },
        "org.springframework.boot:spring-boot-dependencies": {
            "locked": "3.2.3"
        },
        "org.springframework.cloud:spring-cloud-dependencies": {
<<<<<<< HEAD
            "locked": "2023.0.1-SNAPSHOT"
=======
            "locked": "2023.0.1"
>>>>>>> c9f3dd29
        }
    },
    "runtimeClasspath": {
        "com.fasterxml.jackson:jackson-bom": {
            "locked": "2.15.4"
        },
        "com.github.mifmif:generex": {
            "locked": "1.0.2",
            "transitive": [
                "net.datafaker:datafaker"
            ]
        },
        "com.graphql-java:graphql-java": {
            "locked": "21.5",
            "transitive": [
                "com.netflix.graphql.dgs:graphql-dgs-platform",
                "org.springframework.boot:spring-boot-dependencies"
            ]
        },
        "com.graphql-java:java-dataloader": {
            "locked": "3.2.2",
            "transitive": [
                "com.graphql-java:graphql-java",
                "com.netflix.graphql.dgs:graphql-dgs-platform"
            ]
        },
        "com.netflix.graphql.dgs:graphql-dgs-platform": {
            "project": true
        },
        "dk.brics.automaton:automaton": {
            "locked": "1.11-8",
            "transitive": [
                "com.github.mifmif:generex"
            ]
        },
        "net.datafaker:datafaker": {
            "locked": "2.1.0"
        },
        "org.jetbrains.kotlin:kotlin-bom": {
            "locked": "1.9.23"
        },
        "org.jetbrains.kotlin:kotlin-stdlib": {
            "locked": "1.9.23",
            "transitive": [
                "org.jetbrains.kotlin:kotlin-bom",
                "org.springframework.boot:spring-boot-dependencies"
            ]
        },
        "org.jetbrains:annotations": {
            "locked": "13.0",
            "transitive": [
                "org.jetbrains.kotlin:kotlin-stdlib"
            ]
        },
        "org.reactivestreams:reactive-streams": {
            "locked": "1.0.4",
            "transitive": [
                "com.graphql-java:graphql-java",
                "org.springframework.boot:spring-boot-dependencies"
            ]
        },
        "org.slf4j:slf4j-api": {
            "locked": "2.0.12",
            "transitive": [
                "com.graphql-java:graphql-java",
                "com.graphql-java:java-dataloader",
                "org.springframework.boot:spring-boot-dependencies"
            ]
        },
        "org.springframework.boot:spring-boot-dependencies": {
            "locked": "3.2.3"
        },
        "org.springframework.cloud:spring-cloud-dependencies": {
<<<<<<< HEAD
            "locked": "2023.0.1-SNAPSHOT"
=======
            "locked": "2023.0.1"
>>>>>>> c9f3dd29
        },
        "org.yaml:snakeyaml": {
            "locked": "2.2",
            "transitive": [
                "net.datafaker:datafaker",
                "org.springframework.boot:spring-boot-dependencies"
            ]
        }
    },
    "testAnnotationProcessor": {
        "com.fasterxml.jackson:jackson-bom": {
            "locked": "2.15.4"
        },
        "org.jetbrains.kotlin:kotlin-bom": {
            "locked": "1.9.23"
        },
        "org.springframework.boot:spring-boot-dependencies": {
            "locked": "3.2.3"
        },
        "org.springframework.cloud:spring-cloud-dependencies": {
<<<<<<< HEAD
            "locked": "2023.0.1-SNAPSHOT"
=======
            "locked": "2023.0.1"
>>>>>>> c9f3dd29
        }
    },
    "testCompileClasspath": {
        "ch.qos.logback:logback-classic": {
            "locked": "1.4.14",
            "transitive": [
                "org.springframework.boot:spring-boot-dependencies",
                "org.springframework.boot:spring-boot-starter-logging"
            ]
        },
        "ch.qos.logback:logback-core": {
            "locked": "1.4.14",
            "transitive": [
                "ch.qos.logback:logback-classic",
                "org.springframework.boot:spring-boot-dependencies"
            ]
        },
        "com.fasterxml.jackson:jackson-bom": {
            "locked": "2.15.4"
        },
        "com.github.mifmif:generex": {
            "locked": "1.0.2",
            "transitive": [
                "net.datafaker:datafaker"
            ]
        },
        "com.graphql-java:graphql-java": {
            "locked": "21.5",
            "transitive": [
                "com.netflix.graphql.dgs:graphql-dgs-platform",
                "org.springframework.boot:spring-boot-dependencies"
            ]
        },
        "com.graphql-java:java-dataloader": {
            "locked": "3.2.2",
            "transitive": [
                "com.graphql-java:graphql-java",
                "com.netflix.graphql.dgs:graphql-dgs-platform"
            ]
        },
        "com.jayway.jsonpath:json-path": {
            "locked": "2.9.0",
            "transitive": [
                "com.netflix.graphql.dgs:graphql-dgs-platform",
                "org.springframework.boot:spring-boot-dependencies",
                "org.springframework.boot:spring-boot-starter-test"
            ]
        },
        "com.netflix.graphql.dgs:graphql-dgs-platform": {
            "project": true
        },
        "com.vaadin.external.google:android-json": {
            "locked": "0.0.20131108.vaadin1",
            "transitive": [
                "org.skyscreamer:jsonassert"
            ]
        },
        "dk.brics.automaton:automaton": {
            "locked": "1.11-8",
            "transitive": [
                "com.github.mifmif:generex"
            ]
        },
        "io.micrometer:micrometer-commons": {
            "locked": "1.12.3",
            "transitive": [
                "io.micrometer:micrometer-observation",
                "org.springframework.boot:spring-boot-dependencies"
            ]
        },
        "io.micrometer:micrometer-observation": {
            "locked": "1.12.3",
            "transitive": [
                "org.springframework.boot:spring-boot-dependencies",
                "org.springframework:spring-context"
            ]
        },
        "io.mockk:mockk": {
            "locked": "1.13.10"
        },
        "io.mockk:mockk-agent": {
            "locked": "1.13.10",
            "transitive": [
                "io.mockk:mockk-jvm"
            ]
        },
        "io.mockk:mockk-agent-api": {
            "locked": "1.13.10",
            "transitive": [
                "io.mockk:mockk-agent-jvm",
                "io.mockk:mockk-jvm"
            ]
        },
        "io.mockk:mockk-agent-api-jvm": {
            "locked": "1.13.10",
            "transitive": [
                "io.mockk:mockk-agent-api"
            ]
        },
        "io.mockk:mockk-agent-jvm": {
            "locked": "1.13.10",
            "transitive": [
                "io.mockk:mockk-agent"
            ]
        },
        "io.mockk:mockk-core": {
            "locked": "1.13.10",
            "transitive": [
                "io.mockk:mockk-jvm"
            ]
        },
        "io.mockk:mockk-core-jvm": {
            "locked": "1.13.10",
            "transitive": [
                "io.mockk:mockk-core"
            ]
        },
        "io.mockk:mockk-dsl": {
            "locked": "1.13.10",
            "transitive": [
                "io.mockk:mockk-jvm"
            ]
        },
        "io.mockk:mockk-dsl-jvm": {
            "locked": "1.13.10",
            "transitive": [
                "io.mockk:mockk-dsl"
            ]
        },
        "io.mockk:mockk-jvm": {
            "locked": "1.13.10",
            "transitive": [
                "io.mockk:mockk"
            ]
        },
        "jakarta.activation:jakarta.activation-api": {
            "locked": "2.1.2",
            "transitive": [
                "jakarta.xml.bind:jakarta.xml.bind-api",
                "org.springframework.boot:spring-boot-dependencies"
            ]
        },
        "jakarta.annotation:jakarta.annotation-api": {
            "locked": "2.1.1",
            "transitive": [
                "org.springframework.boot:spring-boot-dependencies",
                "org.springframework.boot:spring-boot-starter"
            ]
        },
        "jakarta.xml.bind:jakarta.xml.bind-api": {
            "locked": "4.0.1",
            "transitive": [
                "org.springframework.boot:spring-boot-dependencies",
                "org.springframework.boot:spring-boot-starter-test"
            ]
        },
        "net.bytebuddy:byte-buddy": {
            "locked": "1.14.12",
            "transitive": [
                "io.mockk:mockk-agent-jvm",
                "org.assertj:assertj-core",
                "org.mockito:mockito-core",
                "org.springframework.boot:spring-boot-dependencies"
            ]
        },
        "net.bytebuddy:byte-buddy-agent": {
            "locked": "1.14.12",
            "transitive": [
                "io.mockk:mockk-agent-jvm",
                "org.mockito:mockito-core",
                "org.springframework.boot:spring-boot-dependencies"
            ]
        },
        "net.datafaker:datafaker": {
            "locked": "2.1.0"
        },
        "net.minidev:accessors-smart": {
            "locked": "2.5.0",
            "transitive": [
                "net.minidev:json-smart"
            ]
        },
        "net.minidev:json-smart": {
            "locked": "2.5.0",
            "transitive": [
                "org.springframework.boot:spring-boot-dependencies",
                "org.springframework.boot:spring-boot-starter-test"
            ]
        },
        "org.apache.logging.log4j:log4j-api": {
            "locked": "2.23.1",
            "transitive": [
                "com.netflix.graphql.dgs:graphql-dgs-platform",
                "org.apache.logging.log4j:log4j-to-slf4j",
                "org.springframework.boot:spring-boot-dependencies"
            ]
        },
        "org.apache.logging.log4j:log4j-to-slf4j": {
            "locked": "2.23.1",
            "transitive": [
                "com.netflix.graphql.dgs:graphql-dgs-platform",
                "org.springframework.boot:spring-boot-dependencies",
                "org.springframework.boot:spring-boot-starter-logging"
            ]
        },
        "org.apiguardian:apiguardian-api": {
            "locked": "1.1.2",
            "transitive": [
                "org.junit.jupiter:junit-jupiter-api",
                "org.junit.jupiter:junit-jupiter-params",
                "org.junit.platform:junit-platform-commons"
            ]
        },
        "org.assertj:assertj-core": {
            "locked": "3.24.2",
            "transitive": [
                "org.springframework.boot:spring-boot-dependencies",
                "org.springframework.boot:spring-boot-starter-test"
            ]
        },
        "org.awaitility:awaitility": {
            "locked": "4.2.0",
            "transitive": [
                "org.springframework.boot:spring-boot-dependencies",
                "org.springframework.boot:spring-boot-starter-test"
            ]
        },
        "org.hamcrest:hamcrest": {
            "locked": "2.2",
            "transitive": [
                "org.awaitility:awaitility",
                "org.springframework.boot:spring-boot-dependencies",
                "org.springframework.boot:spring-boot-starter-test"
            ]
        },
        "org.jetbrains.kotlin:kotlin-bom": {
            "locked": "1.9.23"
        },
        "org.jetbrains.kotlin:kotlin-stdlib": {
            "locked": "1.9.23",
            "transitive": [
                "org.jetbrains.kotlin:kotlin-bom",
                "org.jetbrains.kotlin:kotlin-stdlib-common",
                "org.jetbrains.kotlin:kotlin-stdlib-jdk7",
                "org.jetbrains.kotlin:kotlin-stdlib-jdk8",
                "org.springframework.boot:spring-boot-dependencies"
            ]
        },
        "org.jetbrains.kotlin:kotlin-stdlib-common": {
            "locked": "1.9.23",
            "transitive": [
                "io.mockk:mockk-agent-api-jvm",
                "io.mockk:mockk-agent-jvm",
                "io.mockk:mockk-core-jvm",
                "io.mockk:mockk-dsl-jvm",
                "io.mockk:mockk-jvm",
                "org.jetbrains.kotlin:kotlin-bom",
                "org.jetbrains.kotlin:kotlin-stdlib",
                "org.springframework.boot:spring-boot-dependencies"
            ]
        },
        "org.jetbrains.kotlin:kotlin-stdlib-jdk7": {
            "locked": "1.9.23",
            "transitive": [
                "org.jetbrains.kotlin:kotlin-bom",
                "org.jetbrains.kotlin:kotlin-stdlib",
                "org.jetbrains.kotlin:kotlin-stdlib-jdk8",
                "org.springframework.boot:spring-boot-dependencies"
            ]
        },
        "org.jetbrains.kotlin:kotlin-stdlib-jdk8": {
            "locked": "1.9.23",
            "transitive": [
                "io.mockk:mockk-agent-api-jvm",
                "io.mockk:mockk-agent-jvm",
                "io.mockk:mockk-core-jvm",
                "io.mockk:mockk-dsl-jvm",
                "io.mockk:mockk-jvm",
                "org.jetbrains.kotlin:kotlin-bom",
                "org.jetbrains.kotlin:kotlin-stdlib",
                "org.springframework.boot:spring-boot-dependencies"
            ]
        },
        "org.jetbrains:annotations": {
            "locked": "13.0",
            "transitive": [
                "org.jetbrains.kotlin:kotlin-stdlib"
            ]
        },
        "org.junit.jupiter:junit-jupiter": {
            "locked": "5.10.2",
            "transitive": [
                "org.junit:junit-bom",
                "org.springframework.boot:spring-boot-dependencies",
                "org.springframework.boot:spring-boot-starter-test"
            ]
        },
        "org.junit.jupiter:junit-jupiter-api": {
            "locked": "5.10.2",
            "transitive": [
                "org.junit.jupiter:junit-jupiter",
                "org.junit.jupiter:junit-jupiter-params",
                "org.junit:junit-bom",
                "org.springframework.boot:spring-boot-dependencies"
            ]
        },
        "org.junit.jupiter:junit-jupiter-params": {
            "locked": "5.10.2",
            "transitive": [
                "org.junit.jupiter:junit-jupiter",
                "org.junit:junit-bom",
                "org.springframework.boot:spring-boot-dependencies"
            ]
        },
        "org.junit.platform:junit-platform-commons": {
            "locked": "1.10.2",
            "transitive": [
                "org.junit.jupiter:junit-jupiter-api",
                "org.junit:junit-bom",
                "org.springframework.boot:spring-boot-dependencies"
            ]
        },
        "org.junit:junit-bom": {
            "locked": "5.10.2",
            "transitive": [
                "org.junit.jupiter:junit-jupiter",
                "org.junit.jupiter:junit-jupiter-api",
                "org.junit.jupiter:junit-jupiter-params",
                "org.junit.platform:junit-platform-commons"
            ]
        },
        "org.mockito:mockito-core": {
            "locked": "5.7.0",
            "transitive": [
                "org.mockito:mockito-junit-jupiter",
                "org.springframework.boot:spring-boot-dependencies",
                "org.springframework.boot:spring-boot-starter-test"
            ]
        },
        "org.mockito:mockito-junit-jupiter": {
            "locked": "5.7.0",
            "transitive": [
                "org.springframework.boot:spring-boot-dependencies",
                "org.springframework.boot:spring-boot-starter-test"
            ]
        },
        "org.objenesis:objenesis": {
            "locked": "3.3",
            "transitive": [
                "io.mockk:mockk-agent-jvm"
            ]
        },
        "org.opentest4j:opentest4j": {
            "locked": "1.3.0",
            "transitive": [
                "org.junit.jupiter:junit-jupiter-api"
            ]
        },
        "org.ow2.asm:asm": {
            "locked": "9.3",
            "transitive": [
                "net.minidev:accessors-smart"
            ]
        },
        "org.reactivestreams:reactive-streams": {
            "locked": "1.0.4",
            "transitive": [
                "com.graphql-java:graphql-java",
                "org.springframework.boot:spring-boot-dependencies"
            ]
        },
        "org.skyscreamer:jsonassert": {
            "locked": "1.5.1",
            "transitive": [
                "org.springframework.boot:spring-boot-dependencies",
                "org.springframework.boot:spring-boot-starter-test"
            ]
        },
        "org.slf4j:jul-to-slf4j": {
            "locked": "2.0.12",
            "transitive": [
                "org.springframework.boot:spring-boot-dependencies",
                "org.springframework.boot:spring-boot-starter-logging"
            ]
        },
        "org.slf4j:slf4j-api": {
            "locked": "2.0.12",
            "transitive": [
                "ch.qos.logback:logback-classic",
                "com.graphql-java:java-dataloader",
                "org.apache.logging.log4j:log4j-to-slf4j",
                "org.slf4j:jul-to-slf4j",
                "org.springframework.boot:spring-boot-dependencies"
            ]
        },
        "org.springframework.boot:spring-boot": {
            "locked": "3.2.3",
            "transitive": [
                "org.springframework.boot:spring-boot-autoconfigure",
                "org.springframework.boot:spring-boot-dependencies",
                "org.springframework.boot:spring-boot-starter",
                "org.springframework.boot:spring-boot-test",
                "org.springframework.boot:spring-boot-test-autoconfigure"
            ]
        },
        "org.springframework.boot:spring-boot-autoconfigure": {
            "locked": "3.2.3",
            "transitive": [
                "org.springframework.boot:spring-boot-dependencies",
                "org.springframework.boot:spring-boot-starter",
                "org.springframework.boot:spring-boot-test-autoconfigure"
            ]
        },
        "org.springframework.boot:spring-boot-dependencies": {
            "locked": "3.2.3"
        },
        "org.springframework.boot:spring-boot-starter": {
            "locked": "3.2.3",
            "transitive": [
                "org.springframework.boot:spring-boot-dependencies",
                "org.springframework.boot:spring-boot-starter-test"
            ]
        },
        "org.springframework.boot:spring-boot-starter-logging": {
            "locked": "3.2.3",
            "transitive": [
                "org.springframework.boot:spring-boot-dependencies",
                "org.springframework.boot:spring-boot-starter"
            ]
        },
        "org.springframework.boot:spring-boot-starter-test": {
            "locked": "3.2.3",
            "transitive": [
                "org.springframework.boot:spring-boot-dependencies"
            ]
        },
        "org.springframework.boot:spring-boot-test": {
            "locked": "3.2.3",
            "transitive": [
                "org.springframework.boot:spring-boot-dependencies",
                "org.springframework.boot:spring-boot-starter-test",
                "org.springframework.boot:spring-boot-test-autoconfigure"
            ]
        },
        "org.springframework.boot:spring-boot-test-autoconfigure": {
            "locked": "3.2.3",
            "transitive": [
                "org.springframework.boot:spring-boot-dependencies",
                "org.springframework.boot:spring-boot-starter-test"
            ]
        },
        "org.springframework.cloud:spring-cloud-dependencies": {
<<<<<<< HEAD
            "locked": "2023.0.1-SNAPSHOT"
=======
            "locked": "2023.0.1"
>>>>>>> c9f3dd29
        },
        "org.springframework:spring-aop": {
            "locked": "6.1.4",
            "transitive": [
                "org.springframework.boot:spring-boot-dependencies",
                "org.springframework:spring-context"
            ]
        },
        "org.springframework:spring-beans": {
            "locked": "6.1.4",
            "transitive": [
                "org.springframework.boot:spring-boot-dependencies",
                "org.springframework:spring-aop",
                "org.springframework:spring-context"
            ]
        },
        "org.springframework:spring-context": {
            "locked": "6.1.4",
            "transitive": [
                "org.springframework.boot:spring-boot",
                "org.springframework.boot:spring-boot-dependencies"
            ]
        },
        "org.springframework:spring-core": {
            "locked": "6.1.4",
            "transitive": [
                "org.springframework.boot:spring-boot",
                "org.springframework.boot:spring-boot-dependencies",
                "org.springframework.boot:spring-boot-starter",
                "org.springframework.boot:spring-boot-starter-test",
                "org.springframework:spring-aop",
                "org.springframework:spring-beans",
                "org.springframework:spring-context",
                "org.springframework:spring-expression",
                "org.springframework:spring-test"
            ]
        },
        "org.springframework:spring-expression": {
            "locked": "6.1.4",
            "transitive": [
                "org.springframework.boot:spring-boot-dependencies",
                "org.springframework:spring-context"
            ]
        },
        "org.springframework:spring-jcl": {
            "locked": "6.1.4",
            "transitive": [
                "org.springframework.boot:spring-boot-dependencies",
                "org.springframework:spring-core"
            ]
        },
        "org.springframework:spring-test": {
            "locked": "6.1.4",
            "transitive": [
                "org.springframework.boot:spring-boot-dependencies",
                "org.springframework.boot:spring-boot-starter-test"
            ]
        },
        "org.xmlunit:xmlunit-core": {
            "locked": "2.9.1",
            "transitive": [
                "org.springframework.boot:spring-boot-dependencies",
                "org.springframework.boot:spring-boot-starter-test"
            ]
        },
        "org.yaml:snakeyaml": {
            "locked": "2.2",
            "transitive": [
                "net.datafaker:datafaker",
                "org.springframework.boot:spring-boot-dependencies",
                "org.springframework.boot:spring-boot-starter"
            ]
        }
    },
    "testRuntimeClasspath": {
        "ch.qos.logback:logback-classic": {
            "locked": "1.4.14",
            "transitive": [
                "org.springframework.boot:spring-boot-dependencies",
                "org.springframework.boot:spring-boot-starter-logging"
            ]
        },
        "ch.qos.logback:logback-core": {
            "locked": "1.4.14",
            "transitive": [
                "ch.qos.logback:logback-classic",
                "org.springframework.boot:spring-boot-dependencies"
            ]
        },
        "com.fasterxml.jackson:jackson-bom": {
            "locked": "2.15.4"
        },
        "com.github.mifmif:generex": {
            "locked": "1.0.2",
            "transitive": [
                "net.datafaker:datafaker"
            ]
        },
        "com.graphql-java:graphql-java": {
            "locked": "21.5",
            "transitive": [
                "com.netflix.graphql.dgs:graphql-dgs-platform",
                "org.springframework.boot:spring-boot-dependencies"
            ]
        },
        "com.graphql-java:java-dataloader": {
            "locked": "3.2.2",
            "transitive": [
                "com.graphql-java:graphql-java",
                "com.netflix.graphql.dgs:graphql-dgs-platform"
            ]
        },
        "com.jayway.jsonpath:json-path": {
            "locked": "2.9.0",
            "transitive": [
                "com.netflix.graphql.dgs:graphql-dgs-platform",
                "org.springframework.boot:spring-boot-dependencies",
                "org.springframework.boot:spring-boot-starter-test"
            ]
        },
        "com.netflix.graphql.dgs:graphql-dgs-platform": {
            "project": true
        },
        "com.vaadin.external.google:android-json": {
            "locked": "0.0.20131108.vaadin1",
            "transitive": [
                "org.skyscreamer:jsonassert"
            ]
        },
        "dk.brics.automaton:automaton": {
            "locked": "1.11-8",
            "transitive": [
                "com.github.mifmif:generex"
            ]
        },
        "io.micrometer:micrometer-commons": {
            "locked": "1.12.3",
            "transitive": [
                "io.micrometer:micrometer-observation",
                "org.springframework.boot:spring-boot-dependencies"
            ]
        },
        "io.micrometer:micrometer-observation": {
            "locked": "1.12.3",
            "transitive": [
                "org.springframework.boot:spring-boot-dependencies",
                "org.springframework:spring-context"
            ]
        },
        "io.mockk:mockk": {
            "locked": "1.13.10"
        },
        "io.mockk:mockk-agent": {
            "locked": "1.13.10",
            "transitive": [
                "io.mockk:mockk-jvm"
            ]
        },
        "io.mockk:mockk-agent-api": {
            "locked": "1.13.10",
            "transitive": [
                "io.mockk:mockk-agent-jvm",
                "io.mockk:mockk-jvm"
            ]
        },
        "io.mockk:mockk-agent-api-jvm": {
            "locked": "1.13.10",
            "transitive": [
                "io.mockk:mockk-agent-api"
            ]
        },
        "io.mockk:mockk-agent-jvm": {
            "locked": "1.13.10",
            "transitive": [
                "io.mockk:mockk-agent"
            ]
        },
        "io.mockk:mockk-core": {
            "locked": "1.13.10",
            "transitive": [
                "io.mockk:mockk-agent-jvm",
                "io.mockk:mockk-dsl-jvm",
                "io.mockk:mockk-jvm"
            ]
        },
        "io.mockk:mockk-core-jvm": {
            "locked": "1.13.10",
            "transitive": [
                "io.mockk:mockk-core"
            ]
        },
        "io.mockk:mockk-dsl": {
            "locked": "1.13.10",
            "transitive": [
                "io.mockk:mockk-jvm"
            ]
        },
        "io.mockk:mockk-dsl-jvm": {
            "locked": "1.13.10",
            "transitive": [
                "io.mockk:mockk-dsl"
            ]
        },
        "io.mockk:mockk-jvm": {
            "locked": "1.13.10",
            "transitive": [
                "io.mockk:mockk"
            ]
        },
        "jakarta.activation:jakarta.activation-api": {
            "locked": "2.1.2",
            "transitive": [
                "jakarta.xml.bind:jakarta.xml.bind-api",
                "org.springframework.boot:spring-boot-dependencies"
            ]
        },
        "jakarta.annotation:jakarta.annotation-api": {
            "locked": "2.1.1",
            "transitive": [
                "org.springframework.boot:spring-boot-dependencies",
                "org.springframework.boot:spring-boot-starter"
            ]
        },
        "jakarta.xml.bind:jakarta.xml.bind-api": {
            "locked": "4.0.1",
            "transitive": [
                "org.springframework.boot:spring-boot-dependencies",
                "org.springframework.boot:spring-boot-starter-test"
            ]
        },
        "junit:junit": {
            "locked": "4.13.2",
            "transitive": [
                "io.mockk:mockk-jvm",
                "org.springframework.boot:spring-boot-dependencies"
            ]
        },
        "net.bytebuddy:byte-buddy": {
            "locked": "1.14.12",
            "transitive": [
                "io.mockk:mockk-agent-jvm",
                "org.assertj:assertj-core",
                "org.mockito:mockito-core",
                "org.springframework.boot:spring-boot-dependencies"
            ]
        },
        "net.bytebuddy:byte-buddy-agent": {
            "locked": "1.14.12",
            "transitive": [
                "io.mockk:mockk-agent-jvm",
                "org.mockito:mockito-core",
                "org.springframework.boot:spring-boot-dependencies"
            ]
        },
        "net.datafaker:datafaker": {
            "locked": "2.1.0"
        },
        "net.minidev:accessors-smart": {
            "locked": "2.5.0",
            "transitive": [
                "net.minidev:json-smart"
            ]
        },
        "net.minidev:json-smart": {
            "locked": "2.5.0",
            "transitive": [
                "com.jayway.jsonpath:json-path",
                "org.springframework.boot:spring-boot-dependencies",
                "org.springframework.boot:spring-boot-starter-test"
            ]
        },
        "org.apache.logging.log4j:log4j-api": {
            "locked": "2.23.1",
            "transitive": [
                "com.netflix.graphql.dgs:graphql-dgs-platform",
                "org.apache.logging.log4j:log4j-to-slf4j",
                "org.springframework.boot:spring-boot-dependencies"
            ]
        },
        "org.apache.logging.log4j:log4j-to-slf4j": {
            "locked": "2.23.1",
            "transitive": [
                "com.netflix.graphql.dgs:graphql-dgs-platform",
                "org.springframework.boot:spring-boot-dependencies",
                "org.springframework.boot:spring-boot-starter-logging"
            ]
        },
        "org.assertj:assertj-core": {
            "locked": "3.24.2",
            "transitive": [
                "org.springframework.boot:spring-boot-dependencies",
                "org.springframework.boot:spring-boot-starter-test"
            ]
        },
        "org.awaitility:awaitility": {
            "locked": "4.2.0",
            "transitive": [
                "org.springframework.boot:spring-boot-dependencies",
                "org.springframework.boot:spring-boot-starter-test"
            ]
        },
        "org.hamcrest:hamcrest": {
            "locked": "2.2",
            "transitive": [
                "org.awaitility:awaitility",
                "org.hamcrest:hamcrest-core",
                "org.springframework.boot:spring-boot-dependencies",
                "org.springframework.boot:spring-boot-starter-test"
            ]
        },
        "org.hamcrest:hamcrest-core": {
            "locked": "2.2",
            "transitive": [
                "junit:junit",
                "org.springframework.boot:spring-boot-dependencies"
            ]
        },
        "org.jetbrains.kotlin:kotlin-bom": {
            "locked": "1.9.23"
        },
        "org.jetbrains.kotlin:kotlin-reflect": {
            "locked": "1.9.23",
            "transitive": [
                "io.mockk:mockk-agent-jvm",
                "io.mockk:mockk-core-jvm",
                "io.mockk:mockk-dsl-jvm",
                "io.mockk:mockk-jvm",
                "org.jetbrains.kotlin:kotlin-bom",
                "org.springframework.boot:spring-boot-dependencies"
            ]
        },
        "org.jetbrains.kotlin:kotlin-stdlib": {
            "locked": "1.9.23",
            "transitive": [
                "org.jetbrains.kotlin:kotlin-bom",
                "org.jetbrains.kotlin:kotlin-reflect",
                "org.jetbrains.kotlin:kotlin-stdlib-common",
                "org.jetbrains.kotlin:kotlin-stdlib-jdk7",
                "org.jetbrains.kotlin:kotlin-stdlib-jdk8",
                "org.springframework.boot:spring-boot-dependencies"
            ]
        },
        "org.jetbrains.kotlin:kotlin-stdlib-common": {
            "locked": "1.9.23",
            "transitive": [
                "io.mockk:mockk-agent-api-jvm",
                "io.mockk:mockk-agent-jvm",
                "io.mockk:mockk-core-jvm",
                "io.mockk:mockk-dsl-jvm",
                "io.mockk:mockk-jvm",
                "org.jetbrains.kotlin:kotlin-bom",
                "org.jetbrains.kotlin:kotlin-stdlib",
                "org.jetbrains.kotlinx:kotlinx-coroutines-core-jvm",
                "org.springframework.boot:spring-boot-dependencies"
            ]
        },
        "org.jetbrains.kotlin:kotlin-stdlib-jdk7": {
            "locked": "1.9.23",
            "transitive": [
                "org.jetbrains.kotlin:kotlin-bom",
                "org.jetbrains.kotlin:kotlin-stdlib",
                "org.jetbrains.kotlin:kotlin-stdlib-jdk8",
                "org.springframework.boot:spring-boot-dependencies"
            ]
        },
        "org.jetbrains.kotlin:kotlin-stdlib-jdk8": {
            "locked": "1.9.23",
            "transitive": [
                "io.mockk:mockk-agent-api-jvm",
                "io.mockk:mockk-agent-jvm",
                "io.mockk:mockk-core-jvm",
                "io.mockk:mockk-dsl-jvm",
                "io.mockk:mockk-jvm",
                "org.jetbrains.kotlin:kotlin-bom",
                "org.jetbrains.kotlin:kotlin-stdlib",
                "org.jetbrains.kotlinx:kotlinx-coroutines-core-jvm",
                "org.springframework.boot:spring-boot-dependencies"
            ]
        },
        "org.jetbrains.kotlinx:kotlinx-coroutines-bom": {
            "locked": "1.7.3",
            "transitive": [
                "io.mockk:mockk-dsl-jvm",
                "io.mockk:mockk-jvm",
                "org.jetbrains.kotlinx:kotlinx-coroutines-core-jvm"
            ]
        },
        "org.jetbrains.kotlinx:kotlinx-coroutines-core": {
            "locked": "1.7.3",
            "transitive": [
                "io.mockk:mockk-dsl-jvm",
                "io.mockk:mockk-jvm",
                "org.jetbrains.kotlinx:kotlinx-coroutines-bom",
                "org.springframework.boot:spring-boot-dependencies"
            ]
        },
        "org.jetbrains.kotlinx:kotlinx-coroutines-core-jvm": {
            "locked": "1.7.3",
            "transitive": [
                "org.jetbrains.kotlinx:kotlinx-coroutines-bom",
                "org.jetbrains.kotlinx:kotlinx-coroutines-core",
                "org.springframework.boot:spring-boot-dependencies"
            ]
        },
        "org.jetbrains:annotations": {
            "locked": "23.0.0",
            "transitive": [
                "org.jetbrains.kotlin:kotlin-stdlib",
                "org.jetbrains.kotlinx:kotlinx-coroutines-core-jvm"
            ]
        },
        "org.junit.jupiter:junit-jupiter": {
            "locked": "5.10.2",
            "transitive": [
                "io.mockk:mockk-jvm",
                "org.junit:junit-bom",
                "org.springframework.boot:spring-boot-dependencies",
                "org.springframework.boot:spring-boot-starter-test"
            ]
        },
        "org.junit.jupiter:junit-jupiter-api": {
            "locked": "5.10.2",
            "transitive": [
                "org.junit.jupiter:junit-jupiter",
                "org.junit.jupiter:junit-jupiter-engine",
                "org.junit.jupiter:junit-jupiter-params",
                "org.junit:junit-bom",
                "org.mockito:mockito-junit-jupiter",
                "org.springframework.boot:spring-boot-dependencies"
            ]
        },
        "org.junit.jupiter:junit-jupiter-engine": {
            "locked": "5.10.2",
            "transitive": [
                "org.junit.jupiter:junit-jupiter",
                "org.junit:junit-bom",
                "org.springframework.boot:spring-boot-dependencies"
            ]
        },
        "org.junit.jupiter:junit-jupiter-params": {
            "locked": "5.10.2",
            "transitive": [
                "org.junit.jupiter:junit-jupiter",
                "org.junit:junit-bom",
                "org.springframework.boot:spring-boot-dependencies"
            ]
        },
        "org.junit.platform:junit-platform-commons": {
            "locked": "1.10.2",
            "transitive": [
                "org.junit.jupiter:junit-jupiter-api",
                "org.junit.platform:junit-platform-engine",
                "org.junit:junit-bom",
                "org.springframework.boot:spring-boot-dependencies"
            ]
        },
        "org.junit.platform:junit-platform-engine": {
            "locked": "1.10.2",
            "transitive": [
                "org.junit.jupiter:junit-jupiter-engine",
                "org.junit:junit-bom",
                "org.springframework.boot:spring-boot-dependencies"
            ]
        },
        "org.junit:junit-bom": {
            "locked": "5.10.2",
            "transitive": [
                "org.junit.jupiter:junit-jupiter",
                "org.junit.jupiter:junit-jupiter-api",
                "org.junit.jupiter:junit-jupiter-engine",
                "org.junit.jupiter:junit-jupiter-params",
                "org.junit.platform:junit-platform-commons",
                "org.junit.platform:junit-platform-engine"
            ]
        },
        "org.mockito:mockito-core": {
            "locked": "5.7.0",
            "transitive": [
                "org.mockito:mockito-junit-jupiter",
                "org.springframework.boot:spring-boot-dependencies",
                "org.springframework.boot:spring-boot-starter-test"
            ]
        },
        "org.mockito:mockito-junit-jupiter": {
            "locked": "5.7.0",
            "transitive": [
                "org.springframework.boot:spring-boot-dependencies",
                "org.springframework.boot:spring-boot-starter-test"
            ]
        },
        "org.objenesis:objenesis": {
            "locked": "3.3",
            "transitive": [
                "io.mockk:mockk-agent-jvm",
                "org.mockito:mockito-core"
            ]
        },
        "org.opentest4j:opentest4j": {
            "locked": "1.3.0",
            "transitive": [
                "org.junit.jupiter:junit-jupiter-api",
                "org.junit.platform:junit-platform-engine"
            ]
        },
        "org.ow2.asm:asm": {
            "locked": "9.3",
            "transitive": [
                "net.minidev:accessors-smart"
            ]
        },
        "org.reactivestreams:reactive-streams": {
            "locked": "1.0.4",
            "transitive": [
                "com.graphql-java:graphql-java",
                "org.springframework.boot:spring-boot-dependencies"
            ]
        },
        "org.skyscreamer:jsonassert": {
            "locked": "1.5.1",
            "transitive": [
                "org.springframework.boot:spring-boot-dependencies",
                "org.springframework.boot:spring-boot-starter-test"
            ]
        },
        "org.slf4j:jul-to-slf4j": {
            "locked": "2.0.12",
            "transitive": [
                "org.springframework.boot:spring-boot-dependencies",
                "org.springframework.boot:spring-boot-starter-logging"
            ]
        },
        "org.slf4j:slf4j-api": {
            "locked": "2.0.12",
            "transitive": [
                "ch.qos.logback:logback-classic",
                "com.graphql-java:graphql-java",
                "com.graphql-java:java-dataloader",
                "com.jayway.jsonpath:json-path",
                "org.apache.logging.log4j:log4j-to-slf4j",
                "org.slf4j:jul-to-slf4j",
                "org.springframework.boot:spring-boot-dependencies"
            ]
        },
        "org.springframework.boot:spring-boot": {
            "locked": "3.2.3",
            "transitive": [
                "org.springframework.boot:spring-boot-autoconfigure",
                "org.springframework.boot:spring-boot-dependencies",
                "org.springframework.boot:spring-boot-starter",
                "org.springframework.boot:spring-boot-test",
                "org.springframework.boot:spring-boot-test-autoconfigure"
            ]
        },
        "org.springframework.boot:spring-boot-autoconfigure": {
            "locked": "3.2.3",
            "transitive": [
                "org.springframework.boot:spring-boot-dependencies",
                "org.springframework.boot:spring-boot-starter",
                "org.springframework.boot:spring-boot-test-autoconfigure"
            ]
        },
        "org.springframework.boot:spring-boot-dependencies": {
            "locked": "3.2.3"
        },
        "org.springframework.boot:spring-boot-starter": {
            "locked": "3.2.3",
            "transitive": [
                "org.springframework.boot:spring-boot-dependencies",
                "org.springframework.boot:spring-boot-starter-test"
            ]
        },
        "org.springframework.boot:spring-boot-starter-logging": {
            "locked": "3.2.3",
            "transitive": [
                "org.springframework.boot:spring-boot-dependencies",
                "org.springframework.boot:spring-boot-starter"
            ]
        },
        "org.springframework.boot:spring-boot-starter-test": {
            "locked": "3.2.3",
            "transitive": [
                "org.springframework.boot:spring-boot-dependencies"
            ]
        },
        "org.springframework.boot:spring-boot-test": {
            "locked": "3.2.3",
            "transitive": [
                "org.springframework.boot:spring-boot-dependencies",
                "org.springframework.boot:spring-boot-starter-test",
                "org.springframework.boot:spring-boot-test-autoconfigure"
            ]
        },
        "org.springframework.boot:spring-boot-test-autoconfigure": {
            "locked": "3.2.3",
            "transitive": [
                "org.springframework.boot:spring-boot-dependencies",
                "org.springframework.boot:spring-boot-starter-test"
            ]
        },
        "org.springframework.cloud:spring-cloud-dependencies": {
<<<<<<< HEAD
            "locked": "2023.0.1-SNAPSHOT"
=======
            "locked": "2023.0.1"
>>>>>>> c9f3dd29
        },
        "org.springframework:spring-aop": {
            "locked": "6.1.4",
            "transitive": [
                "org.springframework.boot:spring-boot-dependencies",
                "org.springframework:spring-context"
            ]
        },
        "org.springframework:spring-beans": {
            "locked": "6.1.4",
            "transitive": [
                "org.springframework.boot:spring-boot-dependencies",
                "org.springframework:spring-aop",
                "org.springframework:spring-context"
            ]
        },
        "org.springframework:spring-context": {
            "locked": "6.1.4",
            "transitive": [
                "org.springframework.boot:spring-boot",
                "org.springframework.boot:spring-boot-dependencies"
            ]
        },
        "org.springframework:spring-core": {
            "locked": "6.1.4",
            "transitive": [
                "org.springframework.boot:spring-boot",
                "org.springframework.boot:spring-boot-dependencies",
                "org.springframework.boot:spring-boot-starter",
                "org.springframework.boot:spring-boot-starter-test",
                "org.springframework:spring-aop",
                "org.springframework:spring-beans",
                "org.springframework:spring-context",
                "org.springframework:spring-expression",
                "org.springframework:spring-test"
            ]
        },
        "org.springframework:spring-expression": {
            "locked": "6.1.4",
            "transitive": [
                "org.springframework.boot:spring-boot-dependencies",
                "org.springframework:spring-context"
            ]
        },
        "org.springframework:spring-jcl": {
            "locked": "6.1.4",
            "transitive": [
                "org.springframework.boot:spring-boot-dependencies",
                "org.springframework:spring-core"
            ]
        },
        "org.springframework:spring-test": {
            "locked": "6.1.4",
            "transitive": [
                "org.springframework.boot:spring-boot-dependencies",
                "org.springframework.boot:spring-boot-starter-test"
            ]
        },
        "org.xmlunit:xmlunit-core": {
            "locked": "2.9.1",
            "transitive": [
                "org.springframework.boot:spring-boot-dependencies",
                "org.springframework.boot:spring-boot-starter-test"
            ]
        },
        "org.yaml:snakeyaml": {
            "locked": "2.2",
            "transitive": [
                "net.datafaker:datafaker",
                "org.springframework.boot:spring-boot-dependencies",
                "org.springframework.boot:spring-boot-starter"
            ]
        }
    }
}<|MERGE_RESOLUTION|>--- conflicted
+++ resolved
@@ -22,11 +22,7 @@
             "locked": "3.2.3"
         },
         "org.springframework.cloud:spring-cloud-dependencies": {
-<<<<<<< HEAD
-            "locked": "2023.0.1-SNAPSHOT"
-=======
             "locked": "2023.0.1"
->>>>>>> c9f3dd29
         }
     },
     "compileClasspath": {
@@ -99,11 +95,7 @@
             "locked": "3.2.3"
         },
         "org.springframework.cloud:spring-cloud-dependencies": {
-<<<<<<< HEAD
-            "locked": "2023.0.1-SNAPSHOT"
-=======
             "locked": "2023.0.1"
->>>>>>> c9f3dd29
         },
         "org.yaml:snakeyaml": {
             "locked": "2.2",
@@ -172,11 +164,7 @@
             "locked": "3.2.3"
         },
         "org.springframework.cloud:spring-cloud-dependencies": {
-<<<<<<< HEAD
-            "locked": "2023.0.1-SNAPSHOT"
-=======
             "locked": "2023.0.1"
->>>>>>> c9f3dd29
         }
     },
     "jmhCompileClasspath": {
@@ -295,11 +283,7 @@
             "locked": "3.2.3"
         },
         "org.springframework.cloud:spring-cloud-dependencies": {
-<<<<<<< HEAD
-            "locked": "2023.0.1-SNAPSHOT"
-=======
             "locked": "2023.0.1"
->>>>>>> c9f3dd29
         },
         "org.yaml:snakeyaml": {
             "locked": "2.2",
@@ -876,11 +860,7 @@
             ]
         },
         "org.springframework.cloud:spring-cloud-dependencies": {
-<<<<<<< HEAD
-            "locked": "2023.0.1-SNAPSHOT"
-=======
             "locked": "2023.0.1"
->>>>>>> c9f3dd29
         },
         "org.springframework:spring-aop": {
             "locked": "6.1.4",
@@ -1054,11 +1034,7 @@
             "locked": "3.2.3"
         },
         "org.springframework.cloud:spring-cloud-dependencies": {
-<<<<<<< HEAD
-            "locked": "2023.0.1-SNAPSHOT"
-=======
             "locked": "2023.0.1"
->>>>>>> c9f3dd29
         }
     },
     "kotlinCompilerClasspath": {
@@ -1121,11 +1097,7 @@
             "locked": "3.2.3"
         },
         "org.springframework.cloud:spring-cloud-dependencies": {
-<<<<<<< HEAD
-            "locked": "2023.0.1-SNAPSHOT"
-=======
             "locked": "2023.0.1"
->>>>>>> c9f3dd29
         }
     },
     "kotlinCompilerPluginClasspath": {
@@ -1139,11 +1111,7 @@
             "locked": "3.2.3"
         },
         "org.springframework.cloud:spring-cloud-dependencies": {
-<<<<<<< HEAD
-            "locked": "2023.0.1-SNAPSHOT"
-=======
             "locked": "2023.0.1"
->>>>>>> c9f3dd29
         }
     },
     "kotlinCompilerPluginClasspathJmh": {
@@ -1208,11 +1176,7 @@
             "locked": "3.2.3"
         },
         "org.springframework.cloud:spring-cloud-dependencies": {
-<<<<<<< HEAD
-            "locked": "2023.0.1-SNAPSHOT"
-=======
             "locked": "2023.0.1"
->>>>>>> c9f3dd29
         }
     },
     "kotlinCompilerPluginClasspathMain": {
@@ -1277,11 +1241,7 @@
             "locked": "3.2.3"
         },
         "org.springframework.cloud:spring-cloud-dependencies": {
-<<<<<<< HEAD
-            "locked": "2023.0.1-SNAPSHOT"
-=======
             "locked": "2023.0.1"
->>>>>>> c9f3dd29
         }
     },
     "kotlinCompilerPluginClasspathTest": {
@@ -1346,11 +1306,7 @@
             "locked": "3.2.3"
         },
         "org.springframework.cloud:spring-cloud-dependencies": {
-<<<<<<< HEAD
-            "locked": "2023.0.1-SNAPSHOT"
-=======
             "locked": "2023.0.1"
->>>>>>> c9f3dd29
         }
     },
     "kotlinKlibCommonizerClasspath": {
@@ -1418,11 +1374,7 @@
             "locked": "3.2.3"
         },
         "org.springframework.cloud:spring-cloud-dependencies": {
-<<<<<<< HEAD
-            "locked": "2023.0.1-SNAPSHOT"
-=======
             "locked": "2023.0.1"
->>>>>>> c9f3dd29
         }
     },
     "kotlinNativeCompilerPluginClasspath": {
@@ -1436,11 +1388,7 @@
             "locked": "3.2.3"
         },
         "org.springframework.cloud:spring-cloud-dependencies": {
-<<<<<<< HEAD
-            "locked": "2023.0.1-SNAPSHOT"
-=======
             "locked": "2023.0.1"
->>>>>>> c9f3dd29
         }
     },
     "nebulaRecommenderBom": {
@@ -1454,11 +1402,7 @@
             "locked": "3.2.3"
         },
         "org.springframework.cloud:spring-cloud-dependencies": {
-<<<<<<< HEAD
-            "locked": "2023.0.1-SNAPSHOT"
-=======
             "locked": "2023.0.1"
->>>>>>> c9f3dd29
         }
     },
     "runtimeClasspath": {
@@ -1532,11 +1476,7 @@
             "locked": "3.2.3"
         },
         "org.springframework.cloud:spring-cloud-dependencies": {
-<<<<<<< HEAD
-            "locked": "2023.0.1-SNAPSHOT"
-=======
             "locked": "2023.0.1"
->>>>>>> c9f3dd29
         },
         "org.yaml:snakeyaml": {
             "locked": "2.2",
@@ -1557,11 +1497,7 @@
             "locked": "3.2.3"
         },
         "org.springframework.cloud:spring-cloud-dependencies": {
-<<<<<<< HEAD
-            "locked": "2023.0.1-SNAPSHOT"
-=======
             "locked": "2023.0.1"
->>>>>>> c9f3dd29
         }
     },
     "testCompileClasspath": {
@@ -2014,11 +1950,7 @@
             ]
         },
         "org.springframework.cloud:spring-cloud-dependencies": {
-<<<<<<< HEAD
-            "locked": "2023.0.1-SNAPSHOT"
-=======
             "locked": "2023.0.1"
->>>>>>> c9f3dd29
         },
         "org.springframework:spring-aop": {
             "locked": "6.1.4",
@@ -2619,11 +2551,7 @@
             ]
         },
         "org.springframework.cloud:spring-cloud-dependencies": {
-<<<<<<< HEAD
-            "locked": "2023.0.1-SNAPSHOT"
-=======
             "locked": "2023.0.1"
->>>>>>> c9f3dd29
         },
         "org.springframework:spring-aop": {
             "locked": "6.1.4",
