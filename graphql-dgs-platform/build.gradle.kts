/*
 * Copyright 2021 Netflix, Inc.
 *
 * Licensed under the Apache License, Version 2.0 (the "License");
 * you may not use this file except in compliance with the License.
 * You may obtain a copy of the License at
 *
 *    http://www.apache.org/licenses/LICENSE-2.0
 *
 * Unless required by applicable law or agreed to in writing, software
 * distributed under the License is distributed on an "AS IS" BASIS,
 * WITHOUT WARRANTIES OR CONDITIONS OF ANY KIND, either express or implied.
 * See the License for the specific language governing permissions and
 * limitations under the License.
 */

plugins {
    `java-platform`
    `maven-publish`
}

publishing {
    publications {
        configure(containerWithType(MavenPublication::class.java)) {
            nebulaDependencyManagement {
                from(components["javaPlatform"])
            }
        }
    }
}

description = "${rootProject.description} (Bill of Materials)"

// Evaluation dependencies.
rootProject.subprojects
    .sorted()
    .filterNot { it == project }
    .forEach {
        logger.info("Declaring an evaluation dependency on ${it.path}.")
        evaluationDependsOn(it.path)
    }


dependencies {
    // The following constraints leverage the _rich versioning_ exposed by Gradle,
    // this will be published as Maven Metadata.
    // For more information at https://docs.gradle.org/current/userguide/rich_versions.html
    constraints {
        // GraphQL Platform
        api("com.graphql-java:graphql-java") {
            version { require("19.2") }
        }
        api("com.graphql-java:graphql-java-extended-scalars") {
            version { require("19.0") }
        }
        api("com.graphql-java:graphql-java-extended-validation") {
<<<<<<< HEAD
            version { require("18.1") }
=======
            // The version below will work with Jakarta EE 8 and use Hibernate Validator 6.2.
            version { require("19.1-hibernate-validator-6.2.0.Final") }
>>>>>>> 3e0b0a89
        }
        api("com.apollographql.federation:federation-graphql-java-support") {
            version { require("2.1.0") }
        }
        // ---
        api("com.jayway.jsonpath:json-path") {
            version { require("2.7.0") }
        }
        api("io.projectreactor:reactor-core") {
            version { require("3.4.22") }
        }
        api("io.projectreactor:reactor-test"){
            version { require("3.4.22") }
        }
        // CVEs
        api("org.apache.logging.log4j:log4j-to-slf4j:2.19.0") {
            because("Refer to CVE-2021-44228; https://cve.mitre.org/cgi-bin/cvename.cgi?name=CVE-2021-44228")
         }
         api("org.apache.logging.log4j:log4j-api:2.18.0") {
            because("Refer to CVE-2021-44228; https://cve.mitre.org/cgi-bin/cvename.cgi?name=CVE-2021-44228")
         }
    }
}

/* ----------------------------------------------------------- */
// Define Exclusions...

// The following internal modules will be excluded from the BOM
val ignoreInternalModules by extra(
    listOf(
        project(":graphql-dgs-example-java"),
        project(":graphql-dgs-platform-dependencies")
    )
)

/* ----------------------------------------------------------- */
afterEvaluate {
    val subprojectRecommendations =
        rootProject
            .subprojects
            .filterNot { it == project || it in ignoreInternalModules }

    project.dependencies {
        constraints {
            subprojectRecommendations.forEach {
                logger.info("Adding ${it} as constraint.")
                api(it)

            }
        }
    }
}<|MERGE_RESOLUTION|>--- conflicted
+++ resolved
@@ -40,7 +40,6 @@
         evaluationDependsOn(it.path)
     }
 
-
 dependencies {
     // The following constraints leverage the _rich versioning_ exposed by Gradle,
     // this will be published as Maven Metadata.
@@ -54,12 +53,7 @@
             version { require("19.0") }
         }
         api("com.graphql-java:graphql-java-extended-validation") {
-<<<<<<< HEAD
-            version { require("18.1") }
-=======
-            // The version below will work with Jakarta EE 8 and use Hibernate Validator 6.2.
-            version { require("19.1-hibernate-validator-6.2.0.Final") }
->>>>>>> 3e0b0a89
+            version { require("19.1") }
         }
         api("com.apollographql.federation:federation-graphql-java-support") {
             version { require("2.1.0") }
