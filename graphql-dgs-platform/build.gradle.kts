/*
 * Copyright 2021 Netflix, Inc.
 *
 * Licensed under the Apache License, Version 2.0 (the "License");
 * you may not use this file except in compliance with the License.
 * You may obtain a copy of the License at
 *
 *    http://www.apache.org/licenses/LICENSE-2.0
 *
 * Unless required by applicable law or agreed to in writing, software
 * distributed under the License is distributed on an "AS IS" BASIS,
 * WITHOUT WARRANTIES OR CONDITIONS OF ANY KIND, either express or implied.
 * See the License for the specific language governing permissions and
 * limitations under the License.
 */

plugins {
    `java-platform`
    `maven-publish`
}

publishing {
    publications {
        configure(containerWithType(MavenPublication::class.java)) {
            nebulaDependencyManagement {
                from(components["javaPlatform"])
            }
        }
    }
}

description = "${rootProject.description} (Bill of Materials)"

// Evaluation dependencies.
rootProject.subprojects
    .sorted()
    .filterNot { it == project }
    .forEach {
        logger.info("Declaring an evaluation dependency on ${it.path}.")
        evaluationDependsOn(it.path)
    }


dependencies {
    // The following constraints leverage the _rich versioning_ exposed by Gradle,
    // this will be published as Maven Metadata.
    // For more information at https://docs.gradle.org/current/userguide/rich_versions.html
    constraints {
        // GraphQL Platform
        api("com.graphql-java:graphql-java") {
            version {
                strictly("[19.2, 20[")
                prefer("19.2")
                reject("18.2")
            }

        }
        api("com.graphql-java:graphql-java-extended-scalars") {
            version {
                 strictly("[19.0, 20[")
                 prefer("19.0")
                 reject("18.2")
            }
        }
        api("com.graphql-java:graphql-java-extended-validation") {
<<<<<<< HEAD
            version { require("19.1") }
=======
            // The version below will work with Jakarta EE 8 and use Hibernate Validator 6.2.
            version { strictly("19.1-hibernate-validator-6.2.0.Final") }
>>>>>>> 4df3b5a0
        }
        api("com.apollographql.federation:federation-graphql-java-support") {
            version {
                strictly("[2.0, 2.2[")
                prefer("2.1.0")
            }
        }
        // ---
        api("com.jayway.jsonpath:json-path") {
            version { require("2.7.0") }
        }
        api("io.projectreactor:reactor-core") {
            version { require("3.4.22") }
        }
        api("io.projectreactor:reactor-test"){
            version { require("3.4.22") }
        }
        // CVEs
        api("org.apache.logging.log4j:log4j-to-slf4j:2.19.0") {
            because("Refer to CVE-2021-44228; https://cve.mitre.org/cgi-bin/cvename.cgi?name=CVE-2021-44228")
         }
         api("org.apache.logging.log4j:log4j-api:2.19.0") {
            because("Refer to CVE-2021-44228; https://cve.mitre.org/cgi-bin/cvename.cgi?name=CVE-2021-44228")
         }
    }
}

/* ----------------------------------------------------------- */
// Define Exclusions...

// The following internal modules will be excluded from the BOM
val ignoreInternalModules by extra(
    listOf(
        project(":graphql-dgs-example-java"),
        project(":graphql-dgs-platform-dependencies")
    )
)

/* ----------------------------------------------------------- */
afterEvaluate {
    val subprojectRecommendations =
        rootProject
            .subprojects
            .filterNot { it == project || it in ignoreInternalModules }

    project.dependencies {
        constraints {
            subprojectRecommendations.forEach {
                logger.info("Adding ${it} as constraint.")
                api(it)

            }
        }
    }
}<|MERGE_RESOLUTION|>--- conflicted
+++ resolved
@@ -63,12 +63,7 @@
             }
         }
         api("com.graphql-java:graphql-java-extended-validation") {
-<<<<<<< HEAD
             version { require("19.1") }
-=======
-            // The version below will work with Jakarta EE 8 and use Hibernate Validator 6.2.
-            version { strictly("19.1-hibernate-validator-6.2.0.Final") }
->>>>>>> 4df3b5a0
         }
         api("com.apollographql.federation:federation-graphql-java-support") {
             version {
