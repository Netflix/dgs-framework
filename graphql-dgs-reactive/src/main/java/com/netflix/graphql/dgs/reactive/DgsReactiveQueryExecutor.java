--- conflicted
+++ resolved
@@ -92,16 +92,7 @@
     }
 
     /**
-<<<<<<< HEAD
      * Executes a GraphQL query.
-     * @param query The query string
-     * @param variables A map of variables
-     * @param extensions A map representing GraphQL extensions. This is made available in the {@link com.netflix.graphql.dgs.internal.DgsRequestData} object on {@link com.netflix.graphql.dgs.context.DgsContext}.
-     * @param headers Request headers represented as a Spring Framework {@link HttpHeaders}
-     * @param operationName Operation name
-     * @param serverHttpRequest A Spring {@link ServerHttpRequest} giving access to request details.
-=======
-     * Executes a GraphQL query. This method is used internally by all other methods in this interface.
      *
      * @param query             The query string
      * @param variables         A map of variables
@@ -110,7 +101,6 @@
      * @param headers           Request headers represented as a Spring Framework {@link HttpHeaders}
      * @param operationName     Operation name
      * @param serverRequest A Spring {@link ServerRequest} giving access to request details.
->>>>>>> dce2b13c
      * @return Returns a GraphQL {@link ExecutionResult}. This includes data and errors.
      * @see <a href="https://graphql.org/learn/queries/#variables">Query Variables</a>
      * @see <a href="https://graphql.org/learn/queries/#operation-name">Operation name</a>
@@ -134,7 +124,7 @@
      * @see <a href="https://graphql.org/learn/queries/#variables">Query Variables</a>
      * @see <a href="https://graphql.org/learn/queries/#operation-name">Operation name</a>
      */
-    Mono<ExecutionResultWithContext> executeAndZipContext(String query, Map<String, Object> variables, Map<String,Object> extensions, HttpHeaders headers, String operationName, ServerRequest serverHttpRequest);
+    Mono<ExecutionResultWithContext> executeAndZipContext(@Language("GraphQL") String query, Map<String, Object> variables, Map<String,Object> extensions, HttpHeaders headers, String operationName, ServerRequest serverHttpRequest);
 
     /**
      * Executes a GraphQL query, parses the returned data, and uses a Json Path to extract specific elements out of the data.
