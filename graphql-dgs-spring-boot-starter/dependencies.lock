{
    "annotationProcessor": {
        "com.fasterxml.jackson:jackson-bom": {
            "locked": "2.15.4"
        },
        "org.jetbrains.kotlin:kotlin-bom": {
            "locked": "1.9.23"
        },
        "org.springframework.boot:spring-boot-autoconfigure-processor": {
            "locked": "3.2.3",
            "transitive": [
                "org.springframework.boot:spring-boot-dependencies"
            ]
        },
        "org.springframework.boot:spring-boot-configuration-processor": {
            "locked": "3.2.3",
            "transitive": [
                "org.springframework.boot:spring-boot-dependencies"
            ]
        },
        "org.springframework.boot:spring-boot-dependencies": {
            "locked": "3.2.3"
        },
        "org.springframework.cloud:spring-cloud-dependencies": {
<<<<<<< HEAD
            "locked": "2023.0.1-SNAPSHOT"
=======
            "locked": "2023.0.1"
>>>>>>> c9f3dd29
        }
    },
    "compileClasspath": {
        "ch.qos.logback:logback-classic": {
            "locked": "1.4.14",
            "transitive": [
                "org.springframework.boot:spring-boot-dependencies",
                "org.springframework.boot:spring-boot-starter-logging"
            ]
        },
        "ch.qos.logback:logback-core": {
            "locked": "1.4.14",
            "transitive": [
                "ch.qos.logback:logback-classic",
                "org.springframework.boot:spring-boot-dependencies"
            ]
        },
        "com.fasterxml.jackson.core:jackson-annotations": {
            "locked": "2.15.4",
            "transitive": [
                "com.fasterxml.jackson.core:jackson-databind",
                "com.fasterxml.jackson.datatype:jackson-datatype-jsr310",
                "com.fasterxml.jackson:jackson-bom",
                "com.netflix.graphql.dgs:graphql-dgs-client",
                "com.netflix.graphql.dgs:graphql-dgs-subscription-types",
                "org.springframework.boot:spring-boot-dependencies"
            ]
        },
        "com.fasterxml.jackson.core:jackson-core": {
            "locked": "2.15.4",
            "transitive": [
                "com.fasterxml.jackson.core:jackson-databind",
                "com.fasterxml.jackson.datatype:jackson-datatype-jdk8",
                "com.fasterxml.jackson.datatype:jackson-datatype-jsr310",
                "com.fasterxml.jackson.module:jackson-module-parameter-names",
                "com.fasterxml.jackson:jackson-bom",
                "org.springframework.boot:spring-boot-dependencies"
            ]
        },
        "com.fasterxml.jackson.core:jackson-databind": {
            "locked": "2.15.4",
            "transitive": [
                "com.fasterxml.jackson.datatype:jackson-datatype-jdk8",
                "com.fasterxml.jackson.datatype:jackson-datatype-jsr310",
                "com.fasterxml.jackson.module:jackson-module-parameter-names",
                "com.fasterxml.jackson:jackson-bom",
                "org.springframework.boot:spring-boot-dependencies",
                "org.springframework.boot:spring-boot-starter-json"
            ]
        },
        "com.fasterxml.jackson.datatype:jackson-datatype-jdk8": {
            "locked": "2.15.4",
            "transitive": [
                "com.fasterxml.jackson:jackson-bom",
                "org.springframework.boot:spring-boot-dependencies",
                "org.springframework.boot:spring-boot-starter-json"
            ]
        },
        "com.fasterxml.jackson.datatype:jackson-datatype-jsr310": {
            "locked": "2.15.4",
            "transitive": [
                "com.fasterxml.jackson:jackson-bom",
                "org.springframework.boot:spring-boot-dependencies",
                "org.springframework.boot:spring-boot-starter-json"
            ]
        },
        "com.fasterxml.jackson.module:jackson-module-parameter-names": {
            "locked": "2.15.4",
            "transitive": [
                "com.fasterxml.jackson:jackson-bom",
                "org.springframework.boot:spring-boot-dependencies",
                "org.springframework.boot:spring-boot-starter-json"
            ]
        },
        "com.fasterxml.jackson:jackson-bom": {
            "locked": "2.15.4",
            "transitive": [
                "com.fasterxml.jackson.core:jackson-annotations",
                "com.fasterxml.jackson.core:jackson-core",
                "com.fasterxml.jackson.core:jackson-databind",
                "com.fasterxml.jackson.datatype:jackson-datatype-jdk8",
                "com.fasterxml.jackson.datatype:jackson-datatype-jsr310",
                "com.fasterxml.jackson.module:jackson-module-parameter-names"
            ]
        },
        "com.graphql-java:graphql-java": {
            "locked": "21.5",
            "transitive": [
                "com.netflix.graphql.dgs:graphql-dgs",
                "com.netflix.graphql.dgs:graphql-dgs-mocking",
                "com.netflix.graphql.dgs:graphql-dgs-platform",
                "com.netflix.graphql.dgs:graphql-dgs-subscription-types",
                "com.netflix.graphql.dgs:graphql-error-types",
                "org.springframework.boot:spring-boot-dependencies"
            ]
        },
        "com.graphql-java:java-dataloader": {
            "locked": "3.2.2",
            "transitive": [
                "com.graphql-java:graphql-java",
                "com.netflix.graphql.dgs:graphql-dgs",
                "com.netflix.graphql.dgs:graphql-dgs-platform"
            ]
        },
        "com.jayway.jsonpath:json-path": {
            "locked": "2.9.0",
            "transitive": [
                "com.netflix.graphql.dgs:graphql-dgs",
                "com.netflix.graphql.dgs:graphql-dgs-client",
                "com.netflix.graphql.dgs:graphql-dgs-platform",
                "org.springframework.boot:spring-boot-dependencies"
            ]
        },
        "com.netflix.graphql.dgs:graphql-dgs": {
            "project": true,
            "transitive": [
                "com.netflix.graphql.dgs:graphql-dgs-platform",
                "com.netflix.graphql.dgs:graphql-dgs-spring-boot-oss-autoconfigure",
                "com.netflix.graphql.dgs:graphql-dgs-spring-webmvc",
                "com.netflix.graphql.dgs:graphql-dgs-spring-webmvc-autoconfigure"
            ]
        },
        "com.netflix.graphql.dgs:graphql-dgs-client": {
            "project": true,
            "transitive": [
                "com.netflix.graphql.dgs:graphql-dgs-platform"
            ]
        },
        "com.netflix.graphql.dgs:graphql-dgs-mocking": {
            "project": true,
            "transitive": [
                "com.netflix.graphql.dgs:graphql-dgs",
                "com.netflix.graphql.dgs:graphql-dgs-platform"
            ]
        },
        "com.netflix.graphql.dgs:graphql-dgs-platform": {
            "project": true,
            "transitive": [
                "com.netflix.graphql.dgs:graphql-dgs",
                "com.netflix.graphql.dgs:graphql-dgs-client",
                "com.netflix.graphql.dgs:graphql-dgs-mocking",
                "com.netflix.graphql.dgs:graphql-dgs-spring-boot-oss-autoconfigure",
                "com.netflix.graphql.dgs:graphql-dgs-spring-webmvc",
                "com.netflix.graphql.dgs:graphql-dgs-spring-webmvc-autoconfigure",
                "com.netflix.graphql.dgs:graphql-dgs-subscription-types",
                "com.netflix.graphql.dgs:graphql-error-types"
            ]
        },
        "com.netflix.graphql.dgs:graphql-dgs-spring-boot-oss-autoconfigure": {
            "project": true,
            "transitive": [
                "com.netflix.graphql.dgs:graphql-dgs-platform"
            ]
        },
        "com.netflix.graphql.dgs:graphql-dgs-spring-webmvc": {
            "project": true,
            "transitive": [
                "com.netflix.graphql.dgs:graphql-dgs-platform",
                "com.netflix.graphql.dgs:graphql-dgs-spring-boot-oss-autoconfigure",
                "com.netflix.graphql.dgs:graphql-dgs-spring-webmvc-autoconfigure"
            ]
        },
        "com.netflix.graphql.dgs:graphql-dgs-spring-webmvc-autoconfigure": {
            "project": true,
            "transitive": [
                "com.netflix.graphql.dgs:graphql-dgs-platform"
            ]
        },
        "com.netflix.graphql.dgs:graphql-dgs-subscription-types": {
            "project": true,
            "transitive": [
                "com.netflix.graphql.dgs:graphql-dgs-client",
                "com.netflix.graphql.dgs:graphql-dgs-platform"
            ]
        },
        "com.netflix.graphql.dgs:graphql-error-types": {
            "project": true,
            "transitive": [
                "com.netflix.graphql.dgs:graphql-dgs",
                "com.netflix.graphql.dgs:graphql-dgs-platform",
                "com.netflix.graphql.dgs:graphql-dgs-spring-webmvc"
            ]
        },
        "io.micrometer:micrometer-commons": {
            "locked": "1.12.3",
            "transitive": [
                "io.micrometer:micrometer-observation",
                "org.springframework.boot:spring-boot-dependencies"
            ]
        },
        "io.micrometer:micrometer-observation": {
            "locked": "1.12.3",
            "transitive": [
                "org.springframework.boot:spring-boot-dependencies",
                "org.springframework:spring-context",
                "org.springframework:spring-web"
            ]
        },
        "io.projectreactor:reactor-core": {
            "locked": "3.6.3",
            "transitive": [
                "com.netflix.graphql.dgs:graphql-dgs-client",
                "com.netflix.graphql.dgs:graphql-dgs-platform",
                "org.springframework.boot:spring-boot-dependencies"
            ]
        },
        "jakarta.annotation:jakarta.annotation-api": {
            "locked": "2.1.1",
            "transitive": [
                "org.springframework.boot:spring-boot-dependencies",
                "org.springframework.boot:spring-boot-starter",
                "org.springframework.boot:spring-boot-starter-tomcat"
            ]
        },
        "org.apache.logging.log4j:log4j-api": {
            "locked": "2.23.1",
            "transitive": [
                "com.netflix.graphql.dgs:graphql-dgs-platform",
                "org.apache.logging.log4j:log4j-to-slf4j",
                "org.springframework.boot:spring-boot-dependencies"
            ]
        },
        "org.apache.logging.log4j:log4j-to-slf4j": {
            "locked": "2.23.1",
            "transitive": [
                "com.netflix.graphql.dgs:graphql-dgs-platform",
                "org.springframework.boot:spring-boot-dependencies",
                "org.springframework.boot:spring-boot-starter-logging"
            ]
        },
        "org.apache.tomcat.embed:tomcat-embed-core": {
            "locked": "10.1.19",
            "transitive": [
                "org.apache.tomcat.embed:tomcat-embed-websocket",
                "org.springframework.boot:spring-boot-dependencies",
                "org.springframework.boot:spring-boot-starter-tomcat"
            ]
        },
        "org.apache.tomcat.embed:tomcat-embed-el": {
            "locked": "10.1.19",
            "transitive": [
                "org.springframework.boot:spring-boot-dependencies",
                "org.springframework.boot:spring-boot-starter-tomcat"
            ]
        },
        "org.apache.tomcat.embed:tomcat-embed-websocket": {
            "locked": "10.1.19",
            "transitive": [
                "org.springframework.boot:spring-boot-dependencies",
                "org.springframework.boot:spring-boot-starter-tomcat"
            ]
        },
        "org.jetbrains.kotlin:kotlin-bom": {
            "locked": "1.9.23"
        },
        "org.jetbrains.kotlin:kotlin-stdlib": {
            "locked": "1.9.23",
            "transitive": [
                "com.netflix.graphql.dgs:graphql-dgs",
                "com.netflix.graphql.dgs:graphql-dgs-client",
                "com.netflix.graphql.dgs:graphql-dgs-mocking",
                "com.netflix.graphql.dgs:graphql-dgs-spring-boot-oss-autoconfigure",
                "com.netflix.graphql.dgs:graphql-dgs-spring-webmvc",
                "com.netflix.graphql.dgs:graphql-dgs-spring-webmvc-autoconfigure",
                "com.netflix.graphql.dgs:graphql-dgs-subscription-types",
                "com.netflix.graphql.dgs:graphql-error-types",
                "org.jetbrains.kotlin:kotlin-bom",
                "org.springframework.boot:spring-boot-dependencies"
            ]
        },
        "org.jetbrains:annotations": {
            "locked": "13.0",
            "transitive": [
                "org.jetbrains.kotlin:kotlin-stdlib"
            ]
        },
        "org.reactivestreams:reactive-streams": {
            "locked": "1.0.4",
            "transitive": [
                "com.graphql-java:graphql-java",
                "io.projectreactor:reactor-core",
                "org.springframework.boot:spring-boot-dependencies"
            ]
        },
        "org.slf4j:jul-to-slf4j": {
            "locked": "2.0.12",
            "transitive": [
                "org.springframework.boot:spring-boot-dependencies",
                "org.springframework.boot:spring-boot-starter-logging"
            ]
        },
        "org.slf4j:slf4j-api": {
            "locked": "2.0.12",
            "transitive": [
                "ch.qos.logback:logback-classic",
                "com.graphql-java:java-dataloader",
                "org.apache.logging.log4j:log4j-to-slf4j",
                "org.slf4j:jul-to-slf4j",
                "org.springframework.boot:spring-boot-dependencies"
            ]
        },
        "org.springframework.boot:spring-boot": {
            "locked": "3.2.3",
            "transitive": [
                "org.springframework.boot:spring-boot-autoconfigure",
                "org.springframework.boot:spring-boot-dependencies",
                "org.springframework.boot:spring-boot-starter"
            ]
        },
        "org.springframework.boot:spring-boot-autoconfigure": {
            "locked": "3.2.3",
            "transitive": [
                "org.springframework.boot:spring-boot-dependencies",
                "org.springframework.boot:spring-boot-starter"
            ]
        },
        "org.springframework.boot:spring-boot-dependencies": {
            "locked": "3.2.3"
        },
        "org.springframework.boot:spring-boot-starter": {
            "locked": "3.2.3",
            "transitive": [
                "org.springframework.boot:spring-boot-dependencies",
                "org.springframework.boot:spring-boot-starter-json",
                "org.springframework.boot:spring-boot-starter-web"
            ]
        },
        "org.springframework.boot:spring-boot-starter-json": {
            "locked": "3.2.3",
            "transitive": [
                "org.springframework.boot:spring-boot-dependencies",
                "org.springframework.boot:spring-boot-starter-web"
            ]
        },
        "org.springframework.boot:spring-boot-starter-logging": {
            "locked": "3.2.3",
            "transitive": [
                "org.springframework.boot:spring-boot-dependencies",
                "org.springframework.boot:spring-boot-starter"
            ]
        },
        "org.springframework.boot:spring-boot-starter-tomcat": {
            "locked": "3.2.3",
            "transitive": [
                "org.springframework.boot:spring-boot-dependencies",
                "org.springframework.boot:spring-boot-starter-web"
            ]
        },
        "org.springframework.boot:spring-boot-starter-web": {
            "locked": "3.2.3",
            "transitive": [
                "org.springframework.boot:spring-boot-dependencies",
                "org.springframework.boot:spring-boot-starter-websocket"
            ]
        },
        "org.springframework.boot:spring-boot-starter-websocket": {
            "locked": "3.2.3",
            "transitive": [
                "org.springframework.boot:spring-boot-dependencies"
            ]
        },
        "org.springframework.cloud:spring-cloud-dependencies": {
<<<<<<< HEAD
            "locked": "2023.0.1-SNAPSHOT"
=======
            "locked": "2023.0.1"
>>>>>>> c9f3dd29
        },
        "org.springframework:spring-aop": {
            "locked": "6.1.4",
            "transitive": [
                "org.springframework.boot:spring-boot-dependencies",
                "org.springframework:spring-context",
                "org.springframework:spring-webmvc"
            ]
        },
        "org.springframework:spring-beans": {
            "locked": "6.1.4",
            "transitive": [
                "org.springframework.boot:spring-boot-dependencies",
                "org.springframework:spring-aop",
                "org.springframework:spring-context",
                "org.springframework:spring-messaging",
                "org.springframework:spring-web",
                "org.springframework:spring-webmvc"
            ]
        },
        "org.springframework:spring-context": {
            "locked": "6.1.4",
            "transitive": [
                "org.springframework.boot:spring-boot",
                "org.springframework.boot:spring-boot-dependencies",
                "org.springframework:spring-webmvc",
                "org.springframework:spring-websocket"
            ]
        },
        "org.springframework:spring-core": {
            "locked": "6.1.4",
            "transitive": [
                "org.springframework.boot:spring-boot",
                "org.springframework.boot:spring-boot-dependencies",
                "org.springframework.boot:spring-boot-starter",
                "org.springframework:spring-aop",
                "org.springframework:spring-beans",
                "org.springframework:spring-context",
                "org.springframework:spring-expression",
                "org.springframework:spring-messaging",
                "org.springframework:spring-web",
                "org.springframework:spring-webmvc",
                "org.springframework:spring-websocket"
            ]
        },
        "org.springframework:spring-expression": {
            "locked": "6.1.4",
            "transitive": [
                "org.springframework.boot:spring-boot-dependencies",
                "org.springframework:spring-context",
                "org.springframework:spring-webmvc"
            ]
        },
        "org.springframework:spring-jcl": {
            "locked": "6.1.4",
            "transitive": [
                "org.springframework.boot:spring-boot-dependencies",
                "org.springframework:spring-core"
            ]
        },
        "org.springframework:spring-messaging": {
            "locked": "6.1.4",
            "transitive": [
                "org.springframework.boot:spring-boot-dependencies",
                "org.springframework.boot:spring-boot-starter-websocket"
            ]
        },
        "org.springframework:spring-web": {
            "locked": "6.1.4",
            "transitive": [
                "org.springframework.boot:spring-boot-dependencies",
                "org.springframework.boot:spring-boot-starter-json",
                "org.springframework.boot:spring-boot-starter-web",
                "org.springframework:spring-webmvc",
                "org.springframework:spring-websocket"
            ]
        },
        "org.springframework:spring-webmvc": {
            "locked": "6.1.4",
            "transitive": [
                "org.springframework.boot:spring-boot-dependencies",
                "org.springframework.boot:spring-boot-starter-web"
            ]
        },
        "org.springframework:spring-websocket": {
            "locked": "6.1.4",
            "transitive": [
                "org.springframework.boot:spring-boot-dependencies",
                "org.springframework.boot:spring-boot-starter-websocket"
            ]
        },
        "org.yaml:snakeyaml": {
            "locked": "2.2",
            "transitive": [
                "org.springframework.boot:spring-boot-dependencies",
                "org.springframework.boot:spring-boot-starter"
            ]
        }
    },
    "jmh": {
        "net.sf.jopt-simple:jopt-simple": {
            "locked": "5.0.4",
            "transitive": [
                "org.openjdk.jmh:jmh-core"
            ]
        },
        "org.apache.commons:commons-math3": {
            "locked": "3.6.1",
            "transitive": [
                "org.openjdk.jmh:jmh-core"
            ]
        },
        "org.openjdk.jmh:jmh-core": {
            "locked": "1.37",
            "transitive": [
                "org.openjdk.jmh:jmh-generator-annprocess",
                "org.openjdk.jmh:jmh-generator-asm",
                "org.openjdk.jmh:jmh-generator-bytecode",
                "org.openjdk.jmh:jmh-generator-reflection"
            ]
        },
        "org.openjdk.jmh:jmh-generator-annprocess": {
            "locked": "1.37"
        },
        "org.openjdk.jmh:jmh-generator-asm": {
            "locked": "1.36",
            "transitive": [
                "org.openjdk.jmh:jmh-generator-bytecode"
            ]
        },
        "org.openjdk.jmh:jmh-generator-bytecode": {
            "locked": "1.36"
        },
        "org.openjdk.jmh:jmh-generator-reflection": {
            "locked": "1.36",
            "transitive": [
                "org.openjdk.jmh:jmh-generator-asm",
                "org.openjdk.jmh:jmh-generator-bytecode"
            ]
        },
        "org.ow2.asm:asm": {
            "locked": "9.0",
            "transitive": [
                "org.openjdk.jmh:jmh-generator-asm"
            ]
        }
    },
    "jmhAnnotationProcessor": {
        "com.fasterxml.jackson:jackson-bom": {
            "locked": "2.15.4"
        },
        "org.jetbrains.kotlin:kotlin-bom": {
            "locked": "1.9.23"
        },
        "org.springframework.boot:spring-boot-dependencies": {
            "locked": "3.2.3"
        },
        "org.springframework.cloud:spring-cloud-dependencies": {
<<<<<<< HEAD
            "locked": "2023.0.1-SNAPSHOT"
=======
            "locked": "2023.0.1"
>>>>>>> c9f3dd29
        }
    },
    "jmhCompileClasspath": {
        "ch.qos.logback:logback-classic": {
            "locked": "1.4.14",
            "transitive": [
                "org.springframework.boot:spring-boot-dependencies",
                "org.springframework.boot:spring-boot-starter-logging"
            ]
        },
        "ch.qos.logback:logback-core": {
            "locked": "1.4.14",
            "transitive": [
                "ch.qos.logback:logback-classic",
                "org.springframework.boot:spring-boot-dependencies"
            ]
        },
        "com.fasterxml.jackson.core:jackson-annotations": {
            "locked": "2.15.4",
            "transitive": [
                "com.fasterxml.jackson.core:jackson-databind",
                "com.fasterxml.jackson.datatype:jackson-datatype-jsr310",
                "com.fasterxml.jackson:jackson-bom",
                "com.netflix.graphql.dgs:graphql-dgs-client",
                "com.netflix.graphql.dgs:graphql-dgs-subscription-types",
                "org.springframework.boot:spring-boot-dependencies"
            ]
        },
        "com.fasterxml.jackson.core:jackson-core": {
            "locked": "2.15.4",
            "transitive": [
                "com.fasterxml.jackson.core:jackson-databind",
                "com.fasterxml.jackson.datatype:jackson-datatype-jdk8",
                "com.fasterxml.jackson.datatype:jackson-datatype-jsr310",
                "com.fasterxml.jackson.module:jackson-module-parameter-names",
                "com.fasterxml.jackson:jackson-bom",
                "org.springframework.boot:spring-boot-dependencies"
            ]
        },
        "com.fasterxml.jackson.core:jackson-databind": {
            "locked": "2.15.4",
            "transitive": [
                "com.fasterxml.jackson.datatype:jackson-datatype-jdk8",
                "com.fasterxml.jackson.datatype:jackson-datatype-jsr310",
                "com.fasterxml.jackson.module:jackson-module-parameter-names",
                "com.fasterxml.jackson:jackson-bom",
                "org.springframework.boot:spring-boot-dependencies",
                "org.springframework.boot:spring-boot-starter-json"
            ]
        },
        "com.fasterxml.jackson.datatype:jackson-datatype-jdk8": {
            "locked": "2.15.4",
            "transitive": [
                "com.fasterxml.jackson:jackson-bom",
                "org.springframework.boot:spring-boot-dependencies",
                "org.springframework.boot:spring-boot-starter-json"
            ]
        },
        "com.fasterxml.jackson.datatype:jackson-datatype-jsr310": {
            "locked": "2.15.4",
            "transitive": [
                "com.fasterxml.jackson:jackson-bom",
                "org.springframework.boot:spring-boot-dependencies",
                "org.springframework.boot:spring-boot-starter-json"
            ]
        },
        "com.fasterxml.jackson.module:jackson-module-parameter-names": {
            "locked": "2.15.4",
            "transitive": [
                "com.fasterxml.jackson:jackson-bom",
                "org.springframework.boot:spring-boot-dependencies",
                "org.springframework.boot:spring-boot-starter-json"
            ]
        },
        "com.fasterxml.jackson:jackson-bom": {
            "locked": "2.15.4",
            "transitive": [
                "com.fasterxml.jackson.core:jackson-annotations",
                "com.fasterxml.jackson.core:jackson-core",
                "com.fasterxml.jackson.core:jackson-databind",
                "com.fasterxml.jackson.datatype:jackson-datatype-jdk8",
                "com.fasterxml.jackson.datatype:jackson-datatype-jsr310",
                "com.fasterxml.jackson.module:jackson-module-parameter-names"
            ]
        },
        "com.graphql-java:graphql-java": {
            "locked": "21.5",
            "transitive": [
                "com.netflix.graphql.dgs:graphql-dgs",
                "com.netflix.graphql.dgs:graphql-dgs-mocking",
                "com.netflix.graphql.dgs:graphql-dgs-platform",
                "com.netflix.graphql.dgs:graphql-dgs-subscription-types",
                "com.netflix.graphql.dgs:graphql-error-types",
                "org.springframework.boot:spring-boot-dependencies"
            ]
        },
        "com.graphql-java:java-dataloader": {
            "locked": "3.2.2",
            "transitive": [
                "com.graphql-java:graphql-java",
                "com.netflix.graphql.dgs:graphql-dgs",
                "com.netflix.graphql.dgs:graphql-dgs-platform"
            ]
        },
        "com.jayway.jsonpath:json-path": {
            "locked": "2.9.0",
            "transitive": [
                "com.netflix.graphql.dgs:graphql-dgs",
                "com.netflix.graphql.dgs:graphql-dgs-client",
                "com.netflix.graphql.dgs:graphql-dgs-platform",
                "org.springframework.boot:spring-boot-dependencies"
            ]
        },
        "com.netflix.graphql.dgs:graphql-dgs": {
            "project": true,
            "transitive": [
                "com.netflix.graphql.dgs:graphql-dgs-platform",
                "com.netflix.graphql.dgs:graphql-dgs-spring-boot-oss-autoconfigure",
                "com.netflix.graphql.dgs:graphql-dgs-spring-webmvc",
                "com.netflix.graphql.dgs:graphql-dgs-spring-webmvc-autoconfigure"
            ]
        },
        "com.netflix.graphql.dgs:graphql-dgs-client": {
            "project": true,
            "transitive": [
                "com.netflix.graphql.dgs:graphql-dgs-platform"
            ]
        },
        "com.netflix.graphql.dgs:graphql-dgs-mocking": {
            "project": true,
            "transitive": [
                "com.netflix.graphql.dgs:graphql-dgs",
                "com.netflix.graphql.dgs:graphql-dgs-platform"
            ]
        },
        "com.netflix.graphql.dgs:graphql-dgs-platform": {
            "project": true,
            "transitive": [
                "com.netflix.graphql.dgs:graphql-dgs",
                "com.netflix.graphql.dgs:graphql-dgs-client",
                "com.netflix.graphql.dgs:graphql-dgs-mocking",
                "com.netflix.graphql.dgs:graphql-dgs-spring-boot-oss-autoconfigure",
                "com.netflix.graphql.dgs:graphql-dgs-spring-webmvc",
                "com.netflix.graphql.dgs:graphql-dgs-spring-webmvc-autoconfigure",
                "com.netflix.graphql.dgs:graphql-dgs-subscription-types",
                "com.netflix.graphql.dgs:graphql-error-types"
            ]
        },
        "com.netflix.graphql.dgs:graphql-dgs-spring-boot-oss-autoconfigure": {
            "project": true,
            "transitive": [
                "com.netflix.graphql.dgs:graphql-dgs-platform"
            ]
        },
        "com.netflix.graphql.dgs:graphql-dgs-spring-webmvc": {
            "project": true,
            "transitive": [
                "com.netflix.graphql.dgs:graphql-dgs-platform",
                "com.netflix.graphql.dgs:graphql-dgs-spring-boot-oss-autoconfigure",
                "com.netflix.graphql.dgs:graphql-dgs-spring-webmvc-autoconfigure"
            ]
        },
        "com.netflix.graphql.dgs:graphql-dgs-spring-webmvc-autoconfigure": {
            "project": true,
            "transitive": [
                "com.netflix.graphql.dgs:graphql-dgs-platform"
            ]
        },
        "com.netflix.graphql.dgs:graphql-dgs-subscription-types": {
            "project": true,
            "transitive": [
                "com.netflix.graphql.dgs:graphql-dgs-client",
                "com.netflix.graphql.dgs:graphql-dgs-platform"
            ]
        },
        "com.netflix.graphql.dgs:graphql-error-types": {
            "project": true,
            "transitive": [
                "com.netflix.graphql.dgs:graphql-dgs",
                "com.netflix.graphql.dgs:graphql-dgs-platform",
                "com.netflix.graphql.dgs:graphql-dgs-spring-webmvc"
            ]
        },
        "io.micrometer:micrometer-commons": {
            "locked": "1.12.3",
            "transitive": [
                "io.micrometer:micrometer-observation",
                "org.springframework.boot:spring-boot-dependencies"
            ]
        },
        "io.micrometer:micrometer-observation": {
            "locked": "1.12.3",
            "transitive": [
                "org.springframework.boot:spring-boot-dependencies",
                "org.springframework:spring-context",
                "org.springframework:spring-web"
            ]
        },
        "io.projectreactor:reactor-core": {
            "locked": "3.6.3",
            "transitive": [
                "com.netflix.graphql.dgs:graphql-dgs-client",
                "com.netflix.graphql.dgs:graphql-dgs-platform",
                "org.springframework.boot:spring-boot-dependencies"
            ]
        },
        "jakarta.annotation:jakarta.annotation-api": {
            "locked": "2.1.1",
            "transitive": [
                "org.springframework.boot:spring-boot-dependencies",
                "org.springframework.boot:spring-boot-starter",
                "org.springframework.boot:spring-boot-starter-tomcat"
            ]
        },
        "net.sf.jopt-simple:jopt-simple": {
            "locked": "5.0.4",
            "transitive": [
                "org.openjdk.jmh:jmh-core"
            ]
        },
        "org.apache.commons:commons-math3": {
            "locked": "3.6.1",
            "transitive": [
                "org.openjdk.jmh:jmh-core"
            ]
        },
        "org.apache.logging.log4j:log4j-api": {
            "locked": "2.23.1",
            "transitive": [
                "com.netflix.graphql.dgs:graphql-dgs-platform",
                "org.apache.logging.log4j:log4j-to-slf4j",
                "org.springframework.boot:spring-boot-dependencies"
            ]
        },
        "org.apache.logging.log4j:log4j-to-slf4j": {
            "locked": "2.23.1",
            "transitive": [
                "com.netflix.graphql.dgs:graphql-dgs-platform",
                "org.springframework.boot:spring-boot-dependencies",
                "org.springframework.boot:spring-boot-starter-logging"
            ]
        },
        "org.apache.tomcat.embed:tomcat-embed-core": {
            "locked": "10.1.19",
            "transitive": [
                "org.apache.tomcat.embed:tomcat-embed-websocket",
                "org.springframework.boot:spring-boot-dependencies",
                "org.springframework.boot:spring-boot-starter-tomcat"
            ]
        },
        "org.apache.tomcat.embed:tomcat-embed-el": {
            "locked": "10.1.19",
            "transitive": [
                "org.springframework.boot:spring-boot-dependencies",
                "org.springframework.boot:spring-boot-starter-tomcat"
            ]
        },
        "org.apache.tomcat.embed:tomcat-embed-websocket": {
            "locked": "10.1.19",
            "transitive": [
                "org.springframework.boot:spring-boot-dependencies",
                "org.springframework.boot:spring-boot-starter-tomcat"
            ]
        },
        "org.jetbrains.kotlin:kotlin-bom": {
            "locked": "1.9.23"
        },
        "org.jetbrains.kotlin:kotlin-stdlib": {
            "locked": "1.9.23",
            "transitive": [
                "com.netflix.graphql.dgs:graphql-dgs",
                "com.netflix.graphql.dgs:graphql-dgs-client",
                "com.netflix.graphql.dgs:graphql-dgs-mocking",
                "com.netflix.graphql.dgs:graphql-dgs-spring-boot-oss-autoconfigure",
                "com.netflix.graphql.dgs:graphql-dgs-spring-webmvc",
                "com.netflix.graphql.dgs:graphql-dgs-spring-webmvc-autoconfigure",
                "com.netflix.graphql.dgs:graphql-dgs-subscription-types",
                "com.netflix.graphql.dgs:graphql-error-types",
                "org.jetbrains.kotlin:kotlin-bom",
                "org.springframework.boot:spring-boot-dependencies"
            ]
        },
        "org.jetbrains:annotations": {
            "locked": "13.0",
            "transitive": [
                "org.jetbrains.kotlin:kotlin-stdlib"
            ]
        },
        "org.openjdk.jmh:jmh-core": {
            "locked": "1.37",
            "transitive": [
                "org.openjdk.jmh:jmh-generator-annprocess",
                "org.openjdk.jmh:jmh-generator-asm",
                "org.openjdk.jmh:jmh-generator-bytecode",
                "org.openjdk.jmh:jmh-generator-reflection"
            ]
        },
        "org.openjdk.jmh:jmh-generator-annprocess": {
            "locked": "1.37"
        },
        "org.openjdk.jmh:jmh-generator-asm": {
            "locked": "1.36",
            "transitive": [
                "org.openjdk.jmh:jmh-generator-bytecode"
            ]
        },
        "org.openjdk.jmh:jmh-generator-bytecode": {
            "locked": "1.36"
        },
        "org.openjdk.jmh:jmh-generator-reflection": {
            "locked": "1.36",
            "transitive": [
                "org.openjdk.jmh:jmh-generator-asm",
                "org.openjdk.jmh:jmh-generator-bytecode"
            ]
        },
        "org.ow2.asm:asm": {
            "locked": "9.0",
            "transitive": [
                "org.openjdk.jmh:jmh-generator-asm"
            ]
        },
        "org.reactivestreams:reactive-streams": {
            "locked": "1.0.4",
            "transitive": [
                "com.graphql-java:graphql-java",
                "io.projectreactor:reactor-core",
                "org.springframework.boot:spring-boot-dependencies"
            ]
        },
        "org.slf4j:jul-to-slf4j": {
            "locked": "2.0.12",
            "transitive": [
                "org.springframework.boot:spring-boot-dependencies",
                "org.springframework.boot:spring-boot-starter-logging"
            ]
        },
        "org.slf4j:slf4j-api": {
            "locked": "2.0.12",
            "transitive": [
                "ch.qos.logback:logback-classic",
                "com.graphql-java:java-dataloader",
                "org.apache.logging.log4j:log4j-to-slf4j",
                "org.slf4j:jul-to-slf4j",
                "org.springframework.boot:spring-boot-dependencies"
            ]
        },
        "org.springframework.boot:spring-boot": {
            "locked": "3.2.3",
            "transitive": [
                "org.springframework.boot:spring-boot-autoconfigure",
                "org.springframework.boot:spring-boot-dependencies",
                "org.springframework.boot:spring-boot-starter"
            ]
        },
        "org.springframework.boot:spring-boot-autoconfigure": {
            "locked": "3.2.3",
            "transitive": [
                "org.springframework.boot:spring-boot-dependencies",
                "org.springframework.boot:spring-boot-starter"
            ]
        },
        "org.springframework.boot:spring-boot-dependencies": {
            "locked": "3.2.3"
        },
        "org.springframework.boot:spring-boot-starter": {
            "locked": "3.2.3",
            "transitive": [
                "org.springframework.boot:spring-boot-dependencies",
                "org.springframework.boot:spring-boot-starter-json",
                "org.springframework.boot:spring-boot-starter-web"
            ]
        },
        "org.springframework.boot:spring-boot-starter-json": {
            "locked": "3.2.3",
            "transitive": [
                "org.springframework.boot:spring-boot-dependencies",
                "org.springframework.boot:spring-boot-starter-web"
            ]
        },
        "org.springframework.boot:spring-boot-starter-logging": {
            "locked": "3.2.3",
            "transitive": [
                "org.springframework.boot:spring-boot-dependencies",
                "org.springframework.boot:spring-boot-starter"
            ]
        },
        "org.springframework.boot:spring-boot-starter-tomcat": {
            "locked": "3.2.3",
            "transitive": [
                "org.springframework.boot:spring-boot-dependencies",
                "org.springframework.boot:spring-boot-starter-web"
            ]
        },
        "org.springframework.boot:spring-boot-starter-web": {
            "locked": "3.2.3",
            "transitive": [
                "org.springframework.boot:spring-boot-dependencies",
                "org.springframework.boot:spring-boot-starter-websocket"
            ]
        },
        "org.springframework.boot:spring-boot-starter-websocket": {
            "locked": "3.2.3",
            "transitive": [
                "org.springframework.boot:spring-boot-dependencies"
            ]
        },
        "org.springframework.cloud:spring-cloud-dependencies": {
<<<<<<< HEAD
            "locked": "2023.0.1-SNAPSHOT"
=======
            "locked": "2023.0.1"
>>>>>>> c9f3dd29
        },
        "org.springframework:spring-aop": {
            "locked": "6.1.4",
            "transitive": [
                "org.springframework.boot:spring-boot-dependencies",
                "org.springframework:spring-context",
                "org.springframework:spring-webmvc"
            ]
        },
        "org.springframework:spring-beans": {
            "locked": "6.1.4",
            "transitive": [
                "org.springframework.boot:spring-boot-dependencies",
                "org.springframework:spring-aop",
                "org.springframework:spring-context",
                "org.springframework:spring-messaging",
                "org.springframework:spring-web",
                "org.springframework:spring-webmvc"
            ]
        },
        "org.springframework:spring-context": {
            "locked": "6.1.4",
            "transitive": [
                "org.springframework.boot:spring-boot",
                "org.springframework.boot:spring-boot-dependencies",
                "org.springframework:spring-webmvc",
                "org.springframework:spring-websocket"
            ]
        },
        "org.springframework:spring-core": {
            "locked": "6.1.4",
            "transitive": [
                "org.springframework.boot:spring-boot",
                "org.springframework.boot:spring-boot-dependencies",
                "org.springframework.boot:spring-boot-starter",
                "org.springframework:spring-aop",
                "org.springframework:spring-beans",
                "org.springframework:spring-context",
                "org.springframework:spring-expression",
                "org.springframework:spring-messaging",
                "org.springframework:spring-web",
                "org.springframework:spring-webmvc",
                "org.springframework:spring-websocket"
            ]
        },
        "org.springframework:spring-expression": {
            "locked": "6.1.4",
            "transitive": [
                "org.springframework.boot:spring-boot-dependencies",
                "org.springframework:spring-context",
                "org.springframework:spring-webmvc"
            ]
        },
        "org.springframework:spring-jcl": {
            "locked": "6.1.4",
            "transitive": [
                "org.springframework.boot:spring-boot-dependencies",
                "org.springframework:spring-core"
            ]
        },
        "org.springframework:spring-messaging": {
            "locked": "6.1.4",
            "transitive": [
                "org.springframework.boot:spring-boot-dependencies",
                "org.springframework.boot:spring-boot-starter-websocket"
            ]
        },
        "org.springframework:spring-web": {
            "locked": "6.1.4",
            "transitive": [
                "org.springframework.boot:spring-boot-dependencies",
                "org.springframework.boot:spring-boot-starter-json",
                "org.springframework.boot:spring-boot-starter-web",
                "org.springframework:spring-webmvc",
                "org.springframework:spring-websocket"
            ]
        },
        "org.springframework:spring-webmvc": {
            "locked": "6.1.4",
            "transitive": [
                "org.springframework.boot:spring-boot-dependencies",
                "org.springframework.boot:spring-boot-starter-web"
            ]
        },
        "org.springframework:spring-websocket": {
            "locked": "6.1.4",
            "transitive": [
                "org.springframework.boot:spring-boot-dependencies",
                "org.springframework.boot:spring-boot-starter-websocket"
            ]
        },
        "org.yaml:snakeyaml": {
            "locked": "2.2",
            "transitive": [
                "org.springframework.boot:spring-boot-dependencies",
                "org.springframework.boot:spring-boot-starter"
            ]
        }
    },
    "jmhRuntimeClasspath": {
        "ch.qos.logback:logback-classic": {
            "locked": "1.4.14",
            "transitive": [
                "org.springframework.boot:spring-boot-dependencies",
                "org.springframework.boot:spring-boot-starter-logging"
            ]
        },
        "ch.qos.logback:logback-core": {
            "locked": "1.4.14",
            "transitive": [
                "ch.qos.logback:logback-classic",
                "org.springframework.boot:spring-boot-dependencies"
            ]
        },
        "com.apollographql.federation:federation-graphql-java-support": {
            "locked": "4.4.0",
            "transitive": [
                "com.netflix.graphql.dgs:graphql-dgs",
                "com.netflix.graphql.dgs:graphql-dgs-platform"
            ]
        },
        "com.fasterxml.jackson.core:jackson-annotations": {
            "locked": "2.15.4",
            "transitive": [
                "com.fasterxml.jackson.core:jackson-databind",
                "com.fasterxml.jackson.datatype:jackson-datatype-jsr310",
                "com.fasterxml.jackson.module:jackson-module-kotlin",
                "com.fasterxml.jackson:jackson-bom",
                "com.netflix.graphql.dgs:graphql-dgs-client",
                "com.netflix.graphql.dgs:graphql-dgs-subscription-types",
                "org.springframework.boot:spring-boot-dependencies"
            ]
        },
        "com.fasterxml.jackson.core:jackson-core": {
            "locked": "2.15.4",
            "transitive": [
                "com.fasterxml.jackson.core:jackson-databind",
                "com.fasterxml.jackson.datatype:jackson-datatype-jdk8",
                "com.fasterxml.jackson.datatype:jackson-datatype-jsr310",
                "com.fasterxml.jackson.module:jackson-module-parameter-names",
                "com.fasterxml.jackson:jackson-bom",
                "org.springframework.boot:spring-boot-dependencies"
            ]
        },
        "com.fasterxml.jackson.core:jackson-databind": {
            "locked": "2.15.4",
            "transitive": [
                "com.fasterxml.jackson.datatype:jackson-datatype-jdk8",
                "com.fasterxml.jackson.datatype:jackson-datatype-jsr310",
                "com.fasterxml.jackson.module:jackson-module-kotlin",
                "com.fasterxml.jackson.module:jackson-module-parameter-names",
                "com.fasterxml.jackson:jackson-bom",
                "org.springframework.boot:spring-boot-dependencies",
                "org.springframework.boot:spring-boot-starter-json"
            ]
        },
        "com.fasterxml.jackson.datatype:jackson-datatype-jdk8": {
            "locked": "2.15.4",
            "transitive": [
                "com.fasterxml.jackson:jackson-bom",
                "com.netflix.graphql.dgs:graphql-dgs-client",
                "org.springframework.boot:spring-boot-dependencies",
                "org.springframework.boot:spring-boot-starter-json"
            ]
        },
        "com.fasterxml.jackson.datatype:jackson-datatype-jsr310": {
            "locked": "2.15.4",
            "transitive": [
                "com.fasterxml.jackson:jackson-bom",
                "com.netflix.graphql.dgs:graphql-dgs",
                "com.netflix.graphql.dgs:graphql-dgs-client",
                "com.netflix.graphql.dgs:graphql-dgs-spring-webmvc-autoconfigure",
                "org.springframework.boot:spring-boot-dependencies",
                "org.springframework.boot:spring-boot-starter-json"
            ]
        },
        "com.fasterxml.jackson.module:jackson-module-kotlin": {
            "locked": "2.15.4",
            "transitive": [
                "com.fasterxml.jackson:jackson-bom",
                "com.netflix.graphql.dgs:graphql-dgs",
                "com.netflix.graphql.dgs:graphql-dgs-client",
                "com.netflix.graphql.dgs:graphql-dgs-spring-webmvc",
                "com.netflix.graphql.dgs:graphql-dgs-spring-webmvc-autoconfigure",
                "org.springframework.boot:spring-boot-dependencies"
            ]
        },
        "com.fasterxml.jackson.module:jackson-module-parameter-names": {
            "locked": "2.15.4",
            "transitive": [
                "com.fasterxml.jackson:jackson-bom",
                "com.netflix.graphql.dgs:graphql-dgs-client",
                "org.springframework.boot:spring-boot-dependencies",
                "org.springframework.boot:spring-boot-starter-json"
            ]
        },
        "com.fasterxml.jackson:jackson-bom": {
            "locked": "2.15.4",
            "transitive": [
                "com.fasterxml.jackson.core:jackson-annotations",
                "com.fasterxml.jackson.core:jackson-core",
                "com.fasterxml.jackson.core:jackson-databind",
                "com.fasterxml.jackson.datatype:jackson-datatype-jdk8",
                "com.fasterxml.jackson.datatype:jackson-datatype-jsr310",
                "com.fasterxml.jackson.module:jackson-module-kotlin",
                "com.fasterxml.jackson.module:jackson-module-parameter-names"
            ]
        },
        "com.github.mifmif:generex": {
            "locked": "1.0.2",
            "transitive": [
                "net.datafaker:datafaker"
            ]
        },
        "com.google.protobuf:protobuf-java": {
            "locked": "3.25.2",
            "transitive": [
                "com.apollographql.federation:federation-graphql-java-support"
            ]
        },
        "com.graphql-java:graphql-java": {
            "locked": "21.5",
            "transitive": [
                "com.apollographql.federation:federation-graphql-java-support",
                "com.netflix.graphql.dgs:graphql-dgs",
                "com.netflix.graphql.dgs:graphql-dgs-client",
                "com.netflix.graphql.dgs:graphql-dgs-mocking",
                "com.netflix.graphql.dgs:graphql-dgs-platform",
                "com.netflix.graphql.dgs:graphql-dgs-subscription-types",
                "com.netflix.graphql.dgs:graphql-error-types",
                "org.springframework.boot:spring-boot-dependencies"
            ]
        },
        "com.graphql-java:java-dataloader": {
            "locked": "3.2.2",
            "transitive": [
                "com.graphql-java:graphql-java",
                "com.netflix.graphql.dgs:graphql-dgs",
                "com.netflix.graphql.dgs:graphql-dgs-platform"
            ]
        },
        "com.jayway.jsonpath:json-path": {
            "locked": "2.9.0",
            "transitive": [
                "com.netflix.graphql.dgs:graphql-dgs",
                "com.netflix.graphql.dgs:graphql-dgs-client",
                "com.netflix.graphql.dgs:graphql-dgs-platform",
                "org.springframework.boot:spring-boot-dependencies",
                "org.springframework.boot:spring-boot-starter-test"
            ]
        },
        "com.netflix.graphql.dgs:graphql-dgs": {
            "project": true,
            "transitive": [
                "com.netflix.graphql.dgs:graphql-dgs-platform",
                "com.netflix.graphql.dgs:graphql-dgs-spring-boot-oss-autoconfigure",
                "com.netflix.graphql.dgs:graphql-dgs-spring-webmvc",
                "com.netflix.graphql.dgs:graphql-dgs-spring-webmvc-autoconfigure"
            ]
        },
        "com.netflix.graphql.dgs:graphql-dgs-client": {
            "project": true,
            "transitive": [
                "com.netflix.graphql.dgs:graphql-dgs-platform"
            ]
        },
        "com.netflix.graphql.dgs:graphql-dgs-mocking": {
            "project": true,
            "transitive": [
                "com.netflix.graphql.dgs:graphql-dgs",
                "com.netflix.graphql.dgs:graphql-dgs-platform"
            ]
        },
        "com.netflix.graphql.dgs:graphql-dgs-platform": {
            "project": true,
            "transitive": [
                "com.netflix.graphql.dgs:graphql-dgs",
                "com.netflix.graphql.dgs:graphql-dgs-client",
                "com.netflix.graphql.dgs:graphql-dgs-mocking",
                "com.netflix.graphql.dgs:graphql-dgs-spring-boot-oss-autoconfigure",
                "com.netflix.graphql.dgs:graphql-dgs-spring-webmvc",
                "com.netflix.graphql.dgs:graphql-dgs-spring-webmvc-autoconfigure",
                "com.netflix.graphql.dgs:graphql-dgs-subscription-types",
                "com.netflix.graphql.dgs:graphql-error-types"
            ]
        },
        "com.netflix.graphql.dgs:graphql-dgs-spring-boot-oss-autoconfigure": {
            "project": true,
            "transitive": [
                "com.netflix.graphql.dgs:graphql-dgs-platform"
            ]
        },
        "com.netflix.graphql.dgs:graphql-dgs-spring-webmvc": {
            "project": true,
            "transitive": [
                "com.netflix.graphql.dgs:graphql-dgs-platform",
                "com.netflix.graphql.dgs:graphql-dgs-spring-boot-oss-autoconfigure",
                "com.netflix.graphql.dgs:graphql-dgs-spring-webmvc-autoconfigure"
            ]
        },
        "com.netflix.graphql.dgs:graphql-dgs-spring-webmvc-autoconfigure": {
            "project": true,
            "transitive": [
                "com.netflix.graphql.dgs:graphql-dgs-platform"
            ]
        },
        "com.netflix.graphql.dgs:graphql-dgs-subscription-types": {
            "project": true,
            "transitive": [
                "com.netflix.graphql.dgs:graphql-dgs-client",
                "com.netflix.graphql.dgs:graphql-dgs-platform"
            ]
        },
        "com.netflix.graphql.dgs:graphql-error-types": {
            "project": true,
            "transitive": [
                "com.netflix.graphql.dgs:graphql-dgs",
                "com.netflix.graphql.dgs:graphql-dgs-platform",
                "com.netflix.graphql.dgs:graphql-dgs-spring-webmvc"
            ]
        },
        "com.vaadin.external.google:android-json": {
            "locked": "0.0.20131108.vaadin1",
            "transitive": [
                "org.skyscreamer:jsonassert"
            ]
        },
        "dk.brics.automaton:automaton": {
            "locked": "1.11-8",
            "transitive": [
                "com.github.mifmif:generex"
            ]
        },
        "io.micrometer:micrometer-commons": {
            "locked": "1.12.3",
            "transitive": [
                "io.micrometer:micrometer-observation",
                "org.springframework.boot:spring-boot-dependencies"
            ]
        },
        "io.micrometer:micrometer-observation": {
            "locked": "1.12.3",
            "transitive": [
                "org.springframework.boot:spring-boot-dependencies",
                "org.springframework:spring-context",
                "org.springframework:spring-web"
            ]
        },
        "io.mockk:mockk": {
            "locked": "1.13.10"
        },
        "io.mockk:mockk-agent": {
            "locked": "1.13.10",
            "transitive": [
                "io.mockk:mockk-jvm"
            ]
        },
        "io.mockk:mockk-agent-api": {
            "locked": "1.13.10",
            "transitive": [
                "io.mockk:mockk-agent-jvm",
                "io.mockk:mockk-jvm"
            ]
        },
        "io.mockk:mockk-agent-api-jvm": {
            "locked": "1.13.10",
            "transitive": [
                "io.mockk:mockk-agent-api"
            ]
        },
        "io.mockk:mockk-agent-jvm": {
            "locked": "1.13.10",
            "transitive": [
                "io.mockk:mockk-agent"
            ]
        },
        "io.mockk:mockk-core": {
            "locked": "1.13.10",
            "transitive": [
                "io.mockk:mockk-agent-jvm",
                "io.mockk:mockk-dsl-jvm",
                "io.mockk:mockk-jvm"
            ]
        },
        "io.mockk:mockk-core-jvm": {
            "locked": "1.13.10",
            "transitive": [
                "io.mockk:mockk-core"
            ]
        },
        "io.mockk:mockk-dsl": {
            "locked": "1.13.10",
            "transitive": [
                "io.mockk:mockk-jvm"
            ]
        },
        "io.mockk:mockk-dsl-jvm": {
            "locked": "1.13.10",
            "transitive": [
                "io.mockk:mockk-dsl"
            ]
        },
        "io.mockk:mockk-jvm": {
            "locked": "1.13.10",
            "transitive": [
                "io.mockk:mockk"
            ]
        },
        "io.projectreactor:reactor-core": {
            "locked": "3.6.3",
            "transitive": [
                "com.netflix.graphql.dgs:graphql-dgs-client",
                "com.netflix.graphql.dgs:graphql-dgs-platform",
                "org.jetbrains.kotlinx:kotlinx-coroutines-reactor",
                "org.springframework.boot:spring-boot-dependencies"
            ]
        },
        "jakarta.activation:jakarta.activation-api": {
            "locked": "2.1.2",
            "transitive": [
                "jakarta.xml.bind:jakarta.xml.bind-api",
                "org.springframework.boot:spring-boot-dependencies"
            ]
        },
        "jakarta.annotation:jakarta.annotation-api": {
            "locked": "2.1.1",
            "transitive": [
                "org.springframework.boot:spring-boot-dependencies",
                "org.springframework.boot:spring-boot-starter",
                "org.springframework.boot:spring-boot-starter-tomcat"
            ]
        },
        "jakarta.servlet:jakarta.servlet-api": {
            "locked": "6.0.0",
            "transitive": [
                "com.netflix.graphql.dgs:graphql-dgs-spring-webmvc-autoconfigure",
                "org.springframework.boot:spring-boot-dependencies"
            ]
        },
        "jakarta.xml.bind:jakarta.xml.bind-api": {
            "locked": "4.0.1",
            "transitive": [
                "org.springframework.boot:spring-boot-dependencies",
                "org.springframework.boot:spring-boot-starter-test"
            ]
        },
        "junit:junit": {
            "locked": "4.13.2",
            "transitive": [
                "io.mockk:mockk-jvm",
                "org.springframework.boot:spring-boot-dependencies"
            ]
        },
        "net.bytebuddy:byte-buddy": {
            "locked": "1.14.12",
            "transitive": [
                "io.mockk:mockk-agent-jvm",
                "org.assertj:assertj-core",
                "org.mockito:mockito-core",
                "org.springframework.boot:spring-boot-dependencies"
            ]
        },
        "net.bytebuddy:byte-buddy-agent": {
            "locked": "1.14.12",
            "transitive": [
                "io.mockk:mockk-agent-jvm",
                "org.mockito:mockito-core",
                "org.springframework.boot:spring-boot-dependencies"
            ]
        },
        "net.datafaker:datafaker": {
            "locked": "2.1.0",
            "transitive": [
                "com.netflix.graphql.dgs:graphql-dgs-mocking"
            ]
        },
        "net.minidev:accessors-smart": {
            "locked": "2.5.0",
            "transitive": [
                "net.minidev:json-smart"
            ]
        },
        "net.minidev:json-smart": {
            "locked": "2.5.0",
            "transitive": [
                "com.jayway.jsonpath:json-path",
                "org.springframework.boot:spring-boot-dependencies",
                "org.springframework.boot:spring-boot-starter-test"
            ]
        },
        "net.sf.jopt-simple:jopt-simple": {
            "locked": "5.0.4",
            "transitive": [
                "org.openjdk.jmh:jmh-core"
            ]
        },
        "org.apache.commons:commons-lang3": {
            "locked": "3.13.0",
            "transitive": [
                "com.netflix.graphql.dgs:graphql-dgs-spring-boot-oss-autoconfigure",
                "org.springframework.boot:spring-boot-dependencies"
            ]
        },
        "org.apache.commons:commons-math3": {
            "locked": "3.6.1",
            "transitive": [
                "org.openjdk.jmh:jmh-core"
            ]
        },
        "org.apache.logging.log4j:log4j-api": {
            "locked": "2.23.1",
            "transitive": [
                "com.netflix.graphql.dgs:graphql-dgs-platform",
                "org.apache.logging.log4j:log4j-to-slf4j",
                "org.springframework.boot:spring-boot-dependencies"
            ]
        },
        "org.apache.logging.log4j:log4j-to-slf4j": {
            "locked": "2.23.1",
            "transitive": [
                "com.netflix.graphql.dgs:graphql-dgs-platform",
                "org.springframework.boot:spring-boot-dependencies",
                "org.springframework.boot:spring-boot-starter-logging"
            ]
        },
        "org.apache.tomcat.embed:tomcat-embed-core": {
            "locked": "10.1.19",
            "transitive": [
                "org.apache.tomcat.embed:tomcat-embed-websocket",
                "org.springframework.boot:spring-boot-dependencies",
                "org.springframework.boot:spring-boot-starter-tomcat"
            ]
        },
        "org.apache.tomcat.embed:tomcat-embed-el": {
            "locked": "10.1.19",
            "transitive": [
                "org.springframework.boot:spring-boot-dependencies",
                "org.springframework.boot:spring-boot-starter-tomcat"
            ]
        },
        "org.apache.tomcat.embed:tomcat-embed-websocket": {
            "locked": "10.1.19",
            "transitive": [
                "org.springframework.boot:spring-boot-dependencies",
                "org.springframework.boot:spring-boot-starter-tomcat"
            ]
        },
        "org.assertj:assertj-core": {
            "locked": "3.24.2",
            "transitive": [
                "org.springframework.boot:spring-boot-dependencies",
                "org.springframework.boot:spring-boot-starter-test"
            ]
        },
        "org.awaitility:awaitility": {
            "locked": "4.2.0",
            "transitive": [
                "org.springframework.boot:spring-boot-dependencies",
                "org.springframework.boot:spring-boot-starter-test"
            ]
        },
        "org.hamcrest:hamcrest": {
            "locked": "2.2",
            "transitive": [
                "org.awaitility:awaitility",
                "org.hamcrest:hamcrest-core",
                "org.springframework.boot:spring-boot-dependencies",
                "org.springframework.boot:spring-boot-starter-test"
            ]
        },
        "org.hamcrest:hamcrest-core": {
            "locked": "2.2",
            "transitive": [
                "junit:junit",
                "org.springframework.boot:spring-boot-dependencies"
            ]
        },
        "org.jetbrains.kotlin:kotlin-bom": {
            "locked": "1.9.23"
        },
        "org.jetbrains.kotlin:kotlin-reflect": {
            "locked": "1.9.23",
            "transitive": [
                "com.fasterxml.jackson.module:jackson-module-kotlin",
                "com.netflix.graphql.dgs:graphql-dgs",
                "com.netflix.graphql.dgs:graphql-dgs-spring-webmvc",
                "io.mockk:mockk-agent-jvm",
                "io.mockk:mockk-core-jvm",
                "io.mockk:mockk-dsl-jvm",
                "io.mockk:mockk-jvm",
                "org.jetbrains.kotlin:kotlin-bom",
                "org.springframework.boot:spring-boot-dependencies"
            ]
        },
        "org.jetbrains.kotlin:kotlin-stdlib": {
            "locked": "1.9.23",
            "transitive": [
                "com.netflix.graphql.dgs:graphql-dgs",
                "com.netflix.graphql.dgs:graphql-dgs-client",
                "com.netflix.graphql.dgs:graphql-dgs-mocking",
                "com.netflix.graphql.dgs:graphql-dgs-spring-boot-oss-autoconfigure",
                "com.netflix.graphql.dgs:graphql-dgs-spring-webmvc",
                "com.netflix.graphql.dgs:graphql-dgs-spring-webmvc-autoconfigure",
                "com.netflix.graphql.dgs:graphql-dgs-subscription-types",
                "com.netflix.graphql.dgs:graphql-error-types",
                "org.jetbrains.kotlin:kotlin-bom",
                "org.jetbrains.kotlin:kotlin-reflect",
                "org.jetbrains.kotlin:kotlin-stdlib-common",
                "org.jetbrains.kotlin:kotlin-stdlib-jdk7",
                "org.jetbrains.kotlin:kotlin-stdlib-jdk8",
                "org.springframework.boot:spring-boot-dependencies"
            ]
        },
        "org.jetbrains.kotlin:kotlin-stdlib-common": {
            "locked": "1.9.23",
            "transitive": [
                "io.mockk:mockk-agent-api-jvm",
                "io.mockk:mockk-agent-jvm",
                "io.mockk:mockk-core-jvm",
                "io.mockk:mockk-dsl-jvm",
                "io.mockk:mockk-jvm",
                "org.jetbrains.kotlin:kotlin-bom",
                "org.jetbrains.kotlin:kotlin-stdlib",
                "org.jetbrains.kotlinx:kotlinx-coroutines-core-jvm",
                "org.springframework.boot:spring-boot-dependencies"
            ]
        },
        "org.jetbrains.kotlin:kotlin-stdlib-jdk7": {
            "locked": "1.9.23",
            "transitive": [
                "org.jetbrains.kotlin:kotlin-bom",
                "org.jetbrains.kotlin:kotlin-stdlib",
                "org.jetbrains.kotlin:kotlin-stdlib-jdk8",
                "org.springframework.boot:spring-boot-dependencies"
            ]
        },
        "org.jetbrains.kotlin:kotlin-stdlib-jdk8": {
            "locked": "1.9.23",
            "transitive": [
                "io.mockk:mockk-agent-api-jvm",
                "io.mockk:mockk-agent-jvm",
                "io.mockk:mockk-core-jvm",
                "io.mockk:mockk-dsl-jvm",
                "io.mockk:mockk-jvm",
                "org.jetbrains.kotlin:kotlin-bom",
                "org.jetbrains.kotlin:kotlin-stdlib",
                "org.jetbrains.kotlinx:kotlinx-coroutines-core-jvm",
                "org.jetbrains.kotlinx:kotlinx-coroutines-reactive",
                "org.jetbrains.kotlinx:kotlinx-coroutines-reactor",
                "org.springframework.boot:spring-boot-dependencies"
            ]
        },
        "org.jetbrains.kotlinx:kotlinx-coroutines-bom": {
            "locked": "1.7.3",
            "transitive": [
                "io.mockk:mockk-dsl-jvm",
                "io.mockk:mockk-jvm",
                "org.jetbrains.kotlinx:kotlinx-coroutines-core-jvm",
                "org.jetbrains.kotlinx:kotlinx-coroutines-reactive",
                "org.jetbrains.kotlinx:kotlinx-coroutines-reactor"
            ]
        },
        "org.jetbrains.kotlinx:kotlinx-coroutines-core": {
            "locked": "1.7.3",
            "transitive": [
                "com.netflix.graphql.dgs:graphql-dgs",
                "io.mockk:mockk-dsl-jvm",
                "io.mockk:mockk-jvm",
                "org.jetbrains.kotlinx:kotlinx-coroutines-bom",
                "org.jetbrains.kotlinx:kotlinx-coroutines-reactive",
                "org.jetbrains.kotlinx:kotlinx-coroutines-reactor",
                "org.springframework.boot:spring-boot-dependencies"
            ]
        },
        "org.jetbrains.kotlinx:kotlinx-coroutines-core-jvm": {
            "locked": "1.7.3",
            "transitive": [
                "org.jetbrains.kotlinx:kotlinx-coroutines-bom",
                "org.jetbrains.kotlinx:kotlinx-coroutines-core",
                "org.springframework.boot:spring-boot-dependencies"
            ]
        },
        "org.jetbrains.kotlinx:kotlinx-coroutines-reactive": {
            "locked": "1.7.3",
            "transitive": [
                "org.jetbrains.kotlinx:kotlinx-coroutines-bom",
                "org.jetbrains.kotlinx:kotlinx-coroutines-reactor",
                "org.springframework.boot:spring-boot-dependencies"
            ]
        },
        "org.jetbrains.kotlinx:kotlinx-coroutines-reactor": {
            "locked": "1.7.3",
            "transitive": [
                "com.netflix.graphql.dgs:graphql-dgs",
                "org.jetbrains.kotlinx:kotlinx-coroutines-bom",
                "org.springframework.boot:spring-boot-dependencies"
            ]
        },
        "org.jetbrains:annotations": {
            "locked": "23.0.0",
            "transitive": [
                "com.netflix.graphql.dgs:graphql-dgs-client",
                "org.jetbrains.kotlin:kotlin-stdlib",
                "org.jetbrains.kotlinx:kotlinx-coroutines-core-jvm"
            ]
        },
        "org.junit.jupiter:junit-jupiter": {
            "locked": "5.10.2",
            "transitive": [
                "io.mockk:mockk-jvm",
                "org.junit:junit-bom",
                "org.springframework.boot:spring-boot-dependencies",
                "org.springframework.boot:spring-boot-starter-test"
            ]
        },
        "org.junit.jupiter:junit-jupiter-api": {
            "locked": "5.10.2",
            "transitive": [
                "org.junit.jupiter:junit-jupiter",
                "org.junit.jupiter:junit-jupiter-engine",
                "org.junit.jupiter:junit-jupiter-params",
                "org.junit:junit-bom",
                "org.mockito:mockito-junit-jupiter",
                "org.springframework.boot:spring-boot-dependencies"
            ]
        },
        "org.junit.jupiter:junit-jupiter-engine": {
            "locked": "5.10.2",
            "transitive": [
                "org.junit.jupiter:junit-jupiter",
                "org.junit:junit-bom",
                "org.springframework.boot:spring-boot-dependencies"
            ]
        },
        "org.junit.jupiter:junit-jupiter-params": {
            "locked": "5.10.2",
            "transitive": [
                "org.junit.jupiter:junit-jupiter",
                "org.junit:junit-bom",
                "org.springframework.boot:spring-boot-dependencies"
            ]
        },
        "org.junit.platform:junit-platform-commons": {
            "locked": "1.10.2",
            "transitive": [
                "org.junit.jupiter:junit-jupiter-api",
                "org.junit.platform:junit-platform-engine",
                "org.junit:junit-bom",
                "org.springframework.boot:spring-boot-dependencies"
            ]
        },
        "org.junit.platform:junit-platform-engine": {
            "locked": "1.10.2",
            "transitive": [
                "org.junit.jupiter:junit-jupiter-engine",
                "org.junit:junit-bom",
                "org.springframework.boot:spring-boot-dependencies"
            ]
        },
        "org.junit:junit-bom": {
            "locked": "5.10.2",
            "transitive": [
                "org.junit.jupiter:junit-jupiter",
                "org.junit.jupiter:junit-jupiter-api",
                "org.junit.jupiter:junit-jupiter-engine",
                "org.junit.jupiter:junit-jupiter-params",
                "org.junit.platform:junit-platform-commons",
                "org.junit.platform:junit-platform-engine"
            ]
        },
        "org.mockito:mockito-core": {
            "locked": "5.7.0",
            "transitive": [
                "org.mockito:mockito-junit-jupiter",
                "org.springframework.boot:spring-boot-dependencies",
                "org.springframework.boot:spring-boot-starter-test"
            ]
        },
        "org.mockito:mockito-junit-jupiter": {
            "locked": "5.7.0",
            "transitive": [
                "org.springframework.boot:spring-boot-dependencies",
                "org.springframework.boot:spring-boot-starter-test"
            ]
        },
        "org.objenesis:objenesis": {
            "locked": "3.3",
            "transitive": [
                "io.mockk:mockk-agent-jvm",
                "org.mockito:mockito-core"
            ]
        },
        "org.openjdk.jmh:jmh-core": {
            "locked": "1.37",
            "transitive": [
                "org.openjdk.jmh:jmh-generator-annprocess",
                "org.openjdk.jmh:jmh-generator-asm",
                "org.openjdk.jmh:jmh-generator-bytecode",
                "org.openjdk.jmh:jmh-generator-reflection"
            ]
        },
        "org.openjdk.jmh:jmh-generator-annprocess": {
            "locked": "1.37"
        },
        "org.openjdk.jmh:jmh-generator-asm": {
            "locked": "1.36",
            "transitive": [
                "org.openjdk.jmh:jmh-generator-bytecode"
            ]
        },
        "org.openjdk.jmh:jmh-generator-bytecode": {
            "locked": "1.36"
        },
        "org.openjdk.jmh:jmh-generator-reflection": {
            "locked": "1.36",
            "transitive": [
                "org.openjdk.jmh:jmh-generator-asm",
                "org.openjdk.jmh:jmh-generator-bytecode"
            ]
        },
        "org.opentest4j:opentest4j": {
            "locked": "1.3.0",
            "transitive": [
                "org.junit.jupiter:junit-jupiter-api",
                "org.junit.platform:junit-platform-engine"
            ]
        },
        "org.ow2.asm:asm": {
            "locked": "9.3",
            "transitive": [
                "net.minidev:accessors-smart",
                "org.openjdk.jmh:jmh-generator-asm"
            ]
        },
        "org.reactivestreams:reactive-streams": {
            "locked": "1.0.4",
            "transitive": [
                "com.graphql-java:graphql-java",
                "io.projectreactor:reactor-core",
                "org.jetbrains.kotlinx:kotlinx-coroutines-reactive",
                "org.springframework.boot:spring-boot-dependencies"
            ]
        },
        "org.skyscreamer:jsonassert": {
            "locked": "1.5.1",
            "transitive": [
                "org.springframework.boot:spring-boot-dependencies",
                "org.springframework.boot:spring-boot-starter-test"
            ]
        },
        "org.slf4j:jul-to-slf4j": {
            "locked": "2.0.12",
            "transitive": [
                "org.springframework.boot:spring-boot-dependencies",
                "org.springframework.boot:spring-boot-starter-logging"
            ]
        },
        "org.slf4j:slf4j-api": {
            "locked": "2.0.12",
            "transitive": [
                "ch.qos.logback:logback-classic",
                "com.apollographql.federation:federation-graphql-java-support",
                "com.graphql-java:graphql-java",
                "com.graphql-java:java-dataloader",
                "com.jayway.jsonpath:json-path",
                "com.netflix.graphql.dgs:graphql-dgs-mocking",
                "org.apache.logging.log4j:log4j-to-slf4j",
                "org.slf4j:jul-to-slf4j",
                "org.springframework.boot:spring-boot-dependencies"
            ]
        },
        "org.springframework.boot:spring-boot": {
            "locked": "3.2.3",
            "transitive": [
                "org.springframework.boot:spring-boot-autoconfigure",
                "org.springframework.boot:spring-boot-dependencies",
                "org.springframework.boot:spring-boot-starter",
                "org.springframework.boot:spring-boot-test",
                "org.springframework.boot:spring-boot-test-autoconfigure"
            ]
        },
        "org.springframework.boot:spring-boot-autoconfigure": {
            "locked": "3.2.3",
            "transitive": [
                "org.springframework.boot:spring-boot-dependencies",
                "org.springframework.boot:spring-boot-starter",
                "org.springframework.boot:spring-boot-test-autoconfigure"
            ]
        },
        "org.springframework.boot:spring-boot-dependencies": {
            "locked": "3.2.3"
        },
        "org.springframework.boot:spring-boot-starter": {
            "locked": "3.2.3",
            "transitive": [
                "com.netflix.graphql.dgs:graphql-dgs-spring-boot-oss-autoconfigure",
                "com.netflix.graphql.dgs:graphql-dgs-spring-webmvc-autoconfigure",
                "org.springframework.boot:spring-boot-dependencies",
                "org.springframework.boot:spring-boot-starter-json",
                "org.springframework.boot:spring-boot-starter-test",
                "org.springframework.boot:spring-boot-starter-web"
            ]
        },
        "org.springframework.boot:spring-boot-starter-json": {
            "locked": "3.2.3",
            "transitive": [
                "org.springframework.boot:spring-boot-dependencies",
                "org.springframework.boot:spring-boot-starter-web"
            ]
        },
        "org.springframework.boot:spring-boot-starter-logging": {
            "locked": "3.2.3",
            "transitive": [
                "org.springframework.boot:spring-boot-dependencies",
                "org.springframework.boot:spring-boot-starter"
            ]
        },
        "org.springframework.boot:spring-boot-starter-test": {
            "locked": "3.2.3",
            "transitive": [
                "org.springframework.boot:spring-boot-dependencies"
            ]
        },
        "org.springframework.boot:spring-boot-starter-tomcat": {
            "locked": "3.2.3",
            "transitive": [
                "org.springframework.boot:spring-boot-dependencies",
                "org.springframework.boot:spring-boot-starter-web"
            ]
        },
        "org.springframework.boot:spring-boot-starter-web": {
            "locked": "3.2.3",
            "transitive": [
                "org.springframework.boot:spring-boot-dependencies",
                "org.springframework.boot:spring-boot-starter-websocket"
            ]
        },
        "org.springframework.boot:spring-boot-starter-websocket": {
            "locked": "3.2.3",
            "transitive": [
                "org.springframework.boot:spring-boot-dependencies"
            ]
        },
        "org.springframework.boot:spring-boot-test": {
            "locked": "3.2.3",
            "transitive": [
                "org.springframework.boot:spring-boot-dependencies",
                "org.springframework.boot:spring-boot-starter-test",
                "org.springframework.boot:spring-boot-test-autoconfigure"
            ]
        },
        "org.springframework.boot:spring-boot-test-autoconfigure": {
            "locked": "3.2.3",
            "transitive": [
                "org.springframework.boot:spring-boot-dependencies",
                "org.springframework.boot:spring-boot-starter-test"
            ]
        },
        "org.springframework.cloud:spring-cloud-dependencies": {
<<<<<<< HEAD
            "locked": "2023.0.1-SNAPSHOT"
=======
            "locked": "2023.0.1"
>>>>>>> c9f3dd29
        },
        "org.springframework:spring-aop": {
            "locked": "6.1.4",
            "transitive": [
                "org.springframework.boot:spring-boot-dependencies",
                "org.springframework:spring-context",
                "org.springframework:spring-webmvc"
            ]
        },
        "org.springframework:spring-beans": {
            "locked": "6.1.4",
            "transitive": [
                "org.springframework.boot:spring-boot-dependencies",
                "org.springframework:spring-aop",
                "org.springframework:spring-context",
                "org.springframework:spring-messaging",
                "org.springframework:spring-web",
                "org.springframework:spring-webmvc"
            ]
        },
        "org.springframework:spring-context": {
            "locked": "6.1.4",
            "transitive": [
                "com.netflix.graphql.dgs:graphql-dgs",
                "org.springframework.boot:spring-boot",
                "org.springframework.boot:spring-boot-dependencies",
                "org.springframework:spring-webmvc",
                "org.springframework:spring-websocket"
            ]
        },
        "org.springframework:spring-core": {
            "locked": "6.1.4",
            "transitive": [
                "org.springframework.boot:spring-boot",
                "org.springframework.boot:spring-boot-dependencies",
                "org.springframework.boot:spring-boot-starter",
                "org.springframework.boot:spring-boot-starter-test",
                "org.springframework:spring-aop",
                "org.springframework:spring-beans",
                "org.springframework:spring-context",
                "org.springframework:spring-expression",
                "org.springframework:spring-messaging",
                "org.springframework:spring-test",
                "org.springframework:spring-web",
                "org.springframework:spring-webmvc",
                "org.springframework:spring-websocket"
            ]
        },
        "org.springframework:spring-expression": {
            "locked": "6.1.4",
            "transitive": [
                "org.springframework.boot:spring-boot-dependencies",
                "org.springframework:spring-context",
                "org.springframework:spring-webmvc"
            ]
        },
        "org.springframework:spring-jcl": {
            "locked": "6.1.4",
            "transitive": [
                "org.springframework.boot:spring-boot-dependencies",
                "org.springframework:spring-core"
            ]
        },
        "org.springframework:spring-messaging": {
            "locked": "6.1.4",
            "transitive": [
                "org.springframework.boot:spring-boot-dependencies",
                "org.springframework.boot:spring-boot-starter-websocket"
            ]
        },
        "org.springframework:spring-test": {
            "locked": "6.1.4",
            "transitive": [
                "org.springframework.boot:spring-boot-dependencies",
                "org.springframework.boot:spring-boot-starter-test"
            ]
        },
        "org.springframework:spring-web": {
            "locked": "6.1.4",
            "transitive": [
                "com.netflix.graphql.dgs:graphql-dgs",
                "com.netflix.graphql.dgs:graphql-dgs-client",
                "com.netflix.graphql.dgs:graphql-dgs-spring-boot-oss-autoconfigure",
                "com.netflix.graphql.dgs:graphql-dgs-spring-webmvc",
                "org.springframework.boot:spring-boot-dependencies",
                "org.springframework.boot:spring-boot-starter-json",
                "org.springframework.boot:spring-boot-starter-web",
                "org.springframework:spring-webmvc",
                "org.springframework:spring-websocket"
            ]
        },
        "org.springframework:spring-webmvc": {
            "locked": "6.1.4",
            "transitive": [
                "com.netflix.graphql.dgs:graphql-dgs-spring-webmvc-autoconfigure",
                "org.springframework.boot:spring-boot-dependencies",
                "org.springframework.boot:spring-boot-starter-web"
            ]
        },
        "org.springframework:spring-websocket": {
            "locked": "6.1.4",
            "transitive": [
                "com.netflix.graphql.dgs:graphql-dgs-subscription-types",
                "org.springframework.boot:spring-boot-dependencies",
                "org.springframework.boot:spring-boot-starter-websocket"
            ]
        },
        "org.xmlunit:xmlunit-core": {
            "locked": "2.9.1",
            "transitive": [
                "org.springframework.boot:spring-boot-dependencies",
                "org.springframework.boot:spring-boot-starter-test"
            ]
        },
        "org.yaml:snakeyaml": {
            "locked": "2.2",
            "transitive": [
                "net.datafaker:datafaker",
                "org.springframework.boot:spring-boot-dependencies",
                "org.springframework.boot:spring-boot-starter"
            ]
        }
    },
    "kotlinBuildToolsApiClasspath": {
        "com.fasterxml.jackson:jackson-bom": {
            "locked": "2.15.4"
        },
        "org.jetbrains.intellij.deps:trove4j": {
            "locked": "1.0.20200330",
            "transitive": [
                "org.jetbrains.kotlin:kotlin-compiler-embeddable"
            ]
        },
        "org.jetbrains.kotlin:kotlin-bom": {
            "locked": "1.9.23"
        },
        "org.jetbrains.kotlin:kotlin-build-common": {
            "locked": "1.9.23",
            "transitive": [
                "org.jetbrains.kotlin:kotlin-compiler-runner"
            ]
        },
        "org.jetbrains.kotlin:kotlin-build-tools-api": {
            "locked": "1.9.23",
            "transitive": [
                "org.jetbrains.kotlin:kotlin-build-tools-impl"
            ]
        },
        "org.jetbrains.kotlin:kotlin-build-tools-impl": {
            "locked": "1.9.23"
        },
        "org.jetbrains.kotlin:kotlin-compiler-embeddable": {
            "locked": "1.9.23",
            "transitive": [
                "org.jetbrains.kotlin:kotlin-bom",
                "org.jetbrains.kotlin:kotlin-build-tools-impl",
                "org.jetbrains.kotlin:kotlin-compiler-runner",
                "org.springframework.boot:spring-boot-dependencies"
            ]
        },
        "org.jetbrains.kotlin:kotlin-compiler-runner": {
            "locked": "1.9.23",
            "transitive": [
                "org.jetbrains.kotlin:kotlin-build-tools-impl"
            ]
        },
        "org.jetbrains.kotlin:kotlin-daemon-client": {
            "locked": "1.9.23",
            "transitive": [
                "org.jetbrains.kotlin:kotlin-bom",
                "org.jetbrains.kotlin:kotlin-compiler-runner",
                "org.springframework.boot:spring-boot-dependencies"
            ]
        },
        "org.jetbrains.kotlin:kotlin-daemon-embeddable": {
            "locked": "1.9.23",
            "transitive": [
                "org.jetbrains.kotlin:kotlin-compiler-embeddable"
            ]
        },
        "org.jetbrains.kotlin:kotlin-reflect": {
            "locked": "1.9.23",
            "transitive": [
                "org.jetbrains.kotlin:kotlin-bom",
                "org.jetbrains.kotlin:kotlin-compiler-embeddable",
                "org.springframework.boot:spring-boot-dependencies"
            ]
        },
        "org.jetbrains.kotlin:kotlin-script-runtime": {
            "locked": "1.9.23",
            "transitive": [
                "org.jetbrains.kotlin:kotlin-bom",
                "org.jetbrains.kotlin:kotlin-compiler-embeddable",
                "org.springframework.boot:spring-boot-dependencies"
            ]
        },
        "org.jetbrains.kotlin:kotlin-stdlib": {
            "locked": "1.9.23",
            "transitive": [
                "org.jetbrains.kotlin:kotlin-bom",
                "org.jetbrains.kotlin:kotlin-build-tools-impl",
                "org.jetbrains.kotlin:kotlin-compiler-embeddable",
                "org.springframework.boot:spring-boot-dependencies"
            ]
        },
        "org.jetbrains.kotlinx:kotlinx-coroutines-core-jvm": {
            "locked": "1.7.3",
            "transitive": [
                "org.jetbrains.kotlin:kotlin-compiler-runner",
                "org.springframework.boot:spring-boot-dependencies"
            ]
        },
        "org.jetbrains:annotations": {
            "locked": "13.0",
            "transitive": [
                "org.jetbrains.kotlin:kotlin-stdlib"
            ]
        },
        "org.springframework.boot:spring-boot-dependencies": {
            "locked": "3.2.3"
        },
        "org.springframework.cloud:spring-cloud-dependencies": {
<<<<<<< HEAD
            "locked": "2023.0.1-SNAPSHOT"
=======
            "locked": "2023.0.1"
>>>>>>> c9f3dd29
        }
    },
    "kotlinCompilerClasspath": {
        "com.fasterxml.jackson:jackson-bom": {
            "locked": "2.15.4"
        },
        "org.jetbrains.intellij.deps:trove4j": {
            "locked": "1.0.20200330",
            "transitive": [
                "org.jetbrains.kotlin:kotlin-compiler-embeddable"
            ]
        },
        "org.jetbrains.kotlin:kotlin-bom": {
            "locked": "1.9.23"
        },
        "org.jetbrains.kotlin:kotlin-compiler-embeddable": {
            "locked": "1.9.23",
            "transitive": [
                "org.jetbrains.kotlin:kotlin-bom",
                "org.springframework.boot:spring-boot-dependencies"
            ]
        },
        "org.jetbrains.kotlin:kotlin-daemon-embeddable": {
            "locked": "1.9.23",
            "transitive": [
                "org.jetbrains.kotlin:kotlin-compiler-embeddable"
            ]
        },
        "org.jetbrains.kotlin:kotlin-reflect": {
            "locked": "1.9.23",
            "transitive": [
                "org.jetbrains.kotlin:kotlin-bom",
                "org.jetbrains.kotlin:kotlin-compiler-embeddable",
                "org.springframework.boot:spring-boot-dependencies"
            ]
        },
        "org.jetbrains.kotlin:kotlin-script-runtime": {
            "locked": "1.9.23",
            "transitive": [
                "org.jetbrains.kotlin:kotlin-bom",
                "org.jetbrains.kotlin:kotlin-compiler-embeddable",
                "org.springframework.boot:spring-boot-dependencies"
            ]
        },
        "org.jetbrains.kotlin:kotlin-stdlib": {
            "locked": "1.9.23",
            "transitive": [
                "org.jetbrains.kotlin:kotlin-bom",
                "org.jetbrains.kotlin:kotlin-compiler-embeddable",
                "org.springframework.boot:spring-boot-dependencies"
            ]
        },
        "org.jetbrains:annotations": {
            "locked": "13.0",
            "transitive": [
                "org.jetbrains.kotlin:kotlin-stdlib"
            ]
        },
        "org.springframework.boot:spring-boot-dependencies": {
            "locked": "3.2.3"
        },
        "org.springframework.cloud:spring-cloud-dependencies": {
<<<<<<< HEAD
            "locked": "2023.0.1-SNAPSHOT"
=======
            "locked": "2023.0.1"
>>>>>>> c9f3dd29
        }
    },
    "kotlinCompilerPluginClasspath": {
        "com.fasterxml.jackson:jackson-bom": {
            "locked": "2.15.4"
        },
        "org.jetbrains.kotlin:kotlin-bom": {
            "locked": "1.9.23"
        },
        "org.springframework.boot:spring-boot-dependencies": {
            "locked": "3.2.3"
        },
        "org.springframework.cloud:spring-cloud-dependencies": {
<<<<<<< HEAD
            "locked": "2023.0.1-SNAPSHOT"
=======
            "locked": "2023.0.1"
>>>>>>> c9f3dd29
        }
    },
    "kotlinCompilerPluginClasspathJmh": {
        "com.fasterxml.jackson:jackson-bom": {
            "locked": "2.15.4"
        },
        "org.jetbrains.kotlin:kotlin-bom": {
            "locked": "1.9.23"
        },
        "org.jetbrains.kotlin:kotlin-script-runtime": {
            "locked": "1.9.23",
            "transitive": [
                "org.jetbrains.kotlin:kotlin-bom",
                "org.jetbrains.kotlin:kotlin-scripting-jvm",
                "org.springframework.boot:spring-boot-dependencies"
            ]
        },
        "org.jetbrains.kotlin:kotlin-scripting-common": {
            "locked": "1.9.23",
            "transitive": [
                "org.jetbrains.kotlin:kotlin-bom",
                "org.jetbrains.kotlin:kotlin-scripting-compiler-impl-embeddable",
                "org.jetbrains.kotlin:kotlin-scripting-jvm",
                "org.springframework.boot:spring-boot-dependencies"
            ]
        },
        "org.jetbrains.kotlin:kotlin-scripting-compiler-embeddable": {
            "locked": "1.9.23"
        },
        "org.jetbrains.kotlin:kotlin-scripting-compiler-impl-embeddable": {
            "locked": "1.9.23",
            "transitive": [
                "org.jetbrains.kotlin:kotlin-scripting-compiler-embeddable"
            ]
        },
        "org.jetbrains.kotlin:kotlin-scripting-jvm": {
            "locked": "1.9.23",
            "transitive": [
                "org.jetbrains.kotlin:kotlin-bom",
                "org.jetbrains.kotlin:kotlin-scripting-compiler-impl-embeddable",
                "org.springframework.boot:spring-boot-dependencies"
            ]
        },
        "org.jetbrains.kotlin:kotlin-stdlib": {
            "locked": "1.9.23",
            "transitive": [
                "org.jetbrains.kotlin:kotlin-bom",
                "org.jetbrains.kotlin:kotlin-scripting-common",
                "org.jetbrains.kotlin:kotlin-scripting-compiler-embeddable",
                "org.jetbrains.kotlin:kotlin-scripting-compiler-impl-embeddable",
                "org.jetbrains.kotlin:kotlin-scripting-jvm",
                "org.springframework.boot:spring-boot-dependencies"
            ]
        },
        "org.jetbrains:annotations": {
            "locked": "13.0",
            "transitive": [
                "org.jetbrains.kotlin:kotlin-stdlib"
            ]
        },
        "org.springframework.boot:spring-boot-dependencies": {
            "locked": "3.2.3"
        },
        "org.springframework.cloud:spring-cloud-dependencies": {
<<<<<<< HEAD
            "locked": "2023.0.1-SNAPSHOT"
=======
            "locked": "2023.0.1"
>>>>>>> c9f3dd29
        }
    },
    "kotlinCompilerPluginClasspathMain": {
        "com.fasterxml.jackson:jackson-bom": {
            "locked": "2.15.4"
        },
        "org.jetbrains.kotlin:kotlin-bom": {
            "locked": "1.9.23"
        },
        "org.jetbrains.kotlin:kotlin-script-runtime": {
            "locked": "1.9.23",
            "transitive": [
                "org.jetbrains.kotlin:kotlin-bom",
                "org.jetbrains.kotlin:kotlin-scripting-jvm",
                "org.springframework.boot:spring-boot-dependencies"
            ]
        },
        "org.jetbrains.kotlin:kotlin-scripting-common": {
            "locked": "1.9.23",
            "transitive": [
                "org.jetbrains.kotlin:kotlin-bom",
                "org.jetbrains.kotlin:kotlin-scripting-compiler-impl-embeddable",
                "org.jetbrains.kotlin:kotlin-scripting-jvm",
                "org.springframework.boot:spring-boot-dependencies"
            ]
        },
        "org.jetbrains.kotlin:kotlin-scripting-compiler-embeddable": {
            "locked": "1.9.23"
        },
        "org.jetbrains.kotlin:kotlin-scripting-compiler-impl-embeddable": {
            "locked": "1.9.23",
            "transitive": [
                "org.jetbrains.kotlin:kotlin-scripting-compiler-embeddable"
            ]
        },
        "org.jetbrains.kotlin:kotlin-scripting-jvm": {
            "locked": "1.9.23",
            "transitive": [
                "org.jetbrains.kotlin:kotlin-bom",
                "org.jetbrains.kotlin:kotlin-scripting-compiler-impl-embeddable",
                "org.springframework.boot:spring-boot-dependencies"
            ]
        },
        "org.jetbrains.kotlin:kotlin-stdlib": {
            "locked": "1.9.23",
            "transitive": [
                "org.jetbrains.kotlin:kotlin-bom",
                "org.jetbrains.kotlin:kotlin-scripting-common",
                "org.jetbrains.kotlin:kotlin-scripting-compiler-embeddable",
                "org.jetbrains.kotlin:kotlin-scripting-compiler-impl-embeddable",
                "org.jetbrains.kotlin:kotlin-scripting-jvm",
                "org.springframework.boot:spring-boot-dependencies"
            ]
        },
        "org.jetbrains:annotations": {
            "locked": "13.0",
            "transitive": [
                "org.jetbrains.kotlin:kotlin-stdlib"
            ]
        },
        "org.springframework.boot:spring-boot-dependencies": {
            "locked": "3.2.3"
        },
        "org.springframework.cloud:spring-cloud-dependencies": {
<<<<<<< HEAD
            "locked": "2023.0.1-SNAPSHOT"
=======
            "locked": "2023.0.1"
>>>>>>> c9f3dd29
        }
    },
    "kotlinCompilerPluginClasspathTest": {
        "com.fasterxml.jackson:jackson-bom": {
            "locked": "2.15.4"
        },
        "org.jetbrains.kotlin:kotlin-bom": {
            "locked": "1.9.23"
        },
        "org.jetbrains.kotlin:kotlin-script-runtime": {
            "locked": "1.9.23",
            "transitive": [
                "org.jetbrains.kotlin:kotlin-bom",
                "org.jetbrains.kotlin:kotlin-scripting-jvm",
                "org.springframework.boot:spring-boot-dependencies"
            ]
        },
        "org.jetbrains.kotlin:kotlin-scripting-common": {
            "locked": "1.9.23",
            "transitive": [
                "org.jetbrains.kotlin:kotlin-bom",
                "org.jetbrains.kotlin:kotlin-scripting-compiler-impl-embeddable",
                "org.jetbrains.kotlin:kotlin-scripting-jvm",
                "org.springframework.boot:spring-boot-dependencies"
            ]
        },
        "org.jetbrains.kotlin:kotlin-scripting-compiler-embeddable": {
            "locked": "1.9.23"
        },
        "org.jetbrains.kotlin:kotlin-scripting-compiler-impl-embeddable": {
            "locked": "1.9.23",
            "transitive": [
                "org.jetbrains.kotlin:kotlin-scripting-compiler-embeddable"
            ]
        },
        "org.jetbrains.kotlin:kotlin-scripting-jvm": {
            "locked": "1.9.23",
            "transitive": [
                "org.jetbrains.kotlin:kotlin-bom",
                "org.jetbrains.kotlin:kotlin-scripting-compiler-impl-embeddable",
                "org.springframework.boot:spring-boot-dependencies"
            ]
        },
        "org.jetbrains.kotlin:kotlin-stdlib": {
            "locked": "1.9.23",
            "transitive": [
                "org.jetbrains.kotlin:kotlin-bom",
                "org.jetbrains.kotlin:kotlin-scripting-common",
                "org.jetbrains.kotlin:kotlin-scripting-compiler-embeddable",
                "org.jetbrains.kotlin:kotlin-scripting-compiler-impl-embeddable",
                "org.jetbrains.kotlin:kotlin-scripting-jvm",
                "org.springframework.boot:spring-boot-dependencies"
            ]
        },
        "org.jetbrains:annotations": {
            "locked": "13.0",
            "transitive": [
                "org.jetbrains.kotlin:kotlin-stdlib"
            ]
        },
        "org.springframework.boot:spring-boot-dependencies": {
            "locked": "3.2.3"
        },
        "org.springframework.cloud:spring-cloud-dependencies": {
<<<<<<< HEAD
            "locked": "2023.0.1-SNAPSHOT"
=======
            "locked": "2023.0.1"
>>>>>>> c9f3dd29
        }
    },
    "kotlinKlibCommonizerClasspath": {
        "com.fasterxml.jackson:jackson-bom": {
            "locked": "2.15.4"
        },
        "org.jetbrains.intellij.deps:trove4j": {
            "locked": "1.0.20200330",
            "transitive": [
                "org.jetbrains.kotlin:kotlin-compiler-embeddable"
            ]
        },
        "org.jetbrains.kotlin:kotlin-bom": {
            "locked": "1.9.23"
        },
        "org.jetbrains.kotlin:kotlin-compiler-embeddable": {
            "locked": "1.9.23",
            "transitive": [
                "org.jetbrains.kotlin:kotlin-bom",
                "org.jetbrains.kotlin:kotlin-klib-commonizer-embeddable",
                "org.springframework.boot:spring-boot-dependencies"
            ]
        },
        "org.jetbrains.kotlin:kotlin-daemon-embeddable": {
            "locked": "1.9.23",
            "transitive": [
                "org.jetbrains.kotlin:kotlin-compiler-embeddable"
            ]
        },
        "org.jetbrains.kotlin:kotlin-klib-commonizer-embeddable": {
            "locked": "1.9.23"
        },
        "org.jetbrains.kotlin:kotlin-reflect": {
            "locked": "1.9.23",
            "transitive": [
                "org.jetbrains.kotlin:kotlin-bom",
                "org.jetbrains.kotlin:kotlin-compiler-embeddable",
                "org.springframework.boot:spring-boot-dependencies"
            ]
        },
        "org.jetbrains.kotlin:kotlin-script-runtime": {
            "locked": "1.9.23",
            "transitive": [
                "org.jetbrains.kotlin:kotlin-bom",
                "org.jetbrains.kotlin:kotlin-compiler-embeddable",
                "org.springframework.boot:spring-boot-dependencies"
            ]
        },
        "org.jetbrains.kotlin:kotlin-stdlib": {
            "locked": "1.9.23",
            "transitive": [
                "org.jetbrains.kotlin:kotlin-bom",
                "org.jetbrains.kotlin:kotlin-compiler-embeddable",
                "org.jetbrains.kotlin:kotlin-klib-commonizer-embeddable",
                "org.springframework.boot:spring-boot-dependencies"
            ]
        },
        "org.jetbrains:annotations": {
            "locked": "13.0",
            "transitive": [
                "org.jetbrains.kotlin:kotlin-stdlib"
            ]
        },
        "org.springframework.boot:spring-boot-dependencies": {
            "locked": "3.2.3"
        },
        "org.springframework.cloud:spring-cloud-dependencies": {
<<<<<<< HEAD
            "locked": "2023.0.1-SNAPSHOT"
=======
            "locked": "2023.0.1"
>>>>>>> c9f3dd29
        }
    },
    "kotlinNativeCompilerPluginClasspath": {
        "com.fasterxml.jackson:jackson-bom": {
            "locked": "2.15.4"
        },
        "org.jetbrains.kotlin:kotlin-bom": {
            "locked": "1.9.23"
        },
        "org.springframework.boot:spring-boot-dependencies": {
            "locked": "3.2.3"
        },
        "org.springframework.cloud:spring-cloud-dependencies": {
<<<<<<< HEAD
            "locked": "2023.0.1-SNAPSHOT"
=======
            "locked": "2023.0.1"
>>>>>>> c9f3dd29
        }
    },
    "nebulaRecommenderBom": {
        "com.fasterxml.jackson:jackson-bom": {
            "locked": "2.15.4"
        },
        "org.jetbrains.kotlin:kotlin-bom": {
            "locked": "1.9.23"
        },
        "org.springframework.boot:spring-boot-dependencies": {
            "locked": "3.2.3"
        },
        "org.springframework.cloud:spring-cloud-dependencies": {
<<<<<<< HEAD
            "locked": "2023.0.1-SNAPSHOT"
=======
            "locked": "2023.0.1"
>>>>>>> c9f3dd29
        }
    },
    "runtimeClasspath": {
        "ch.qos.logback:logback-classic": {
            "locked": "1.4.14",
            "transitive": [
                "org.springframework.boot:spring-boot-dependencies",
                "org.springframework.boot:spring-boot-starter-logging"
            ]
        },
        "ch.qos.logback:logback-core": {
            "locked": "1.4.14",
            "transitive": [
                "ch.qos.logback:logback-classic",
                "org.springframework.boot:spring-boot-dependencies"
            ]
        },
        "com.apollographql.federation:federation-graphql-java-support": {
            "locked": "4.4.0",
            "transitive": [
                "com.netflix.graphql.dgs:graphql-dgs",
                "com.netflix.graphql.dgs:graphql-dgs-platform"
            ]
        },
        "com.fasterxml.jackson.core:jackson-annotations": {
            "locked": "2.15.4",
            "transitive": [
                "com.fasterxml.jackson.core:jackson-databind",
                "com.fasterxml.jackson.datatype:jackson-datatype-jsr310",
                "com.fasterxml.jackson.module:jackson-module-kotlin",
                "com.fasterxml.jackson:jackson-bom",
                "com.netflix.graphql.dgs:graphql-dgs-client",
                "com.netflix.graphql.dgs:graphql-dgs-subscription-types",
                "org.springframework.boot:spring-boot-dependencies"
            ]
        },
        "com.fasterxml.jackson.core:jackson-core": {
            "locked": "2.15.4",
            "transitive": [
                "com.fasterxml.jackson.core:jackson-databind",
                "com.fasterxml.jackson.datatype:jackson-datatype-jdk8",
                "com.fasterxml.jackson.datatype:jackson-datatype-jsr310",
                "com.fasterxml.jackson.module:jackson-module-parameter-names",
                "com.fasterxml.jackson:jackson-bom",
                "org.springframework.boot:spring-boot-dependencies"
            ]
        },
        "com.fasterxml.jackson.core:jackson-databind": {
            "locked": "2.15.4",
            "transitive": [
                "com.fasterxml.jackson.datatype:jackson-datatype-jdk8",
                "com.fasterxml.jackson.datatype:jackson-datatype-jsr310",
                "com.fasterxml.jackson.module:jackson-module-kotlin",
                "com.fasterxml.jackson.module:jackson-module-parameter-names",
                "com.fasterxml.jackson:jackson-bom",
                "org.springframework.boot:spring-boot-dependencies",
                "org.springframework.boot:spring-boot-starter-json"
            ]
        },
        "com.fasterxml.jackson.datatype:jackson-datatype-jdk8": {
            "locked": "2.15.4",
            "transitive": [
                "com.fasterxml.jackson:jackson-bom",
                "com.netflix.graphql.dgs:graphql-dgs-client",
                "org.springframework.boot:spring-boot-dependencies",
                "org.springframework.boot:spring-boot-starter-json"
            ]
        },
        "com.fasterxml.jackson.datatype:jackson-datatype-jsr310": {
            "locked": "2.15.4",
            "transitive": [
                "com.fasterxml.jackson:jackson-bom",
                "com.netflix.graphql.dgs:graphql-dgs",
                "com.netflix.graphql.dgs:graphql-dgs-client",
                "com.netflix.graphql.dgs:graphql-dgs-spring-webmvc-autoconfigure",
                "org.springframework.boot:spring-boot-dependencies",
                "org.springframework.boot:spring-boot-starter-json"
            ]
        },
        "com.fasterxml.jackson.module:jackson-module-kotlin": {
            "locked": "2.15.4",
            "transitive": [
                "com.fasterxml.jackson:jackson-bom",
                "com.netflix.graphql.dgs:graphql-dgs",
                "com.netflix.graphql.dgs:graphql-dgs-client",
                "com.netflix.graphql.dgs:graphql-dgs-spring-webmvc",
                "com.netflix.graphql.dgs:graphql-dgs-spring-webmvc-autoconfigure",
                "org.springframework.boot:spring-boot-dependencies"
            ]
        },
        "com.fasterxml.jackson.module:jackson-module-parameter-names": {
            "locked": "2.15.4",
            "transitive": [
                "com.fasterxml.jackson:jackson-bom",
                "com.netflix.graphql.dgs:graphql-dgs-client",
                "org.springframework.boot:spring-boot-dependencies",
                "org.springframework.boot:spring-boot-starter-json"
            ]
        },
        "com.fasterxml.jackson:jackson-bom": {
            "locked": "2.15.4",
            "transitive": [
                "com.fasterxml.jackson.core:jackson-annotations",
                "com.fasterxml.jackson.core:jackson-core",
                "com.fasterxml.jackson.core:jackson-databind",
                "com.fasterxml.jackson.datatype:jackson-datatype-jdk8",
                "com.fasterxml.jackson.datatype:jackson-datatype-jsr310",
                "com.fasterxml.jackson.module:jackson-module-kotlin",
                "com.fasterxml.jackson.module:jackson-module-parameter-names"
            ]
        },
        "com.github.mifmif:generex": {
            "locked": "1.0.2",
            "transitive": [
                "net.datafaker:datafaker"
            ]
        },
        "com.google.protobuf:protobuf-java": {
            "locked": "3.25.2",
            "transitive": [
                "com.apollographql.federation:federation-graphql-java-support"
            ]
        },
        "com.graphql-java:graphql-java": {
            "locked": "21.5",
            "transitive": [
                "com.apollographql.federation:federation-graphql-java-support",
                "com.netflix.graphql.dgs:graphql-dgs",
                "com.netflix.graphql.dgs:graphql-dgs-client",
                "com.netflix.graphql.dgs:graphql-dgs-mocking",
                "com.netflix.graphql.dgs:graphql-dgs-platform",
                "com.netflix.graphql.dgs:graphql-dgs-subscription-types",
                "com.netflix.graphql.dgs:graphql-error-types",
                "org.springframework.boot:spring-boot-dependencies"
            ]
        },
        "com.graphql-java:java-dataloader": {
            "locked": "3.2.2",
            "transitive": [
                "com.graphql-java:graphql-java",
                "com.netflix.graphql.dgs:graphql-dgs",
                "com.netflix.graphql.dgs:graphql-dgs-platform"
            ]
        },
        "com.jayway.jsonpath:json-path": {
            "locked": "2.9.0",
            "transitive": [
                "com.netflix.graphql.dgs:graphql-dgs",
                "com.netflix.graphql.dgs:graphql-dgs-client",
                "com.netflix.graphql.dgs:graphql-dgs-platform",
                "org.springframework.boot:spring-boot-dependencies"
            ]
        },
        "com.netflix.graphql.dgs:graphql-dgs": {
            "project": true,
            "transitive": [
                "com.netflix.graphql.dgs:graphql-dgs-platform",
                "com.netflix.graphql.dgs:graphql-dgs-spring-boot-oss-autoconfigure",
                "com.netflix.graphql.dgs:graphql-dgs-spring-webmvc",
                "com.netflix.graphql.dgs:graphql-dgs-spring-webmvc-autoconfigure"
            ]
        },
        "com.netflix.graphql.dgs:graphql-dgs-client": {
            "project": true,
            "transitive": [
                "com.netflix.graphql.dgs:graphql-dgs-platform"
            ]
        },
        "com.netflix.graphql.dgs:graphql-dgs-mocking": {
            "project": true,
            "transitive": [
                "com.netflix.graphql.dgs:graphql-dgs",
                "com.netflix.graphql.dgs:graphql-dgs-platform"
            ]
        },
        "com.netflix.graphql.dgs:graphql-dgs-platform": {
            "project": true,
            "transitive": [
                "com.netflix.graphql.dgs:graphql-dgs",
                "com.netflix.graphql.dgs:graphql-dgs-client",
                "com.netflix.graphql.dgs:graphql-dgs-mocking",
                "com.netflix.graphql.dgs:graphql-dgs-spring-boot-oss-autoconfigure",
                "com.netflix.graphql.dgs:graphql-dgs-spring-webmvc",
                "com.netflix.graphql.dgs:graphql-dgs-spring-webmvc-autoconfigure",
                "com.netflix.graphql.dgs:graphql-dgs-subscription-types",
                "com.netflix.graphql.dgs:graphql-error-types"
            ]
        },
        "com.netflix.graphql.dgs:graphql-dgs-spring-boot-oss-autoconfigure": {
            "project": true,
            "transitive": [
                "com.netflix.graphql.dgs:graphql-dgs-platform"
            ]
        },
        "com.netflix.graphql.dgs:graphql-dgs-spring-webmvc": {
            "project": true,
            "transitive": [
                "com.netflix.graphql.dgs:graphql-dgs-platform",
                "com.netflix.graphql.dgs:graphql-dgs-spring-boot-oss-autoconfigure",
                "com.netflix.graphql.dgs:graphql-dgs-spring-webmvc-autoconfigure"
            ]
        },
        "com.netflix.graphql.dgs:graphql-dgs-spring-webmvc-autoconfigure": {
            "project": true,
            "transitive": [
                "com.netflix.graphql.dgs:graphql-dgs-platform"
            ]
        },
        "com.netflix.graphql.dgs:graphql-dgs-subscription-types": {
            "project": true,
            "transitive": [
                "com.netflix.graphql.dgs:graphql-dgs-client",
                "com.netflix.graphql.dgs:graphql-dgs-platform"
            ]
        },
        "com.netflix.graphql.dgs:graphql-error-types": {
            "project": true,
            "transitive": [
                "com.netflix.graphql.dgs:graphql-dgs",
                "com.netflix.graphql.dgs:graphql-dgs-platform",
                "com.netflix.graphql.dgs:graphql-dgs-spring-webmvc"
            ]
        },
        "dk.brics.automaton:automaton": {
            "locked": "1.11-8",
            "transitive": [
                "com.github.mifmif:generex"
            ]
        },
        "io.micrometer:micrometer-commons": {
            "locked": "1.12.3",
            "transitive": [
                "io.micrometer:micrometer-observation",
                "org.springframework.boot:spring-boot-dependencies"
            ]
        },
        "io.micrometer:micrometer-observation": {
            "locked": "1.12.3",
            "transitive": [
                "org.springframework.boot:spring-boot-dependencies",
                "org.springframework:spring-context",
                "org.springframework:spring-web"
            ]
        },
        "io.projectreactor:reactor-core": {
            "locked": "3.6.3",
            "transitive": [
                "com.netflix.graphql.dgs:graphql-dgs-client",
                "com.netflix.graphql.dgs:graphql-dgs-platform",
                "org.jetbrains.kotlinx:kotlinx-coroutines-reactor",
                "org.springframework.boot:spring-boot-dependencies"
            ]
        },
        "jakarta.annotation:jakarta.annotation-api": {
            "locked": "2.1.1",
            "transitive": [
                "org.springframework.boot:spring-boot-dependencies",
                "org.springframework.boot:spring-boot-starter",
                "org.springframework.boot:spring-boot-starter-tomcat"
            ]
        },
        "jakarta.servlet:jakarta.servlet-api": {
            "locked": "6.0.0",
            "transitive": [
                "com.netflix.graphql.dgs:graphql-dgs-spring-webmvc-autoconfigure",
                "org.springframework.boot:spring-boot-dependencies"
            ]
        },
        "net.datafaker:datafaker": {
            "locked": "2.1.0",
            "transitive": [
                "com.netflix.graphql.dgs:graphql-dgs-mocking"
            ]
        },
        "net.minidev:accessors-smart": {
            "locked": "2.5.0",
            "transitive": [
                "net.minidev:json-smart"
            ]
        },
        "net.minidev:json-smart": {
            "locked": "2.5.0",
            "transitive": [
                "com.jayway.jsonpath:json-path",
                "org.springframework.boot:spring-boot-dependencies"
            ]
        },
        "org.apache.commons:commons-lang3": {
            "locked": "3.13.0",
            "transitive": [
                "com.netflix.graphql.dgs:graphql-dgs-spring-boot-oss-autoconfigure",
                "org.springframework.boot:spring-boot-dependencies"
            ]
        },
        "org.apache.logging.log4j:log4j-api": {
            "locked": "2.23.1",
            "transitive": [
                "com.netflix.graphql.dgs:graphql-dgs-platform",
                "org.apache.logging.log4j:log4j-to-slf4j",
                "org.springframework.boot:spring-boot-dependencies"
            ]
        },
        "org.apache.logging.log4j:log4j-to-slf4j": {
            "locked": "2.23.1",
            "transitive": [
                "com.netflix.graphql.dgs:graphql-dgs-platform",
                "org.springframework.boot:spring-boot-dependencies",
                "org.springframework.boot:spring-boot-starter-logging"
            ]
        },
        "org.apache.tomcat.embed:tomcat-embed-core": {
            "locked": "10.1.19",
            "transitive": [
                "org.apache.tomcat.embed:tomcat-embed-websocket",
                "org.springframework.boot:spring-boot-dependencies",
                "org.springframework.boot:spring-boot-starter-tomcat"
            ]
        },
        "org.apache.tomcat.embed:tomcat-embed-el": {
            "locked": "10.1.19",
            "transitive": [
                "org.springframework.boot:spring-boot-dependencies",
                "org.springframework.boot:spring-boot-starter-tomcat"
            ]
        },
        "org.apache.tomcat.embed:tomcat-embed-websocket": {
            "locked": "10.1.19",
            "transitive": [
                "org.springframework.boot:spring-boot-dependencies",
                "org.springframework.boot:spring-boot-starter-tomcat"
            ]
        },
        "org.jetbrains.kotlin:kotlin-bom": {
            "locked": "1.9.23"
        },
        "org.jetbrains.kotlin:kotlin-reflect": {
            "locked": "1.9.23",
            "transitive": [
                "com.fasterxml.jackson.module:jackson-module-kotlin",
                "com.netflix.graphql.dgs:graphql-dgs",
                "com.netflix.graphql.dgs:graphql-dgs-spring-webmvc",
                "org.jetbrains.kotlin:kotlin-bom",
                "org.springframework.boot:spring-boot-dependencies"
            ]
        },
        "org.jetbrains.kotlin:kotlin-stdlib": {
            "locked": "1.9.23",
            "transitive": [
                "com.netflix.graphql.dgs:graphql-dgs",
                "com.netflix.graphql.dgs:graphql-dgs-client",
                "com.netflix.graphql.dgs:graphql-dgs-mocking",
                "com.netflix.graphql.dgs:graphql-dgs-spring-boot-oss-autoconfigure",
                "com.netflix.graphql.dgs:graphql-dgs-spring-webmvc",
                "com.netflix.graphql.dgs:graphql-dgs-spring-webmvc-autoconfigure",
                "com.netflix.graphql.dgs:graphql-dgs-subscription-types",
                "com.netflix.graphql.dgs:graphql-error-types",
                "org.jetbrains.kotlin:kotlin-bom",
                "org.jetbrains.kotlin:kotlin-reflect",
                "org.jetbrains.kotlin:kotlin-stdlib-common",
                "org.jetbrains.kotlin:kotlin-stdlib-jdk7",
                "org.jetbrains.kotlin:kotlin-stdlib-jdk8",
                "org.springframework.boot:spring-boot-dependencies"
            ]
        },
        "org.jetbrains.kotlin:kotlin-stdlib-common": {
            "locked": "1.9.23",
            "transitive": [
                "org.jetbrains.kotlin:kotlin-bom",
                "org.jetbrains.kotlin:kotlin-stdlib",
                "org.jetbrains.kotlinx:kotlinx-coroutines-core-jvm",
                "org.springframework.boot:spring-boot-dependencies"
            ]
        },
        "org.jetbrains.kotlin:kotlin-stdlib-jdk7": {
            "locked": "1.9.23",
            "transitive": [
                "org.jetbrains.kotlin:kotlin-bom",
                "org.jetbrains.kotlin:kotlin-stdlib",
                "org.jetbrains.kotlin:kotlin-stdlib-jdk8",
                "org.springframework.boot:spring-boot-dependencies"
            ]
        },
        "org.jetbrains.kotlin:kotlin-stdlib-jdk8": {
            "locked": "1.9.23",
            "transitive": [
                "org.jetbrains.kotlin:kotlin-bom",
                "org.jetbrains.kotlin:kotlin-stdlib",
                "org.jetbrains.kotlinx:kotlinx-coroutines-core-jvm",
                "org.jetbrains.kotlinx:kotlinx-coroutines-reactive",
                "org.jetbrains.kotlinx:kotlinx-coroutines-reactor",
                "org.springframework.boot:spring-boot-dependencies"
            ]
        },
        "org.jetbrains.kotlinx:kotlinx-coroutines-bom": {
            "locked": "1.7.3",
            "transitive": [
                "org.jetbrains.kotlinx:kotlinx-coroutines-core-jvm",
                "org.jetbrains.kotlinx:kotlinx-coroutines-reactive",
                "org.jetbrains.kotlinx:kotlinx-coroutines-reactor"
            ]
        },
        "org.jetbrains.kotlinx:kotlinx-coroutines-core": {
            "locked": "1.7.3",
            "transitive": [
                "com.netflix.graphql.dgs:graphql-dgs",
                "org.jetbrains.kotlinx:kotlinx-coroutines-bom",
                "org.jetbrains.kotlinx:kotlinx-coroutines-reactive",
                "org.jetbrains.kotlinx:kotlinx-coroutines-reactor",
                "org.springframework.boot:spring-boot-dependencies"
            ]
        },
        "org.jetbrains.kotlinx:kotlinx-coroutines-core-jvm": {
            "locked": "1.7.3",
            "transitive": [
                "org.jetbrains.kotlinx:kotlinx-coroutines-bom",
                "org.jetbrains.kotlinx:kotlinx-coroutines-core",
                "org.springframework.boot:spring-boot-dependencies"
            ]
        },
        "org.jetbrains.kotlinx:kotlinx-coroutines-reactive": {
            "locked": "1.7.3",
            "transitive": [
                "org.jetbrains.kotlinx:kotlinx-coroutines-bom",
                "org.jetbrains.kotlinx:kotlinx-coroutines-reactor",
                "org.springframework.boot:spring-boot-dependencies"
            ]
        },
        "org.jetbrains.kotlinx:kotlinx-coroutines-reactor": {
            "locked": "1.7.3",
            "transitive": [
                "com.netflix.graphql.dgs:graphql-dgs",
                "org.jetbrains.kotlinx:kotlinx-coroutines-bom",
                "org.springframework.boot:spring-boot-dependencies"
            ]
        },
        "org.jetbrains:annotations": {
            "locked": "23.0.0",
            "transitive": [
                "com.netflix.graphql.dgs:graphql-dgs-client",
                "org.jetbrains.kotlin:kotlin-stdlib",
                "org.jetbrains.kotlinx:kotlinx-coroutines-core-jvm"
            ]
        },
        "org.ow2.asm:asm": {
            "locked": "9.3",
            "transitive": [
                "net.minidev:accessors-smart"
            ]
        },
        "org.reactivestreams:reactive-streams": {
            "locked": "1.0.4",
            "transitive": [
                "com.graphql-java:graphql-java",
                "io.projectreactor:reactor-core",
                "org.jetbrains.kotlinx:kotlinx-coroutines-reactive",
                "org.springframework.boot:spring-boot-dependencies"
            ]
        },
        "org.slf4j:jul-to-slf4j": {
            "locked": "2.0.12",
            "transitive": [
                "org.springframework.boot:spring-boot-dependencies",
                "org.springframework.boot:spring-boot-starter-logging"
            ]
        },
        "org.slf4j:slf4j-api": {
            "locked": "2.0.12",
            "transitive": [
                "ch.qos.logback:logback-classic",
                "com.apollographql.federation:federation-graphql-java-support",
                "com.graphql-java:graphql-java",
                "com.graphql-java:java-dataloader",
                "com.jayway.jsonpath:json-path",
                "com.netflix.graphql.dgs:graphql-dgs-mocking",
                "org.apache.logging.log4j:log4j-to-slf4j",
                "org.slf4j:jul-to-slf4j",
                "org.springframework.boot:spring-boot-dependencies"
            ]
        },
        "org.springframework.boot:spring-boot": {
            "locked": "3.2.3",
            "transitive": [
                "org.springframework.boot:spring-boot-autoconfigure",
                "org.springframework.boot:spring-boot-dependencies",
                "org.springframework.boot:spring-boot-starter"
            ]
        },
        "org.springframework.boot:spring-boot-autoconfigure": {
            "locked": "3.2.3",
            "transitive": [
                "org.springframework.boot:spring-boot-dependencies",
                "org.springframework.boot:spring-boot-starter"
            ]
        },
        "org.springframework.boot:spring-boot-dependencies": {
            "locked": "3.2.3"
        },
        "org.springframework.boot:spring-boot-starter": {
            "locked": "3.2.3",
            "transitive": [
                "com.netflix.graphql.dgs:graphql-dgs-spring-boot-oss-autoconfigure",
                "com.netflix.graphql.dgs:graphql-dgs-spring-webmvc-autoconfigure",
                "org.springframework.boot:spring-boot-dependencies",
                "org.springframework.boot:spring-boot-starter-json",
                "org.springframework.boot:spring-boot-starter-web"
            ]
        },
        "org.springframework.boot:spring-boot-starter-json": {
            "locked": "3.2.3",
            "transitive": [
                "org.springframework.boot:spring-boot-dependencies",
                "org.springframework.boot:spring-boot-starter-web"
            ]
        },
        "org.springframework.boot:spring-boot-starter-logging": {
            "locked": "3.2.3",
            "transitive": [
                "org.springframework.boot:spring-boot-dependencies",
                "org.springframework.boot:spring-boot-starter"
            ]
        },
        "org.springframework.boot:spring-boot-starter-tomcat": {
            "locked": "3.2.3",
            "transitive": [
                "org.springframework.boot:spring-boot-dependencies",
                "org.springframework.boot:spring-boot-starter-web"
            ]
        },
        "org.springframework.boot:spring-boot-starter-web": {
            "locked": "3.2.3",
            "transitive": [
                "org.springframework.boot:spring-boot-dependencies",
                "org.springframework.boot:spring-boot-starter-websocket"
            ]
        },
        "org.springframework.boot:spring-boot-starter-websocket": {
            "locked": "3.2.3",
            "transitive": [
                "org.springframework.boot:spring-boot-dependencies"
            ]
        },
        "org.springframework.cloud:spring-cloud-dependencies": {
<<<<<<< HEAD
            "locked": "2023.0.1-SNAPSHOT"
=======
            "locked": "2023.0.1"
>>>>>>> c9f3dd29
        },
        "org.springframework:spring-aop": {
            "locked": "6.1.4",
            "transitive": [
                "org.springframework.boot:spring-boot-dependencies",
                "org.springframework:spring-context",
                "org.springframework:spring-webmvc"
            ]
        },
        "org.springframework:spring-beans": {
            "locked": "6.1.4",
            "transitive": [
                "org.springframework.boot:spring-boot-dependencies",
                "org.springframework:spring-aop",
                "org.springframework:spring-context",
                "org.springframework:spring-messaging",
                "org.springframework:spring-web",
                "org.springframework:spring-webmvc"
            ]
        },
        "org.springframework:spring-context": {
            "locked": "6.1.4",
            "transitive": [
                "com.netflix.graphql.dgs:graphql-dgs",
                "org.springframework.boot:spring-boot",
                "org.springframework.boot:spring-boot-dependencies",
                "org.springframework:spring-webmvc",
                "org.springframework:spring-websocket"
            ]
        },
        "org.springframework:spring-core": {
            "locked": "6.1.4",
            "transitive": [
                "org.springframework.boot:spring-boot",
                "org.springframework.boot:spring-boot-dependencies",
                "org.springframework.boot:spring-boot-starter",
                "org.springframework:spring-aop",
                "org.springframework:spring-beans",
                "org.springframework:spring-context",
                "org.springframework:spring-expression",
                "org.springframework:spring-messaging",
                "org.springframework:spring-web",
                "org.springframework:spring-webmvc",
                "org.springframework:spring-websocket"
            ]
        },
        "org.springframework:spring-expression": {
            "locked": "6.1.4",
            "transitive": [
                "org.springframework.boot:spring-boot-dependencies",
                "org.springframework:spring-context",
                "org.springframework:spring-webmvc"
            ]
        },
        "org.springframework:spring-jcl": {
            "locked": "6.1.4",
            "transitive": [
                "org.springframework.boot:spring-boot-dependencies",
                "org.springframework:spring-core"
            ]
        },
        "org.springframework:spring-messaging": {
            "locked": "6.1.4",
            "transitive": [
                "org.springframework.boot:spring-boot-dependencies",
                "org.springframework.boot:spring-boot-starter-websocket"
            ]
        },
        "org.springframework:spring-web": {
            "locked": "6.1.4",
            "transitive": [
                "com.netflix.graphql.dgs:graphql-dgs",
                "com.netflix.graphql.dgs:graphql-dgs-client",
                "com.netflix.graphql.dgs:graphql-dgs-spring-boot-oss-autoconfigure",
                "com.netflix.graphql.dgs:graphql-dgs-spring-webmvc",
                "org.springframework.boot:spring-boot-dependencies",
                "org.springframework.boot:spring-boot-starter-json",
                "org.springframework.boot:spring-boot-starter-web",
                "org.springframework:spring-webmvc",
                "org.springframework:spring-websocket"
            ]
        },
        "org.springframework:spring-webmvc": {
            "locked": "6.1.4",
            "transitive": [
                "com.netflix.graphql.dgs:graphql-dgs-spring-webmvc-autoconfigure",
                "org.springframework.boot:spring-boot-dependencies",
                "org.springframework.boot:spring-boot-starter-web"
            ]
        },
        "org.springframework:spring-websocket": {
            "locked": "6.1.4",
            "transitive": [
                "com.netflix.graphql.dgs:graphql-dgs-subscription-types",
                "org.springframework.boot:spring-boot-dependencies",
                "org.springframework.boot:spring-boot-starter-websocket"
            ]
        },
        "org.yaml:snakeyaml": {
            "locked": "2.2",
            "transitive": [
                "net.datafaker:datafaker",
                "org.springframework.boot:spring-boot-dependencies",
                "org.springframework.boot:spring-boot-starter"
            ]
        }
    },
    "testAnnotationProcessor": {
        "com.fasterxml.jackson:jackson-bom": {
            "locked": "2.15.4"
        },
        "org.jetbrains.kotlin:kotlin-bom": {
            "locked": "1.9.23"
        },
        "org.springframework.boot:spring-boot-dependencies": {
            "locked": "3.2.3"
        },
        "org.springframework.cloud:spring-cloud-dependencies": {
<<<<<<< HEAD
            "locked": "2023.0.1-SNAPSHOT"
=======
            "locked": "2023.0.1"
>>>>>>> c9f3dd29
        }
    },
    "testCompileClasspath": {
        "ch.qos.logback:logback-classic": {
            "locked": "1.4.14",
            "transitive": [
                "org.springframework.boot:spring-boot-dependencies",
                "org.springframework.boot:spring-boot-starter-logging"
            ]
        },
        "ch.qos.logback:logback-core": {
            "locked": "1.4.14",
            "transitive": [
                "ch.qos.logback:logback-classic",
                "org.springframework.boot:spring-boot-dependencies"
            ]
        },
        "com.fasterxml.jackson.core:jackson-annotations": {
            "locked": "2.15.4",
            "transitive": [
                "com.fasterxml.jackson.core:jackson-databind",
                "com.fasterxml.jackson.datatype:jackson-datatype-jsr310",
                "com.fasterxml.jackson:jackson-bom",
                "com.netflix.graphql.dgs:graphql-dgs-client",
                "com.netflix.graphql.dgs:graphql-dgs-subscription-types",
                "org.springframework.boot:spring-boot-dependencies"
            ]
        },
        "com.fasterxml.jackson.core:jackson-core": {
            "locked": "2.15.4",
            "transitive": [
                "com.fasterxml.jackson.core:jackson-databind",
                "com.fasterxml.jackson.datatype:jackson-datatype-jdk8",
                "com.fasterxml.jackson.datatype:jackson-datatype-jsr310",
                "com.fasterxml.jackson.module:jackson-module-parameter-names",
                "com.fasterxml.jackson:jackson-bom",
                "org.springframework.boot:spring-boot-dependencies"
            ]
        },
        "com.fasterxml.jackson.core:jackson-databind": {
            "locked": "2.15.4",
            "transitive": [
                "com.fasterxml.jackson.datatype:jackson-datatype-jdk8",
                "com.fasterxml.jackson.datatype:jackson-datatype-jsr310",
                "com.fasterxml.jackson.module:jackson-module-parameter-names",
                "com.fasterxml.jackson:jackson-bom",
                "org.springframework.boot:spring-boot-dependencies",
                "org.springframework.boot:spring-boot-starter-json"
            ]
        },
        "com.fasterxml.jackson.datatype:jackson-datatype-jdk8": {
            "locked": "2.15.4",
            "transitive": [
                "com.fasterxml.jackson:jackson-bom",
                "org.springframework.boot:spring-boot-dependencies",
                "org.springframework.boot:spring-boot-starter-json"
            ]
        },
        "com.fasterxml.jackson.datatype:jackson-datatype-jsr310": {
            "locked": "2.15.4",
            "transitive": [
                "com.fasterxml.jackson:jackson-bom",
                "org.springframework.boot:spring-boot-dependencies",
                "org.springframework.boot:spring-boot-starter-json"
            ]
        },
        "com.fasterxml.jackson.module:jackson-module-parameter-names": {
            "locked": "2.15.4",
            "transitive": [
                "com.fasterxml.jackson:jackson-bom",
                "org.springframework.boot:spring-boot-dependencies",
                "org.springframework.boot:spring-boot-starter-json"
            ]
        },
        "com.fasterxml.jackson:jackson-bom": {
            "locked": "2.15.4",
            "transitive": [
                "com.fasterxml.jackson.core:jackson-annotations",
                "com.fasterxml.jackson.core:jackson-core",
                "com.fasterxml.jackson.core:jackson-databind",
                "com.fasterxml.jackson.datatype:jackson-datatype-jdk8",
                "com.fasterxml.jackson.datatype:jackson-datatype-jsr310",
                "com.fasterxml.jackson.module:jackson-module-parameter-names"
            ]
        },
        "com.graphql-java:graphql-java": {
            "locked": "21.5",
            "transitive": [
                "com.netflix.graphql.dgs:graphql-dgs",
                "com.netflix.graphql.dgs:graphql-dgs-mocking",
                "com.netflix.graphql.dgs:graphql-dgs-platform",
                "com.netflix.graphql.dgs:graphql-dgs-subscription-types",
                "com.netflix.graphql.dgs:graphql-error-types",
                "org.springframework.boot:spring-boot-dependencies"
            ]
        },
        "com.graphql-java:java-dataloader": {
            "locked": "3.2.2",
            "transitive": [
                "com.graphql-java:graphql-java",
                "com.netflix.graphql.dgs:graphql-dgs",
                "com.netflix.graphql.dgs:graphql-dgs-platform"
            ]
        },
        "com.jayway.jsonpath:json-path": {
            "locked": "2.9.0",
            "transitive": [
                "com.netflix.graphql.dgs:graphql-dgs",
                "com.netflix.graphql.dgs:graphql-dgs-client",
                "com.netflix.graphql.dgs:graphql-dgs-platform",
                "org.springframework.boot:spring-boot-dependencies",
                "org.springframework.boot:spring-boot-starter-test"
            ]
        },
        "com.netflix.graphql.dgs:graphql-dgs": {
            "project": true,
            "transitive": [
                "com.netflix.graphql.dgs:graphql-dgs-platform",
                "com.netflix.graphql.dgs:graphql-dgs-spring-boot-oss-autoconfigure",
                "com.netflix.graphql.dgs:graphql-dgs-spring-webmvc",
                "com.netflix.graphql.dgs:graphql-dgs-spring-webmvc-autoconfigure"
            ]
        },
        "com.netflix.graphql.dgs:graphql-dgs-client": {
            "project": true,
            "transitive": [
                "com.netflix.graphql.dgs:graphql-dgs-platform"
            ]
        },
        "com.netflix.graphql.dgs:graphql-dgs-mocking": {
            "project": true,
            "transitive": [
                "com.netflix.graphql.dgs:graphql-dgs",
                "com.netflix.graphql.dgs:graphql-dgs-platform"
            ]
        },
        "com.netflix.graphql.dgs:graphql-dgs-platform": {
            "project": true,
            "transitive": [
                "com.netflix.graphql.dgs:graphql-dgs",
                "com.netflix.graphql.dgs:graphql-dgs-client",
                "com.netflix.graphql.dgs:graphql-dgs-mocking",
                "com.netflix.graphql.dgs:graphql-dgs-spring-boot-oss-autoconfigure",
                "com.netflix.graphql.dgs:graphql-dgs-spring-webmvc",
                "com.netflix.graphql.dgs:graphql-dgs-spring-webmvc-autoconfigure",
                "com.netflix.graphql.dgs:graphql-dgs-subscription-types",
                "com.netflix.graphql.dgs:graphql-error-types"
            ]
        },
        "com.netflix.graphql.dgs:graphql-dgs-spring-boot-oss-autoconfigure": {
            "project": true,
            "transitive": [
                "com.netflix.graphql.dgs:graphql-dgs-platform"
            ]
        },
        "com.netflix.graphql.dgs:graphql-dgs-spring-webmvc": {
            "project": true,
            "transitive": [
                "com.netflix.graphql.dgs:graphql-dgs-platform",
                "com.netflix.graphql.dgs:graphql-dgs-spring-boot-oss-autoconfigure",
                "com.netflix.graphql.dgs:graphql-dgs-spring-webmvc-autoconfigure"
            ]
        },
        "com.netflix.graphql.dgs:graphql-dgs-spring-webmvc-autoconfigure": {
            "project": true,
            "transitive": [
                "com.netflix.graphql.dgs:graphql-dgs-platform"
            ]
        },
        "com.netflix.graphql.dgs:graphql-dgs-subscription-types": {
            "project": true,
            "transitive": [
                "com.netflix.graphql.dgs:graphql-dgs-client",
                "com.netflix.graphql.dgs:graphql-dgs-platform"
            ]
        },
        "com.netflix.graphql.dgs:graphql-error-types": {
            "project": true,
            "transitive": [
                "com.netflix.graphql.dgs:graphql-dgs",
                "com.netflix.graphql.dgs:graphql-dgs-platform",
                "com.netflix.graphql.dgs:graphql-dgs-spring-webmvc"
            ]
        },
        "com.vaadin.external.google:android-json": {
            "locked": "0.0.20131108.vaadin1",
            "transitive": [
                "org.skyscreamer:jsonassert"
            ]
        },
        "io.micrometer:micrometer-commons": {
            "locked": "1.12.3",
            "transitive": [
                "io.micrometer:micrometer-observation",
                "org.springframework.boot:spring-boot-dependencies"
            ]
        },
        "io.micrometer:micrometer-observation": {
            "locked": "1.12.3",
            "transitive": [
                "org.springframework.boot:spring-boot-dependencies",
                "org.springframework:spring-context",
                "org.springframework:spring-web"
            ]
        },
        "io.mockk:mockk": {
            "locked": "1.13.10"
        },
        "io.mockk:mockk-agent": {
            "locked": "1.13.10",
            "transitive": [
                "io.mockk:mockk-jvm"
            ]
        },
        "io.mockk:mockk-agent-api": {
            "locked": "1.13.10",
            "transitive": [
                "io.mockk:mockk-agent-jvm",
                "io.mockk:mockk-jvm"
            ]
        },
        "io.mockk:mockk-agent-api-jvm": {
            "locked": "1.13.10",
            "transitive": [
                "io.mockk:mockk-agent-api"
            ]
        },
        "io.mockk:mockk-agent-jvm": {
            "locked": "1.13.10",
            "transitive": [
                "io.mockk:mockk-agent"
            ]
        },
        "io.mockk:mockk-core": {
            "locked": "1.13.10",
            "transitive": [
                "io.mockk:mockk-jvm"
            ]
        },
        "io.mockk:mockk-core-jvm": {
            "locked": "1.13.10",
            "transitive": [
                "io.mockk:mockk-core"
            ]
        },
        "io.mockk:mockk-dsl": {
            "locked": "1.13.10",
            "transitive": [
                "io.mockk:mockk-jvm"
            ]
        },
        "io.mockk:mockk-dsl-jvm": {
            "locked": "1.13.10",
            "transitive": [
                "io.mockk:mockk-dsl"
            ]
        },
        "io.mockk:mockk-jvm": {
            "locked": "1.13.10",
            "transitive": [
                "io.mockk:mockk"
            ]
        },
        "io.projectreactor:reactor-core": {
            "locked": "3.6.3",
            "transitive": [
                "com.netflix.graphql.dgs:graphql-dgs-client",
                "com.netflix.graphql.dgs:graphql-dgs-platform",
                "org.springframework.boot:spring-boot-dependencies"
            ]
        },
        "jakarta.activation:jakarta.activation-api": {
            "locked": "2.1.2",
            "transitive": [
                "jakarta.xml.bind:jakarta.xml.bind-api",
                "org.springframework.boot:spring-boot-dependencies"
            ]
        },
        "jakarta.annotation:jakarta.annotation-api": {
            "locked": "2.1.1",
            "transitive": [
                "org.springframework.boot:spring-boot-dependencies",
                "org.springframework.boot:spring-boot-starter",
                "org.springframework.boot:spring-boot-starter-tomcat"
            ]
        },
        "jakarta.xml.bind:jakarta.xml.bind-api": {
            "locked": "4.0.1",
            "transitive": [
                "org.springframework.boot:spring-boot-dependencies",
                "org.springframework.boot:spring-boot-starter-test"
            ]
        },
        "net.bytebuddy:byte-buddy": {
            "locked": "1.14.12",
            "transitive": [
                "io.mockk:mockk-agent-jvm",
                "org.assertj:assertj-core",
                "org.mockito:mockito-core",
                "org.springframework.boot:spring-boot-dependencies"
            ]
        },
        "net.bytebuddy:byte-buddy-agent": {
            "locked": "1.14.12",
            "transitive": [
                "io.mockk:mockk-agent-jvm",
                "org.mockito:mockito-core",
                "org.springframework.boot:spring-boot-dependencies"
            ]
        },
        "net.minidev:accessors-smart": {
            "locked": "2.5.0",
            "transitive": [
                "net.minidev:json-smart"
            ]
        },
        "net.minidev:json-smart": {
            "locked": "2.5.0",
            "transitive": [
                "org.springframework.boot:spring-boot-dependencies",
                "org.springframework.boot:spring-boot-starter-test"
            ]
        },
        "org.apache.logging.log4j:log4j-api": {
            "locked": "2.23.1",
            "transitive": [
                "com.netflix.graphql.dgs:graphql-dgs-platform",
                "org.apache.logging.log4j:log4j-to-slf4j",
                "org.springframework.boot:spring-boot-dependencies"
            ]
        },
        "org.apache.logging.log4j:log4j-to-slf4j": {
            "locked": "2.23.1",
            "transitive": [
                "com.netflix.graphql.dgs:graphql-dgs-platform",
                "org.springframework.boot:spring-boot-dependencies",
                "org.springframework.boot:spring-boot-starter-logging"
            ]
        },
        "org.apache.tomcat.embed:tomcat-embed-core": {
            "locked": "10.1.19",
            "transitive": [
                "org.apache.tomcat.embed:tomcat-embed-websocket",
                "org.springframework.boot:spring-boot-dependencies",
                "org.springframework.boot:spring-boot-starter-tomcat"
            ]
        },
        "org.apache.tomcat.embed:tomcat-embed-el": {
            "locked": "10.1.19",
            "transitive": [
                "org.springframework.boot:spring-boot-dependencies",
                "org.springframework.boot:spring-boot-starter-tomcat"
            ]
        },
        "org.apache.tomcat.embed:tomcat-embed-websocket": {
            "locked": "10.1.19",
            "transitive": [
                "org.springframework.boot:spring-boot-dependencies",
                "org.springframework.boot:spring-boot-starter-tomcat"
            ]
        },
        "org.apiguardian:apiguardian-api": {
            "locked": "1.1.2",
            "transitive": [
                "org.junit.jupiter:junit-jupiter-api",
                "org.junit.jupiter:junit-jupiter-params",
                "org.junit.platform:junit-platform-commons"
            ]
        },
        "org.assertj:assertj-core": {
            "locked": "3.24.2",
            "transitive": [
                "org.springframework.boot:spring-boot-dependencies",
                "org.springframework.boot:spring-boot-starter-test"
            ]
        },
        "org.awaitility:awaitility": {
            "locked": "4.2.0",
            "transitive": [
                "org.springframework.boot:spring-boot-dependencies",
                "org.springframework.boot:spring-boot-starter-test"
            ]
        },
        "org.hamcrest:hamcrest": {
            "locked": "2.2",
            "transitive": [
                "org.awaitility:awaitility",
                "org.springframework.boot:spring-boot-dependencies",
                "org.springframework.boot:spring-boot-starter-test"
            ]
        },
        "org.jetbrains.kotlin:kotlin-bom": {
            "locked": "1.9.23"
        },
        "org.jetbrains.kotlin:kotlin-stdlib": {
            "locked": "1.9.23",
            "transitive": [
                "com.netflix.graphql.dgs:graphql-dgs",
                "com.netflix.graphql.dgs:graphql-dgs-client",
                "com.netflix.graphql.dgs:graphql-dgs-mocking",
                "com.netflix.graphql.dgs:graphql-dgs-spring-boot-oss-autoconfigure",
                "com.netflix.graphql.dgs:graphql-dgs-spring-webmvc",
                "com.netflix.graphql.dgs:graphql-dgs-spring-webmvc-autoconfigure",
                "com.netflix.graphql.dgs:graphql-dgs-subscription-types",
                "com.netflix.graphql.dgs:graphql-error-types",
                "org.jetbrains.kotlin:kotlin-bom",
                "org.jetbrains.kotlin:kotlin-stdlib-common",
                "org.jetbrains.kotlin:kotlin-stdlib-jdk7",
                "org.jetbrains.kotlin:kotlin-stdlib-jdk8",
                "org.springframework.boot:spring-boot-dependencies"
            ]
        },
        "org.jetbrains.kotlin:kotlin-stdlib-common": {
            "locked": "1.9.23",
            "transitive": [
                "io.mockk:mockk-agent-api-jvm",
                "io.mockk:mockk-agent-jvm",
                "io.mockk:mockk-core-jvm",
                "io.mockk:mockk-dsl-jvm",
                "io.mockk:mockk-jvm",
                "org.jetbrains.kotlin:kotlin-bom",
                "org.jetbrains.kotlin:kotlin-stdlib",
                "org.springframework.boot:spring-boot-dependencies"
            ]
        },
        "org.jetbrains.kotlin:kotlin-stdlib-jdk7": {
            "locked": "1.9.23",
            "transitive": [
                "org.jetbrains.kotlin:kotlin-bom",
                "org.jetbrains.kotlin:kotlin-stdlib",
                "org.jetbrains.kotlin:kotlin-stdlib-jdk8",
                "org.springframework.boot:spring-boot-dependencies"
            ]
        },
        "org.jetbrains.kotlin:kotlin-stdlib-jdk8": {
            "locked": "1.9.23",
            "transitive": [
                "io.mockk:mockk-agent-api-jvm",
                "io.mockk:mockk-agent-jvm",
                "io.mockk:mockk-core-jvm",
                "io.mockk:mockk-dsl-jvm",
                "io.mockk:mockk-jvm",
                "org.jetbrains.kotlin:kotlin-bom",
                "org.jetbrains.kotlin:kotlin-stdlib",
                "org.springframework.boot:spring-boot-dependencies"
            ]
        },
        "org.jetbrains:annotations": {
            "locked": "13.0",
            "transitive": [
                "org.jetbrains.kotlin:kotlin-stdlib"
            ]
        },
        "org.junit.jupiter:junit-jupiter": {
            "locked": "5.10.2",
            "transitive": [
                "org.junit:junit-bom",
                "org.springframework.boot:spring-boot-dependencies",
                "org.springframework.boot:spring-boot-starter-test"
            ]
        },
        "org.junit.jupiter:junit-jupiter-api": {
            "locked": "5.10.2",
            "transitive": [
                "org.junit.jupiter:junit-jupiter",
                "org.junit.jupiter:junit-jupiter-params",
                "org.junit:junit-bom",
                "org.springframework.boot:spring-boot-dependencies"
            ]
        },
        "org.junit.jupiter:junit-jupiter-params": {
            "locked": "5.10.2",
            "transitive": [
                "org.junit.jupiter:junit-jupiter",
                "org.junit:junit-bom",
                "org.springframework.boot:spring-boot-dependencies"
            ]
        },
        "org.junit.platform:junit-platform-commons": {
            "locked": "1.10.2",
            "transitive": [
                "org.junit.jupiter:junit-jupiter-api",
                "org.junit:junit-bom",
                "org.springframework.boot:spring-boot-dependencies"
            ]
        },
        "org.junit:junit-bom": {
            "locked": "5.10.2",
            "transitive": [
                "org.junit.jupiter:junit-jupiter",
                "org.junit.jupiter:junit-jupiter-api",
                "org.junit.jupiter:junit-jupiter-params",
                "org.junit.platform:junit-platform-commons"
            ]
        },
        "org.mockito:mockito-core": {
            "locked": "5.7.0",
            "transitive": [
                "org.mockito:mockito-junit-jupiter",
                "org.springframework.boot:spring-boot-dependencies",
                "org.springframework.boot:spring-boot-starter-test"
            ]
        },
        "org.mockito:mockito-junit-jupiter": {
            "locked": "5.7.0",
            "transitive": [
                "org.springframework.boot:spring-boot-dependencies",
                "org.springframework.boot:spring-boot-starter-test"
            ]
        },
        "org.objenesis:objenesis": {
            "locked": "3.3",
            "transitive": [
                "io.mockk:mockk-agent-jvm"
            ]
        },
        "org.opentest4j:opentest4j": {
            "locked": "1.3.0",
            "transitive": [
                "org.junit.jupiter:junit-jupiter-api"
            ]
        },
        "org.ow2.asm:asm": {
            "locked": "9.3",
            "transitive": [
                "net.minidev:accessors-smart"
            ]
        },
        "org.reactivestreams:reactive-streams": {
            "locked": "1.0.4",
            "transitive": [
                "com.graphql-java:graphql-java",
                "io.projectreactor:reactor-core",
                "org.springframework.boot:spring-boot-dependencies"
            ]
        },
        "org.skyscreamer:jsonassert": {
            "locked": "1.5.1",
            "transitive": [
                "org.springframework.boot:spring-boot-dependencies",
                "org.springframework.boot:spring-boot-starter-test"
            ]
        },
        "org.slf4j:jul-to-slf4j": {
            "locked": "2.0.12",
            "transitive": [
                "org.springframework.boot:spring-boot-dependencies",
                "org.springframework.boot:spring-boot-starter-logging"
            ]
        },
        "org.slf4j:slf4j-api": {
            "locked": "2.0.12",
            "transitive": [
                "ch.qos.logback:logback-classic",
                "com.graphql-java:java-dataloader",
                "org.apache.logging.log4j:log4j-to-slf4j",
                "org.slf4j:jul-to-slf4j",
                "org.springframework.boot:spring-boot-dependencies"
            ]
        },
        "org.springframework.boot:spring-boot": {
            "locked": "3.2.3",
            "transitive": [
                "org.springframework.boot:spring-boot-autoconfigure",
                "org.springframework.boot:spring-boot-dependencies",
                "org.springframework.boot:spring-boot-starter",
                "org.springframework.boot:spring-boot-test",
                "org.springframework.boot:spring-boot-test-autoconfigure"
            ]
        },
        "org.springframework.boot:spring-boot-autoconfigure": {
            "locked": "3.2.3",
            "transitive": [
                "org.springframework.boot:spring-boot-dependencies",
                "org.springframework.boot:spring-boot-starter",
                "org.springframework.boot:spring-boot-test-autoconfigure"
            ]
        },
        "org.springframework.boot:spring-boot-dependencies": {
            "locked": "3.2.3"
        },
        "org.springframework.boot:spring-boot-starter": {
            "locked": "3.2.3",
            "transitive": [
                "org.springframework.boot:spring-boot-dependencies",
                "org.springframework.boot:spring-boot-starter-json",
                "org.springframework.boot:spring-boot-starter-test",
                "org.springframework.boot:spring-boot-starter-web"
            ]
        },
        "org.springframework.boot:spring-boot-starter-json": {
            "locked": "3.2.3",
            "transitive": [
                "org.springframework.boot:spring-boot-dependencies",
                "org.springframework.boot:spring-boot-starter-web"
            ]
        },
        "org.springframework.boot:spring-boot-starter-logging": {
            "locked": "3.2.3",
            "transitive": [
                "org.springframework.boot:spring-boot-dependencies",
                "org.springframework.boot:spring-boot-starter"
            ]
        },
        "org.springframework.boot:spring-boot-starter-test": {
            "locked": "3.2.3",
            "transitive": [
                "org.springframework.boot:spring-boot-dependencies"
            ]
        },
        "org.springframework.boot:spring-boot-starter-tomcat": {
            "locked": "3.2.3",
            "transitive": [
                "org.springframework.boot:spring-boot-dependencies",
                "org.springframework.boot:spring-boot-starter-web"
            ]
        },
        "org.springframework.boot:spring-boot-starter-web": {
            "locked": "3.2.3",
            "transitive": [
                "org.springframework.boot:spring-boot-dependencies",
                "org.springframework.boot:spring-boot-starter-websocket"
            ]
        },
        "org.springframework.boot:spring-boot-starter-websocket": {
            "locked": "3.2.3",
            "transitive": [
                "org.springframework.boot:spring-boot-dependencies"
            ]
        },
        "org.springframework.boot:spring-boot-test": {
            "locked": "3.2.3",
            "transitive": [
                "org.springframework.boot:spring-boot-dependencies",
                "org.springframework.boot:spring-boot-starter-test",
                "org.springframework.boot:spring-boot-test-autoconfigure"
            ]
        },
        "org.springframework.boot:spring-boot-test-autoconfigure": {
            "locked": "3.2.3",
            "transitive": [
                "org.springframework.boot:spring-boot-dependencies",
                "org.springframework.boot:spring-boot-starter-test"
            ]
        },
        "org.springframework.cloud:spring-cloud-dependencies": {
<<<<<<< HEAD
            "locked": "2023.0.1-SNAPSHOT"
=======
            "locked": "2023.0.1"
>>>>>>> c9f3dd29
        },
        "org.springframework:spring-aop": {
            "locked": "6.1.4",
            "transitive": [
                "org.springframework.boot:spring-boot-dependencies",
                "org.springframework:spring-context",
                "org.springframework:spring-webmvc"
            ]
        },
        "org.springframework:spring-beans": {
            "locked": "6.1.4",
            "transitive": [
                "org.springframework.boot:spring-boot-dependencies",
                "org.springframework:spring-aop",
                "org.springframework:spring-context",
                "org.springframework:spring-messaging",
                "org.springframework:spring-web",
                "org.springframework:spring-webmvc"
            ]
        },
        "org.springframework:spring-context": {
            "locked": "6.1.4",
            "transitive": [
                "org.springframework.boot:spring-boot",
                "org.springframework.boot:spring-boot-dependencies",
                "org.springframework:spring-webmvc",
                "org.springframework:spring-websocket"
            ]
        },
        "org.springframework:spring-core": {
            "locked": "6.1.4",
            "transitive": [
                "org.springframework.boot:spring-boot",
                "org.springframework.boot:spring-boot-dependencies",
                "org.springframework.boot:spring-boot-starter",
                "org.springframework.boot:spring-boot-starter-test",
                "org.springframework:spring-aop",
                "org.springframework:spring-beans",
                "org.springframework:spring-context",
                "org.springframework:spring-expression",
                "org.springframework:spring-messaging",
                "org.springframework:spring-test",
                "org.springframework:spring-web",
                "org.springframework:spring-webmvc",
                "org.springframework:spring-websocket"
            ]
        },
        "org.springframework:spring-expression": {
            "locked": "6.1.4",
            "transitive": [
                "org.springframework.boot:spring-boot-dependencies",
                "org.springframework:spring-context",
                "org.springframework:spring-webmvc"
            ]
        },
        "org.springframework:spring-jcl": {
            "locked": "6.1.4",
            "transitive": [
                "org.springframework.boot:spring-boot-dependencies",
                "org.springframework:spring-core"
            ]
        },
        "org.springframework:spring-messaging": {
            "locked": "6.1.4",
            "transitive": [
                "org.springframework.boot:spring-boot-dependencies",
                "org.springframework.boot:spring-boot-starter-websocket"
            ]
        },
        "org.springframework:spring-test": {
            "locked": "6.1.4",
            "transitive": [
                "org.springframework.boot:spring-boot-dependencies",
                "org.springframework.boot:spring-boot-starter-test"
            ]
        },
        "org.springframework:spring-web": {
            "locked": "6.1.4",
            "transitive": [
                "org.springframework.boot:spring-boot-dependencies",
                "org.springframework.boot:spring-boot-starter-json",
                "org.springframework.boot:spring-boot-starter-web",
                "org.springframework:spring-webmvc",
                "org.springframework:spring-websocket"
            ]
        },
        "org.springframework:spring-webmvc": {
            "locked": "6.1.4",
            "transitive": [
                "org.springframework.boot:spring-boot-dependencies",
                "org.springframework.boot:spring-boot-starter-web"
            ]
        },
        "org.springframework:spring-websocket": {
            "locked": "6.1.4",
            "transitive": [
                "org.springframework.boot:spring-boot-dependencies",
                "org.springframework.boot:spring-boot-starter-websocket"
            ]
        },
        "org.xmlunit:xmlunit-core": {
            "locked": "2.9.1",
            "transitive": [
                "org.springframework.boot:spring-boot-dependencies",
                "org.springframework.boot:spring-boot-starter-test"
            ]
        },
        "org.yaml:snakeyaml": {
            "locked": "2.2",
            "transitive": [
                "org.springframework.boot:spring-boot-dependencies",
                "org.springframework.boot:spring-boot-starter"
            ]
        }
    },
    "testRuntimeClasspath": {
        "ch.qos.logback:logback-classic": {
            "locked": "1.4.14",
            "transitive": [
                "org.springframework.boot:spring-boot-dependencies",
                "org.springframework.boot:spring-boot-starter-logging"
            ]
        },
        "ch.qos.logback:logback-core": {
            "locked": "1.4.14",
            "transitive": [
                "ch.qos.logback:logback-classic",
                "org.springframework.boot:spring-boot-dependencies"
            ]
        },
        "com.apollographql.federation:federation-graphql-java-support": {
            "locked": "4.4.0",
            "transitive": [
                "com.netflix.graphql.dgs:graphql-dgs",
                "com.netflix.graphql.dgs:graphql-dgs-platform"
            ]
        },
        "com.fasterxml.jackson.core:jackson-annotations": {
            "locked": "2.15.4",
            "transitive": [
                "com.fasterxml.jackson.core:jackson-databind",
                "com.fasterxml.jackson.datatype:jackson-datatype-jsr310",
                "com.fasterxml.jackson.module:jackson-module-kotlin",
                "com.fasterxml.jackson:jackson-bom",
                "com.netflix.graphql.dgs:graphql-dgs-client",
                "com.netflix.graphql.dgs:graphql-dgs-subscription-types",
                "org.springframework.boot:spring-boot-dependencies"
            ]
        },
        "com.fasterxml.jackson.core:jackson-core": {
            "locked": "2.15.4",
            "transitive": [
                "com.fasterxml.jackson.core:jackson-databind",
                "com.fasterxml.jackson.datatype:jackson-datatype-jdk8",
                "com.fasterxml.jackson.datatype:jackson-datatype-jsr310",
                "com.fasterxml.jackson.module:jackson-module-parameter-names",
                "com.fasterxml.jackson:jackson-bom",
                "org.springframework.boot:spring-boot-dependencies"
            ]
        },
        "com.fasterxml.jackson.core:jackson-databind": {
            "locked": "2.15.4",
            "transitive": [
                "com.fasterxml.jackson.datatype:jackson-datatype-jdk8",
                "com.fasterxml.jackson.datatype:jackson-datatype-jsr310",
                "com.fasterxml.jackson.module:jackson-module-kotlin",
                "com.fasterxml.jackson.module:jackson-module-parameter-names",
                "com.fasterxml.jackson:jackson-bom",
                "org.springframework.boot:spring-boot-dependencies",
                "org.springframework.boot:spring-boot-starter-json"
            ]
        },
        "com.fasterxml.jackson.datatype:jackson-datatype-jdk8": {
            "locked": "2.15.4",
            "transitive": [
                "com.fasterxml.jackson:jackson-bom",
                "com.netflix.graphql.dgs:graphql-dgs-client",
                "org.springframework.boot:spring-boot-dependencies",
                "org.springframework.boot:spring-boot-starter-json"
            ]
        },
        "com.fasterxml.jackson.datatype:jackson-datatype-jsr310": {
            "locked": "2.15.4",
            "transitive": [
                "com.fasterxml.jackson:jackson-bom",
                "com.netflix.graphql.dgs:graphql-dgs",
                "com.netflix.graphql.dgs:graphql-dgs-client",
                "com.netflix.graphql.dgs:graphql-dgs-spring-webmvc-autoconfigure",
                "org.springframework.boot:spring-boot-dependencies",
                "org.springframework.boot:spring-boot-starter-json"
            ]
        },
        "com.fasterxml.jackson.module:jackson-module-kotlin": {
            "locked": "2.15.4",
            "transitive": [
                "com.fasterxml.jackson:jackson-bom",
                "com.netflix.graphql.dgs:graphql-dgs",
                "com.netflix.graphql.dgs:graphql-dgs-client",
                "com.netflix.graphql.dgs:graphql-dgs-spring-webmvc",
                "com.netflix.graphql.dgs:graphql-dgs-spring-webmvc-autoconfigure",
                "org.springframework.boot:spring-boot-dependencies"
            ]
        },
        "com.fasterxml.jackson.module:jackson-module-parameter-names": {
            "locked": "2.15.4",
            "transitive": [
                "com.fasterxml.jackson:jackson-bom",
                "com.netflix.graphql.dgs:graphql-dgs-client",
                "org.springframework.boot:spring-boot-dependencies",
                "org.springframework.boot:spring-boot-starter-json"
            ]
        },
        "com.fasterxml.jackson:jackson-bom": {
            "locked": "2.15.4",
            "transitive": [
                "com.fasterxml.jackson.core:jackson-annotations",
                "com.fasterxml.jackson.core:jackson-core",
                "com.fasterxml.jackson.core:jackson-databind",
                "com.fasterxml.jackson.datatype:jackson-datatype-jdk8",
                "com.fasterxml.jackson.datatype:jackson-datatype-jsr310",
                "com.fasterxml.jackson.module:jackson-module-kotlin",
                "com.fasterxml.jackson.module:jackson-module-parameter-names"
            ]
        },
        "com.github.mifmif:generex": {
            "locked": "1.0.2",
            "transitive": [
                "net.datafaker:datafaker"
            ]
        },
        "com.google.protobuf:protobuf-java": {
            "locked": "3.25.2",
            "transitive": [
                "com.apollographql.federation:federation-graphql-java-support"
            ]
        },
        "com.graphql-java:graphql-java": {
            "locked": "21.5",
            "transitive": [
                "com.apollographql.federation:federation-graphql-java-support",
                "com.netflix.graphql.dgs:graphql-dgs",
                "com.netflix.graphql.dgs:graphql-dgs-client",
                "com.netflix.graphql.dgs:graphql-dgs-mocking",
                "com.netflix.graphql.dgs:graphql-dgs-platform",
                "com.netflix.graphql.dgs:graphql-dgs-subscription-types",
                "com.netflix.graphql.dgs:graphql-error-types",
                "org.springframework.boot:spring-boot-dependencies"
            ]
        },
        "com.graphql-java:java-dataloader": {
            "locked": "3.2.2",
            "transitive": [
                "com.graphql-java:graphql-java",
                "com.netflix.graphql.dgs:graphql-dgs",
                "com.netflix.graphql.dgs:graphql-dgs-platform"
            ]
        },
        "com.jayway.jsonpath:json-path": {
            "locked": "2.9.0",
            "transitive": [
                "com.netflix.graphql.dgs:graphql-dgs",
                "com.netflix.graphql.dgs:graphql-dgs-client",
                "com.netflix.graphql.dgs:graphql-dgs-platform",
                "org.springframework.boot:spring-boot-dependencies",
                "org.springframework.boot:spring-boot-starter-test"
            ]
        },
        "com.netflix.graphql.dgs:graphql-dgs": {
            "project": true,
            "transitive": [
                "com.netflix.graphql.dgs:graphql-dgs-platform",
                "com.netflix.graphql.dgs:graphql-dgs-spring-boot-oss-autoconfigure",
                "com.netflix.graphql.dgs:graphql-dgs-spring-webmvc",
                "com.netflix.graphql.dgs:graphql-dgs-spring-webmvc-autoconfigure"
            ]
        },
        "com.netflix.graphql.dgs:graphql-dgs-client": {
            "project": true,
            "transitive": [
                "com.netflix.graphql.dgs:graphql-dgs-platform"
            ]
        },
        "com.netflix.graphql.dgs:graphql-dgs-mocking": {
            "project": true,
            "transitive": [
                "com.netflix.graphql.dgs:graphql-dgs",
                "com.netflix.graphql.dgs:graphql-dgs-platform"
            ]
        },
        "com.netflix.graphql.dgs:graphql-dgs-platform": {
            "project": true,
            "transitive": [
                "com.netflix.graphql.dgs:graphql-dgs",
                "com.netflix.graphql.dgs:graphql-dgs-client",
                "com.netflix.graphql.dgs:graphql-dgs-mocking",
                "com.netflix.graphql.dgs:graphql-dgs-spring-boot-oss-autoconfigure",
                "com.netflix.graphql.dgs:graphql-dgs-spring-webmvc",
                "com.netflix.graphql.dgs:graphql-dgs-spring-webmvc-autoconfigure",
                "com.netflix.graphql.dgs:graphql-dgs-subscription-types",
                "com.netflix.graphql.dgs:graphql-error-types"
            ]
        },
        "com.netflix.graphql.dgs:graphql-dgs-spring-boot-oss-autoconfigure": {
            "project": true,
            "transitive": [
                "com.netflix.graphql.dgs:graphql-dgs-platform"
            ]
        },
        "com.netflix.graphql.dgs:graphql-dgs-spring-webmvc": {
            "project": true,
            "transitive": [
                "com.netflix.graphql.dgs:graphql-dgs-platform",
                "com.netflix.graphql.dgs:graphql-dgs-spring-boot-oss-autoconfigure",
                "com.netflix.graphql.dgs:graphql-dgs-spring-webmvc-autoconfigure"
            ]
        },
        "com.netflix.graphql.dgs:graphql-dgs-spring-webmvc-autoconfigure": {
            "project": true,
            "transitive": [
                "com.netflix.graphql.dgs:graphql-dgs-platform"
            ]
        },
        "com.netflix.graphql.dgs:graphql-dgs-subscription-types": {
            "project": true,
            "transitive": [
                "com.netflix.graphql.dgs:graphql-dgs-client",
                "com.netflix.graphql.dgs:graphql-dgs-platform"
            ]
        },
        "com.netflix.graphql.dgs:graphql-error-types": {
            "project": true,
            "transitive": [
                "com.netflix.graphql.dgs:graphql-dgs",
                "com.netflix.graphql.dgs:graphql-dgs-platform",
                "com.netflix.graphql.dgs:graphql-dgs-spring-webmvc"
            ]
        },
        "com.vaadin.external.google:android-json": {
            "locked": "0.0.20131108.vaadin1",
            "transitive": [
                "org.skyscreamer:jsonassert"
            ]
        },
        "dk.brics.automaton:automaton": {
            "locked": "1.11-8",
            "transitive": [
                "com.github.mifmif:generex"
            ]
        },
        "io.micrometer:micrometer-commons": {
            "locked": "1.12.3",
            "transitive": [
                "io.micrometer:micrometer-observation",
                "org.springframework.boot:spring-boot-dependencies"
            ]
        },
        "io.micrometer:micrometer-observation": {
            "locked": "1.12.3",
            "transitive": [
                "org.springframework.boot:spring-boot-dependencies",
                "org.springframework:spring-context",
                "org.springframework:spring-web"
            ]
        },
        "io.mockk:mockk": {
            "locked": "1.13.10"
        },
        "io.mockk:mockk-agent": {
            "locked": "1.13.10",
            "transitive": [
                "io.mockk:mockk-jvm"
            ]
        },
        "io.mockk:mockk-agent-api": {
            "locked": "1.13.10",
            "transitive": [
                "io.mockk:mockk-agent-jvm",
                "io.mockk:mockk-jvm"
            ]
        },
        "io.mockk:mockk-agent-api-jvm": {
            "locked": "1.13.10",
            "transitive": [
                "io.mockk:mockk-agent-api"
            ]
        },
        "io.mockk:mockk-agent-jvm": {
            "locked": "1.13.10",
            "transitive": [
                "io.mockk:mockk-agent"
            ]
        },
        "io.mockk:mockk-core": {
            "locked": "1.13.10",
            "transitive": [
                "io.mockk:mockk-agent-jvm",
                "io.mockk:mockk-dsl-jvm",
                "io.mockk:mockk-jvm"
            ]
        },
        "io.mockk:mockk-core-jvm": {
            "locked": "1.13.10",
            "transitive": [
                "io.mockk:mockk-core"
            ]
        },
        "io.mockk:mockk-dsl": {
            "locked": "1.13.10",
            "transitive": [
                "io.mockk:mockk-jvm"
            ]
        },
        "io.mockk:mockk-dsl-jvm": {
            "locked": "1.13.10",
            "transitive": [
                "io.mockk:mockk-dsl"
            ]
        },
        "io.mockk:mockk-jvm": {
            "locked": "1.13.10",
            "transitive": [
                "io.mockk:mockk"
            ]
        },
        "io.projectreactor:reactor-core": {
            "locked": "3.6.3",
            "transitive": [
                "com.netflix.graphql.dgs:graphql-dgs-client",
                "com.netflix.graphql.dgs:graphql-dgs-platform",
                "org.jetbrains.kotlinx:kotlinx-coroutines-reactor",
                "org.springframework.boot:spring-boot-dependencies"
            ]
        },
        "jakarta.activation:jakarta.activation-api": {
            "locked": "2.1.2",
            "transitive": [
                "jakarta.xml.bind:jakarta.xml.bind-api",
                "org.springframework.boot:spring-boot-dependencies"
            ]
        },
        "jakarta.annotation:jakarta.annotation-api": {
            "locked": "2.1.1",
            "transitive": [
                "org.springframework.boot:spring-boot-dependencies",
                "org.springframework.boot:spring-boot-starter",
                "org.springframework.boot:spring-boot-starter-tomcat"
            ]
        },
        "jakarta.servlet:jakarta.servlet-api": {
            "locked": "6.0.0",
            "transitive": [
                "com.netflix.graphql.dgs:graphql-dgs-spring-webmvc-autoconfigure",
                "org.springframework.boot:spring-boot-dependencies"
            ]
        },
        "jakarta.xml.bind:jakarta.xml.bind-api": {
            "locked": "4.0.1",
            "transitive": [
                "org.springframework.boot:spring-boot-dependencies",
                "org.springframework.boot:spring-boot-starter-test"
            ]
        },
        "junit:junit": {
            "locked": "4.13.2",
            "transitive": [
                "io.mockk:mockk-jvm",
                "org.springframework.boot:spring-boot-dependencies"
            ]
        },
        "net.bytebuddy:byte-buddy": {
            "locked": "1.14.12",
            "transitive": [
                "io.mockk:mockk-agent-jvm",
                "org.assertj:assertj-core",
                "org.mockito:mockito-core",
                "org.springframework.boot:spring-boot-dependencies"
            ]
        },
        "net.bytebuddy:byte-buddy-agent": {
            "locked": "1.14.12",
            "transitive": [
                "io.mockk:mockk-agent-jvm",
                "org.mockito:mockito-core",
                "org.springframework.boot:spring-boot-dependencies"
            ]
        },
        "net.datafaker:datafaker": {
            "locked": "2.1.0",
            "transitive": [
                "com.netflix.graphql.dgs:graphql-dgs-mocking"
            ]
        },
        "net.minidev:accessors-smart": {
            "locked": "2.5.0",
            "transitive": [
                "net.minidev:json-smart"
            ]
        },
        "net.minidev:json-smart": {
            "locked": "2.5.0",
            "transitive": [
                "com.jayway.jsonpath:json-path",
                "org.springframework.boot:spring-boot-dependencies",
                "org.springframework.boot:spring-boot-starter-test"
            ]
        },
        "org.apache.commons:commons-lang3": {
            "locked": "3.13.0",
            "transitive": [
                "com.netflix.graphql.dgs:graphql-dgs-spring-boot-oss-autoconfigure",
                "org.springframework.boot:spring-boot-dependencies"
            ]
        },
        "org.apache.logging.log4j:log4j-api": {
            "locked": "2.23.1",
            "transitive": [
                "com.netflix.graphql.dgs:graphql-dgs-platform",
                "org.apache.logging.log4j:log4j-to-slf4j",
                "org.springframework.boot:spring-boot-dependencies"
            ]
        },
        "org.apache.logging.log4j:log4j-to-slf4j": {
            "locked": "2.23.1",
            "transitive": [
                "com.netflix.graphql.dgs:graphql-dgs-platform",
                "org.springframework.boot:spring-boot-dependencies",
                "org.springframework.boot:spring-boot-starter-logging"
            ]
        },
        "org.apache.tomcat.embed:tomcat-embed-core": {
            "locked": "10.1.19",
            "transitive": [
                "org.apache.tomcat.embed:tomcat-embed-websocket",
                "org.springframework.boot:spring-boot-dependencies",
                "org.springframework.boot:spring-boot-starter-tomcat"
            ]
        },
        "org.apache.tomcat.embed:tomcat-embed-el": {
            "locked": "10.1.19",
            "transitive": [
                "org.springframework.boot:spring-boot-dependencies",
                "org.springframework.boot:spring-boot-starter-tomcat"
            ]
        },
        "org.apache.tomcat.embed:tomcat-embed-websocket": {
            "locked": "10.1.19",
            "transitive": [
                "org.springframework.boot:spring-boot-dependencies",
                "org.springframework.boot:spring-boot-starter-tomcat"
            ]
        },
        "org.assertj:assertj-core": {
            "locked": "3.24.2",
            "transitive": [
                "org.springframework.boot:spring-boot-dependencies",
                "org.springframework.boot:spring-boot-starter-test"
            ]
        },
        "org.awaitility:awaitility": {
            "locked": "4.2.0",
            "transitive": [
                "org.springframework.boot:spring-boot-dependencies",
                "org.springframework.boot:spring-boot-starter-test"
            ]
        },
        "org.hamcrest:hamcrest": {
            "locked": "2.2",
            "transitive": [
                "org.awaitility:awaitility",
                "org.hamcrest:hamcrest-core",
                "org.springframework.boot:spring-boot-dependencies",
                "org.springframework.boot:spring-boot-starter-test"
            ]
        },
        "org.hamcrest:hamcrest-core": {
            "locked": "2.2",
            "transitive": [
                "junit:junit",
                "org.springframework.boot:spring-boot-dependencies"
            ]
        },
        "org.jetbrains.kotlin:kotlin-bom": {
            "locked": "1.9.23"
        },
        "org.jetbrains.kotlin:kotlin-reflect": {
            "locked": "1.9.23",
            "transitive": [
                "com.fasterxml.jackson.module:jackson-module-kotlin",
                "com.netflix.graphql.dgs:graphql-dgs",
                "com.netflix.graphql.dgs:graphql-dgs-spring-webmvc",
                "io.mockk:mockk-agent-jvm",
                "io.mockk:mockk-core-jvm",
                "io.mockk:mockk-dsl-jvm",
                "io.mockk:mockk-jvm",
                "org.jetbrains.kotlin:kotlin-bom",
                "org.springframework.boot:spring-boot-dependencies"
            ]
        },
        "org.jetbrains.kotlin:kotlin-stdlib": {
            "locked": "1.9.23",
            "transitive": [
                "com.netflix.graphql.dgs:graphql-dgs",
                "com.netflix.graphql.dgs:graphql-dgs-client",
                "com.netflix.graphql.dgs:graphql-dgs-mocking",
                "com.netflix.graphql.dgs:graphql-dgs-spring-boot-oss-autoconfigure",
                "com.netflix.graphql.dgs:graphql-dgs-spring-webmvc",
                "com.netflix.graphql.dgs:graphql-dgs-spring-webmvc-autoconfigure",
                "com.netflix.graphql.dgs:graphql-dgs-subscription-types",
                "com.netflix.graphql.dgs:graphql-error-types",
                "org.jetbrains.kotlin:kotlin-bom",
                "org.jetbrains.kotlin:kotlin-reflect",
                "org.jetbrains.kotlin:kotlin-stdlib-common",
                "org.jetbrains.kotlin:kotlin-stdlib-jdk7",
                "org.jetbrains.kotlin:kotlin-stdlib-jdk8",
                "org.springframework.boot:spring-boot-dependencies"
            ]
        },
        "org.jetbrains.kotlin:kotlin-stdlib-common": {
            "locked": "1.9.23",
            "transitive": [
                "io.mockk:mockk-agent-api-jvm",
                "io.mockk:mockk-agent-jvm",
                "io.mockk:mockk-core-jvm",
                "io.mockk:mockk-dsl-jvm",
                "io.mockk:mockk-jvm",
                "org.jetbrains.kotlin:kotlin-bom",
                "org.jetbrains.kotlin:kotlin-stdlib",
                "org.jetbrains.kotlinx:kotlinx-coroutines-core-jvm",
                "org.springframework.boot:spring-boot-dependencies"
            ]
        },
        "org.jetbrains.kotlin:kotlin-stdlib-jdk7": {
            "locked": "1.9.23",
            "transitive": [
                "org.jetbrains.kotlin:kotlin-bom",
                "org.jetbrains.kotlin:kotlin-stdlib",
                "org.jetbrains.kotlin:kotlin-stdlib-jdk8",
                "org.springframework.boot:spring-boot-dependencies"
            ]
        },
        "org.jetbrains.kotlin:kotlin-stdlib-jdk8": {
            "locked": "1.9.23",
            "transitive": [
                "io.mockk:mockk-agent-api-jvm",
                "io.mockk:mockk-agent-jvm",
                "io.mockk:mockk-core-jvm",
                "io.mockk:mockk-dsl-jvm",
                "io.mockk:mockk-jvm",
                "org.jetbrains.kotlin:kotlin-bom",
                "org.jetbrains.kotlin:kotlin-stdlib",
                "org.jetbrains.kotlinx:kotlinx-coroutines-core-jvm",
                "org.jetbrains.kotlinx:kotlinx-coroutines-reactive",
                "org.jetbrains.kotlinx:kotlinx-coroutines-reactor",
                "org.springframework.boot:spring-boot-dependencies"
            ]
        },
        "org.jetbrains.kotlinx:kotlinx-coroutines-bom": {
            "locked": "1.7.3",
            "transitive": [
                "io.mockk:mockk-dsl-jvm",
                "io.mockk:mockk-jvm",
                "org.jetbrains.kotlinx:kotlinx-coroutines-core-jvm",
                "org.jetbrains.kotlinx:kotlinx-coroutines-reactive",
                "org.jetbrains.kotlinx:kotlinx-coroutines-reactor"
            ]
        },
        "org.jetbrains.kotlinx:kotlinx-coroutines-core": {
            "locked": "1.7.3",
            "transitive": [
                "com.netflix.graphql.dgs:graphql-dgs",
                "io.mockk:mockk-dsl-jvm",
                "io.mockk:mockk-jvm",
                "org.jetbrains.kotlinx:kotlinx-coroutines-bom",
                "org.jetbrains.kotlinx:kotlinx-coroutines-reactive",
                "org.jetbrains.kotlinx:kotlinx-coroutines-reactor",
                "org.springframework.boot:spring-boot-dependencies"
            ]
        },
        "org.jetbrains.kotlinx:kotlinx-coroutines-core-jvm": {
            "locked": "1.7.3",
            "transitive": [
                "org.jetbrains.kotlinx:kotlinx-coroutines-bom",
                "org.jetbrains.kotlinx:kotlinx-coroutines-core",
                "org.springframework.boot:spring-boot-dependencies"
            ]
        },
        "org.jetbrains.kotlinx:kotlinx-coroutines-reactive": {
            "locked": "1.7.3",
            "transitive": [
                "org.jetbrains.kotlinx:kotlinx-coroutines-bom",
                "org.jetbrains.kotlinx:kotlinx-coroutines-reactor",
                "org.springframework.boot:spring-boot-dependencies"
            ]
        },
        "org.jetbrains.kotlinx:kotlinx-coroutines-reactor": {
            "locked": "1.7.3",
            "transitive": [
                "com.netflix.graphql.dgs:graphql-dgs",
                "org.jetbrains.kotlinx:kotlinx-coroutines-bom",
                "org.springframework.boot:spring-boot-dependencies"
            ]
        },
        "org.jetbrains:annotations": {
            "locked": "23.0.0",
            "transitive": [
                "com.netflix.graphql.dgs:graphql-dgs-client",
                "org.jetbrains.kotlin:kotlin-stdlib",
                "org.jetbrains.kotlinx:kotlinx-coroutines-core-jvm"
            ]
        },
        "org.junit.jupiter:junit-jupiter": {
            "locked": "5.10.2",
            "transitive": [
                "io.mockk:mockk-jvm",
                "org.junit:junit-bom",
                "org.springframework.boot:spring-boot-dependencies",
                "org.springframework.boot:spring-boot-starter-test"
            ]
        },
        "org.junit.jupiter:junit-jupiter-api": {
            "locked": "5.10.2",
            "transitive": [
                "org.junit.jupiter:junit-jupiter",
                "org.junit.jupiter:junit-jupiter-engine",
                "org.junit.jupiter:junit-jupiter-params",
                "org.junit:junit-bom",
                "org.mockito:mockito-junit-jupiter",
                "org.springframework.boot:spring-boot-dependencies"
            ]
        },
        "org.junit.jupiter:junit-jupiter-engine": {
            "locked": "5.10.2",
            "transitive": [
                "org.junit.jupiter:junit-jupiter",
                "org.junit:junit-bom",
                "org.springframework.boot:spring-boot-dependencies"
            ]
        },
        "org.junit.jupiter:junit-jupiter-params": {
            "locked": "5.10.2",
            "transitive": [
                "org.junit.jupiter:junit-jupiter",
                "org.junit:junit-bom",
                "org.springframework.boot:spring-boot-dependencies"
            ]
        },
        "org.junit.platform:junit-platform-commons": {
            "locked": "1.10.2",
            "transitive": [
                "org.junit.jupiter:junit-jupiter-api",
                "org.junit.platform:junit-platform-engine",
                "org.junit:junit-bom",
                "org.springframework.boot:spring-boot-dependencies"
            ]
        },
        "org.junit.platform:junit-platform-engine": {
            "locked": "1.10.2",
            "transitive": [
                "org.junit.jupiter:junit-jupiter-engine",
                "org.junit:junit-bom",
                "org.springframework.boot:spring-boot-dependencies"
            ]
        },
        "org.junit:junit-bom": {
            "locked": "5.10.2",
            "transitive": [
                "org.junit.jupiter:junit-jupiter",
                "org.junit.jupiter:junit-jupiter-api",
                "org.junit.jupiter:junit-jupiter-engine",
                "org.junit.jupiter:junit-jupiter-params",
                "org.junit.platform:junit-platform-commons",
                "org.junit.platform:junit-platform-engine"
            ]
        },
        "org.mockito:mockito-core": {
            "locked": "5.7.0",
            "transitive": [
                "org.mockito:mockito-junit-jupiter",
                "org.springframework.boot:spring-boot-dependencies",
                "org.springframework.boot:spring-boot-starter-test"
            ]
        },
        "org.mockito:mockito-junit-jupiter": {
            "locked": "5.7.0",
            "transitive": [
                "org.springframework.boot:spring-boot-dependencies",
                "org.springframework.boot:spring-boot-starter-test"
            ]
        },
        "org.objenesis:objenesis": {
            "locked": "3.3",
            "transitive": [
                "io.mockk:mockk-agent-jvm",
                "org.mockito:mockito-core"
            ]
        },
        "org.opentest4j:opentest4j": {
            "locked": "1.3.0",
            "transitive": [
                "org.junit.jupiter:junit-jupiter-api",
                "org.junit.platform:junit-platform-engine"
            ]
        },
        "org.ow2.asm:asm": {
            "locked": "9.3",
            "transitive": [
                "net.minidev:accessors-smart"
            ]
        },
        "org.reactivestreams:reactive-streams": {
            "locked": "1.0.4",
            "transitive": [
                "com.graphql-java:graphql-java",
                "io.projectreactor:reactor-core",
                "org.jetbrains.kotlinx:kotlinx-coroutines-reactive",
                "org.springframework.boot:spring-boot-dependencies"
            ]
        },
        "org.skyscreamer:jsonassert": {
            "locked": "1.5.1",
            "transitive": [
                "org.springframework.boot:spring-boot-dependencies",
                "org.springframework.boot:spring-boot-starter-test"
            ]
        },
        "org.slf4j:jul-to-slf4j": {
            "locked": "2.0.12",
            "transitive": [
                "org.springframework.boot:spring-boot-dependencies",
                "org.springframework.boot:spring-boot-starter-logging"
            ]
        },
        "org.slf4j:slf4j-api": {
            "locked": "2.0.12",
            "transitive": [
                "ch.qos.logback:logback-classic",
                "com.apollographql.federation:federation-graphql-java-support",
                "com.graphql-java:graphql-java",
                "com.graphql-java:java-dataloader",
                "com.jayway.jsonpath:json-path",
                "com.netflix.graphql.dgs:graphql-dgs-mocking",
                "org.apache.logging.log4j:log4j-to-slf4j",
                "org.slf4j:jul-to-slf4j",
                "org.springframework.boot:spring-boot-dependencies"
            ]
        },
        "org.springframework.boot:spring-boot": {
            "locked": "3.2.3",
            "transitive": [
                "org.springframework.boot:spring-boot-autoconfigure",
                "org.springframework.boot:spring-boot-dependencies",
                "org.springframework.boot:spring-boot-starter",
                "org.springframework.boot:spring-boot-test",
                "org.springframework.boot:spring-boot-test-autoconfigure"
            ]
        },
        "org.springframework.boot:spring-boot-autoconfigure": {
            "locked": "3.2.3",
            "transitive": [
                "org.springframework.boot:spring-boot-dependencies",
                "org.springframework.boot:spring-boot-starter",
                "org.springframework.boot:spring-boot-test-autoconfigure"
            ]
        },
        "org.springframework.boot:spring-boot-dependencies": {
            "locked": "3.2.3"
        },
        "org.springframework.boot:spring-boot-starter": {
            "locked": "3.2.3",
            "transitive": [
                "com.netflix.graphql.dgs:graphql-dgs-spring-boot-oss-autoconfigure",
                "com.netflix.graphql.dgs:graphql-dgs-spring-webmvc-autoconfigure",
                "org.springframework.boot:spring-boot-dependencies",
                "org.springframework.boot:spring-boot-starter-json",
                "org.springframework.boot:spring-boot-starter-test",
                "org.springframework.boot:spring-boot-starter-web"
            ]
        },
        "org.springframework.boot:spring-boot-starter-json": {
            "locked": "3.2.3",
            "transitive": [
                "org.springframework.boot:spring-boot-dependencies",
                "org.springframework.boot:spring-boot-starter-web"
            ]
        },
        "org.springframework.boot:spring-boot-starter-logging": {
            "locked": "3.2.3",
            "transitive": [
                "org.springframework.boot:spring-boot-dependencies",
                "org.springframework.boot:spring-boot-starter"
            ]
        },
        "org.springframework.boot:spring-boot-starter-test": {
            "locked": "3.2.3",
            "transitive": [
                "org.springframework.boot:spring-boot-dependencies"
            ]
        },
        "org.springframework.boot:spring-boot-starter-tomcat": {
            "locked": "3.2.3",
            "transitive": [
                "org.springframework.boot:spring-boot-dependencies",
                "org.springframework.boot:spring-boot-starter-web"
            ]
        },
        "org.springframework.boot:spring-boot-starter-web": {
            "locked": "3.2.3",
            "transitive": [
                "org.springframework.boot:spring-boot-dependencies",
                "org.springframework.boot:spring-boot-starter-websocket"
            ]
        },
        "org.springframework.boot:spring-boot-starter-websocket": {
            "locked": "3.2.3",
            "transitive": [
                "org.springframework.boot:spring-boot-dependencies"
            ]
        },
        "org.springframework.boot:spring-boot-test": {
            "locked": "3.2.3",
            "transitive": [
                "org.springframework.boot:spring-boot-dependencies",
                "org.springframework.boot:spring-boot-starter-test",
                "org.springframework.boot:spring-boot-test-autoconfigure"
            ]
        },
        "org.springframework.boot:spring-boot-test-autoconfigure": {
            "locked": "3.2.3",
            "transitive": [
                "org.springframework.boot:spring-boot-dependencies",
                "org.springframework.boot:spring-boot-starter-test"
            ]
        },
        "org.springframework.cloud:spring-cloud-dependencies": {
<<<<<<< HEAD
            "locked": "2023.0.1-SNAPSHOT"
=======
            "locked": "2023.0.1"
>>>>>>> c9f3dd29
        },
        "org.springframework:spring-aop": {
            "locked": "6.1.4",
            "transitive": [
                "org.springframework.boot:spring-boot-dependencies",
                "org.springframework:spring-context",
                "org.springframework:spring-webmvc"
            ]
        },
        "org.springframework:spring-beans": {
            "locked": "6.1.4",
            "transitive": [
                "org.springframework.boot:spring-boot-dependencies",
                "org.springframework:spring-aop",
                "org.springframework:spring-context",
                "org.springframework:spring-messaging",
                "org.springframework:spring-web",
                "org.springframework:spring-webmvc"
            ]
        },
        "org.springframework:spring-context": {
            "locked": "6.1.4",
            "transitive": [
                "com.netflix.graphql.dgs:graphql-dgs",
                "org.springframework.boot:spring-boot",
                "org.springframework.boot:spring-boot-dependencies",
                "org.springframework:spring-webmvc",
                "org.springframework:spring-websocket"
            ]
        },
        "org.springframework:spring-core": {
            "locked": "6.1.4",
            "transitive": [
                "org.springframework.boot:spring-boot",
                "org.springframework.boot:spring-boot-dependencies",
                "org.springframework.boot:spring-boot-starter",
                "org.springframework.boot:spring-boot-starter-test",
                "org.springframework:spring-aop",
                "org.springframework:spring-beans",
                "org.springframework:spring-context",
                "org.springframework:spring-expression",
                "org.springframework:spring-messaging",
                "org.springframework:spring-test",
                "org.springframework:spring-web",
                "org.springframework:spring-webmvc",
                "org.springframework:spring-websocket"
            ]
        },
        "org.springframework:spring-expression": {
            "locked": "6.1.4",
            "transitive": [
                "org.springframework.boot:spring-boot-dependencies",
                "org.springframework:spring-context",
                "org.springframework:spring-webmvc"
            ]
        },
        "org.springframework:spring-jcl": {
            "locked": "6.1.4",
            "transitive": [
                "org.springframework.boot:spring-boot-dependencies",
                "org.springframework:spring-core"
            ]
        },
        "org.springframework:spring-messaging": {
            "locked": "6.1.4",
            "transitive": [
                "org.springframework.boot:spring-boot-dependencies",
                "org.springframework.boot:spring-boot-starter-websocket"
            ]
        },
        "org.springframework:spring-test": {
            "locked": "6.1.4",
            "transitive": [
                "org.springframework.boot:spring-boot-dependencies",
                "org.springframework.boot:spring-boot-starter-test"
            ]
        },
        "org.springframework:spring-web": {
            "locked": "6.1.4",
            "transitive": [
                "com.netflix.graphql.dgs:graphql-dgs",
                "com.netflix.graphql.dgs:graphql-dgs-client",
                "com.netflix.graphql.dgs:graphql-dgs-spring-boot-oss-autoconfigure",
                "com.netflix.graphql.dgs:graphql-dgs-spring-webmvc",
                "org.springframework.boot:spring-boot-dependencies",
                "org.springframework.boot:spring-boot-starter-json",
                "org.springframework.boot:spring-boot-starter-web",
                "org.springframework:spring-webmvc",
                "org.springframework:spring-websocket"
            ]
        },
        "org.springframework:spring-webmvc": {
            "locked": "6.1.4",
            "transitive": [
                "com.netflix.graphql.dgs:graphql-dgs-spring-webmvc-autoconfigure",
                "org.springframework.boot:spring-boot-dependencies",
                "org.springframework.boot:spring-boot-starter-web"
            ]
        },
        "org.springframework:spring-websocket": {
            "locked": "6.1.4",
            "transitive": [
                "com.netflix.graphql.dgs:graphql-dgs-subscription-types",
                "org.springframework.boot:spring-boot-dependencies",
                "org.springframework.boot:spring-boot-starter-websocket"
            ]
        },
        "org.xmlunit:xmlunit-core": {
            "locked": "2.9.1",
            "transitive": [
                "org.springframework.boot:spring-boot-dependencies",
                "org.springframework.boot:spring-boot-starter-test"
            ]
        },
        "org.yaml:snakeyaml": {
            "locked": "2.2",
            "transitive": [
                "net.datafaker:datafaker",
                "org.springframework.boot:spring-boot-dependencies",
                "org.springframework.boot:spring-boot-starter"
            ]
        }
    }
}<|MERGE_RESOLUTION|>--- conflicted
+++ resolved
@@ -22,11 +22,7 @@
             "locked": "3.2.3"
         },
         "org.springframework.cloud:spring-cloud-dependencies": {
-<<<<<<< HEAD
-            "locked": "2023.0.1-SNAPSHOT"
-=======
             "locked": "2023.0.1"
->>>>>>> c9f3dd29
         }
     },
     "compileClasspath": {
@@ -389,11 +385,7 @@
             ]
         },
         "org.springframework.cloud:spring-cloud-dependencies": {
-<<<<<<< HEAD
-            "locked": "2023.0.1-SNAPSHOT"
-=======
             "locked": "2023.0.1"
->>>>>>> c9f3dd29
         },
         "org.springframework:spring-aop": {
             "locked": "6.1.4",
@@ -552,11 +544,7 @@
             "locked": "3.2.3"
         },
         "org.springframework.cloud:spring-cloud-dependencies": {
-<<<<<<< HEAD
-            "locked": "2023.0.1-SNAPSHOT"
-=======
             "locked": "2023.0.1"
->>>>>>> c9f3dd29
         }
     },
     "jmhCompileClasspath": {
@@ -965,11 +953,7 @@
             ]
         },
         "org.springframework.cloud:spring-cloud-dependencies": {
-<<<<<<< HEAD
-            "locked": "2023.0.1-SNAPSHOT"
-=======
             "locked": "2023.0.1"
->>>>>>> c9f3dd29
         },
         "org.springframework:spring-aop": {
             "locked": "6.1.4",
@@ -1929,11 +1913,7 @@
             ]
         },
         "org.springframework.cloud:spring-cloud-dependencies": {
-<<<<<<< HEAD
-            "locked": "2023.0.1-SNAPSHOT"
-=======
             "locked": "2023.0.1"
->>>>>>> c9f3dd29
         },
         "org.springframework:spring-aop": {
             "locked": "6.1.4",
@@ -2156,11 +2136,7 @@
             "locked": "3.2.3"
         },
         "org.springframework.cloud:spring-cloud-dependencies": {
-<<<<<<< HEAD
-            "locked": "2023.0.1-SNAPSHOT"
-=======
             "locked": "2023.0.1"
->>>>>>> c9f3dd29
         }
     },
     "kotlinCompilerClasspath": {
@@ -2223,11 +2199,7 @@
             "locked": "3.2.3"
         },
         "org.springframework.cloud:spring-cloud-dependencies": {
-<<<<<<< HEAD
-            "locked": "2023.0.1-SNAPSHOT"
-=======
             "locked": "2023.0.1"
->>>>>>> c9f3dd29
         }
     },
     "kotlinCompilerPluginClasspath": {
@@ -2241,11 +2213,7 @@
             "locked": "3.2.3"
         },
         "org.springframework.cloud:spring-cloud-dependencies": {
-<<<<<<< HEAD
-            "locked": "2023.0.1-SNAPSHOT"
-=======
             "locked": "2023.0.1"
->>>>>>> c9f3dd29
         }
     },
     "kotlinCompilerPluginClasspathJmh": {
@@ -2310,11 +2278,7 @@
             "locked": "3.2.3"
         },
         "org.springframework.cloud:spring-cloud-dependencies": {
-<<<<<<< HEAD
-            "locked": "2023.0.1-SNAPSHOT"
-=======
             "locked": "2023.0.1"
->>>>>>> c9f3dd29
         }
     },
     "kotlinCompilerPluginClasspathMain": {
@@ -2379,11 +2343,7 @@
             "locked": "3.2.3"
         },
         "org.springframework.cloud:spring-cloud-dependencies": {
-<<<<<<< HEAD
-            "locked": "2023.0.1-SNAPSHOT"
-=======
             "locked": "2023.0.1"
->>>>>>> c9f3dd29
         }
     },
     "kotlinCompilerPluginClasspathTest": {
@@ -2448,11 +2408,7 @@
             "locked": "3.2.3"
         },
         "org.springframework.cloud:spring-cloud-dependencies": {
-<<<<<<< HEAD
-            "locked": "2023.0.1-SNAPSHOT"
-=======
             "locked": "2023.0.1"
->>>>>>> c9f3dd29
         }
     },
     "kotlinKlibCommonizerClasspath": {
@@ -2520,11 +2476,7 @@
             "locked": "3.2.3"
         },
         "org.springframework.cloud:spring-cloud-dependencies": {
-<<<<<<< HEAD
-            "locked": "2023.0.1-SNAPSHOT"
-=======
             "locked": "2023.0.1"
->>>>>>> c9f3dd29
         }
     },
     "kotlinNativeCompilerPluginClasspath": {
@@ -2538,11 +2490,7 @@
             "locked": "3.2.3"
         },
         "org.springframework.cloud:spring-cloud-dependencies": {
-<<<<<<< HEAD
-            "locked": "2023.0.1-SNAPSHOT"
-=======
             "locked": "2023.0.1"
->>>>>>> c9f3dd29
         }
     },
     "nebulaRecommenderBom": {
@@ -2556,11 +2504,7 @@
             "locked": "3.2.3"
         },
         "org.springframework.cloud:spring-cloud-dependencies": {
-<<<<<<< HEAD
-            "locked": "2023.0.1-SNAPSHOT"
-=======
             "locked": "2023.0.1"
->>>>>>> c9f3dd29
         }
     },
     "runtimeClasspath": {
@@ -3103,11 +3047,7 @@
             ]
         },
         "org.springframework.cloud:spring-cloud-dependencies": {
-<<<<<<< HEAD
-            "locked": "2023.0.1-SNAPSHOT"
-=======
             "locked": "2023.0.1"
->>>>>>> c9f3dd29
         },
         "org.springframework:spring-aop": {
             "locked": "6.1.4",
@@ -3226,11 +3166,7 @@
             "locked": "3.2.3"
         },
         "org.springframework.cloud:spring-cloud-dependencies": {
-<<<<<<< HEAD
-            "locked": "2023.0.1-SNAPSHOT"
-=======
             "locked": "2023.0.1"
->>>>>>> c9f3dd29
         }
     },
     "testCompileClasspath": {
@@ -3877,11 +3813,7 @@
             ]
         },
         "org.springframework.cloud:spring-cloud-dependencies": {
-<<<<<<< HEAD
-            "locked": "2023.0.1-SNAPSHOT"
-=======
             "locked": "2023.0.1"
->>>>>>> c9f3dd29
         },
         "org.springframework:spring-aop": {
             "locked": "6.1.4",
@@ -4816,11 +4748,7 @@
             ]
         },
         "org.springframework.cloud:spring-cloud-dependencies": {
-<<<<<<< HEAD
-            "locked": "2023.0.1-SNAPSHOT"
-=======
             "locked": "2023.0.1"
->>>>>>> c9f3dd29
         },
         "org.springframework:spring-aop": {
             "locked": "6.1.4",
