/*
 * Copyright 2021 Netflix, Inc.
 *
 * Licensed under the Apache License, Version 2.0 (the "License");
 * you may not use this file except in compliance with the License.
 * You may obtain a copy of the License at
 *
 *    http://www.apache.org/licenses/LICENSE-2.0
 *
 * Unless required by applicable law or agreed to in writing, software
 * distributed under the License is distributed on an "AS IS" BASIS,
 * WITHOUT WARRANTIES OR CONDITIONS OF ANY KIND, either express or implied.
 * See the License for the specific language governing permissions and
 * limitations under the License.
 */

package com.netflix.graphql.dgs.webflux.autoconfiguration

import com.fasterxml.jackson.databind.ObjectMapper
import com.fasterxml.jackson.module.kotlin.jacksonObjectMapper
<<<<<<< HEAD
import com.netflix.graphql.dgs.cacheControl.DgsCacheControlSupportProperties
import com.netflix.graphql.dgs.internal.CookieValueResolver
=======
>>>>>>> dce2b13c
import com.netflix.graphql.dgs.internal.DefaultDgsQueryExecutor
import com.netflix.graphql.dgs.internal.DgsDataLoaderProvider
import com.netflix.graphql.dgs.internal.DgsSchemaProvider
import com.netflix.graphql.dgs.internal.FluxDataFetcherResultProcessor
import com.netflix.graphql.dgs.internal.MonoDataFetcherResultProcessor
import com.netflix.graphql.dgs.internal.QueryValueCustomizer
import com.netflix.graphql.dgs.internal.method.ArgumentResolver
import com.netflix.graphql.dgs.reactive.DgsReactiveCustomContextBuilderWithRequest
import com.netflix.graphql.dgs.reactive.DgsReactiveQueryExecutor
import com.netflix.graphql.dgs.reactive.internal.DefaultDgsReactiveGraphQLContextBuilder
import com.netflix.graphql.dgs.reactive.internal.DefaultDgsReactiveQueryExecutor
import com.netflix.graphql.dgs.reactive.internal.method.SyncHandlerMethodArgumentResolverAdapter
import com.netflix.graphql.dgs.webflux.handlers.DefaultDgsWebfluxHttpHandler
import com.netflix.graphql.dgs.webflux.handlers.DgsHandshakeWebSocketService
import com.netflix.graphql.dgs.webflux.handlers.DgsReactiveWebsocketHandler
import com.netflix.graphql.dgs.webflux.handlers.DgsWebfluxHttpHandler
import com.netflix.graphql.dgs.webflux.handlers.GraphQLMediaTypes
import graphql.ExecutionInput
import graphql.GraphQL
import graphql.execution.AsyncExecutionStrategy
import graphql.execution.AsyncSerialExecutionStrategy
import graphql.execution.DataFetcherExceptionHandler
import graphql.execution.ExecutionIdProvider
import graphql.execution.ExecutionStrategy
import graphql.execution.instrumentation.ChainedInstrumentation
import graphql.execution.instrumentation.Instrumentation
import graphql.execution.preparsed.PreparsedDocumentProvider
import graphql.introspection.IntrospectionQuery
import graphql.schema.GraphQLSchema
import org.springframework.beans.factory.ObjectProvider
import org.springframework.beans.factory.annotation.Qualifier
import org.springframework.beans.factory.config.ConfigurableBeanFactory
import org.springframework.boot.autoconfigure.condition.ConditionalOnMissingBean
import org.springframework.boot.autoconfigure.condition.ConditionalOnProperty
import org.springframework.boot.autoconfigure.condition.ConditionalOnWebApplication
import org.springframework.boot.context.properties.EnableConfigurationProperties
import org.springframework.context.ApplicationContext
import org.springframework.context.annotation.Bean
import org.springframework.context.annotation.Configuration
import org.springframework.core.ReactiveAdapterRegistry
import org.springframework.core.env.Environment
import org.springframework.web.reactive.BindingContext
import org.springframework.web.reactive.function.server.RequestPredicates.accept
import org.springframework.web.reactive.function.server.RouterFunction
import org.springframework.web.reactive.function.server.RouterFunctions
import org.springframework.web.reactive.function.server.ServerResponse
import org.springframework.web.reactive.function.server.ServerResponse.ok
import org.springframework.web.reactive.function.server.ServerResponse.permanentRedirect
import org.springframework.web.reactive.function.server.json
import org.springframework.web.reactive.handler.SimpleUrlHandlerMapping
import org.springframework.web.reactive.result.method.annotation.CookieValueMethodArgumentResolver
import org.springframework.web.reactive.result.method.annotation.RequestHeaderMapMethodArgumentResolver
import org.springframework.web.reactive.result.method.annotation.RequestHeaderMethodArgumentResolver
import org.springframework.web.reactive.result.method.annotation.RequestMappingHandlerAdapter
import org.springframework.web.reactive.result.method.annotation.RequestParamMapMethodArgumentResolver
import org.springframework.web.reactive.result.method.annotation.RequestParamMethodArgumentResolver
import org.springframework.web.reactive.socket.server.WebSocketService
import org.springframework.web.reactive.socket.server.support.WebSocketHandlerAdapter
import org.springframework.web.reactive.socket.server.upgrade.ReactorNettyRequestUpgradeStrategy
import reactor.core.publisher.Mono
import reactor.netty.http.server.WebsocketServerSpec
import java.net.URI
import java.util.*
import kotlin.streams.toList

@Suppress("SpringJavaInjectionPointsAutowiringInspection")
@Configuration
@EnableConfigurationProperties(value = [DgsWebfluxConfigurationProperties::class, DgsCacheControlSupportProperties::class])
open class DgsWebFluxAutoConfiguration(private val configProps: DgsWebfluxConfigurationProperties) {

    @Bean
    open fun dgsReactiveQueryExecutor(
        applicationContext: ApplicationContext,
        schema: GraphQLSchema,
        schemaProvider: DgsSchemaProvider,
        dgsDataLoaderProvider: DgsDataLoaderProvider,
        dgsContextBuilder: DefaultDgsReactiveGraphQLContextBuilder,
        dataFetcherExceptionHandler: DataFetcherExceptionHandler,
        instrumentations: ObjectProvider<Instrumentation>,
        environment: Environment,
        @Qualifier("query") providedQueryExecutionStrategy: Optional<ExecutionStrategy>,
        @Qualifier("mutation") providedMutationExecutionStrategy: Optional<ExecutionStrategy>,
        idProvider: Optional<ExecutionIdProvider>,
        reloadSchemaIndicator: DefaultDgsQueryExecutor.ReloadSchemaIndicator,
        preparsedDocumentProvider: ObjectProvider<PreparsedDocumentProvider>,
        queryValueCustomizer: QueryValueCustomizer
    ): DgsReactiveQueryExecutor {

        val queryExecutionStrategy =
            providedQueryExecutionStrategy.orElse(AsyncExecutionStrategy(dataFetcherExceptionHandler))
        val mutationExecutionStrategy =
            providedMutationExecutionStrategy.orElse(AsyncSerialExecutionStrategy(dataFetcherExceptionHandler))
        val instrumentationImpls = instrumentations.orderedStream().toList()
        val instrumentation: Instrumentation? = when {
            instrumentationImpls.size == 1 -> instrumentationImpls.single()
            instrumentationImpls.isNotEmpty() -> ChainedInstrumentation(instrumentationImpls)
            else -> null
        }

        return DefaultDgsReactiveQueryExecutor(
            defaultSchema = schema,
            schemaProvider = schemaProvider,
            dataLoaderProvider = dgsDataLoaderProvider,
            contextBuilder = dgsContextBuilder,
            instrumentation = instrumentation,
            queryExecutionStrategy = queryExecutionStrategy,
            mutationExecutionStrategy = mutationExecutionStrategy,
            idProvider = idProvider,
            reloadIndicator = reloadSchemaIndicator,
            preparsedDocumentProvider = preparsedDocumentProvider.ifAvailable,
            queryValueCustomizer = queryValueCustomizer
        )
    }

    @Bean
    @ConditionalOnMissingBean
    open fun reactiveGraphQlContextBuilder(
        dgsReactiveCustomContextBuilderWithRequest: Optional<DgsReactiveCustomContextBuilderWithRequest<*>>
    ): DefaultDgsReactiveGraphQLContextBuilder {
        return DefaultDgsReactiveGraphQLContextBuilder(dgsReactiveCustomContextBuilderWithRequest)
    }

    @Bean
    @ConditionalOnProperty(name = ["dgs.graphql.graphiql.enabled"], havingValue = "true", matchIfMissing = true)
    open fun graphiQlConfigurer(configProps: DgsWebfluxConfigurationProperties): GraphiQlConfigurer {
        return GraphiQlConfigurer(configProps)
    }

    @Bean
    @ConditionalOnProperty(name = ["dgs.graphql.graphiql.enabled"], havingValue = "true", matchIfMissing = true)
    open fun graphiQlIndexRedirect(): RouterFunction<ServerResponse> {
        return RouterFunctions.route()
            .GET(configProps.graphiql.path) {
                permanentRedirect(URI.create(configProps.graphiql.path + "/index.html")).build()
            }
            .build()
    }

    @Bean
    @Qualifier("dgsObjectMapper")
    @ConditionalOnMissingBean(name = ["dgsObjectMapper"])
    open fun dgsObjectMapper(): ObjectMapper {
        return jacksonObjectMapper()
    }

    @Bean
    @ConditionalOnMissingBean
    open fun dgsWebfluxHttpHandler(
        dgsQueryExecutor: DgsReactiveQueryExecutor,
<<<<<<< HEAD
        @Qualifier("dgsObjectMapper") dgsObjectMapper: ObjectMapper,
        cacheControlProperties: DgsCacheControlSupportProperties
    ): DgsWebfluxHttpHandler {
        return DefaultDgsWebfluxHttpHandler(dgsQueryExecutor, dgsObjectMapper, cacheControlProperties.enabled)
=======
        @Qualifier("dgsObjectMapper") dgsObjectMapper: ObjectMapper
    ): DgsWebfluxHttpHandler {
        return DefaultDgsWebfluxHttpHandler(dgsQueryExecutor, dgsObjectMapper)
>>>>>>> dce2b13c
    }

    @Bean
    open fun dgsGraphQlRouter(dgsWebfluxHttpHandler: DgsWebfluxHttpHandler): RouterFunction<ServerResponse> {
        return RouterFunctions.route()
            .POST(
                configProps.path,
                accept(*GraphQLMediaTypes.ACCEPTABLE_MEDIA_TYPES.toTypedArray()),
                dgsWebfluxHttpHandler::graphql
            ).build()
    }

    @Bean
    @ConditionalOnProperty(name = ["dgs.graphql.schema-json.enabled"], havingValue = "true", matchIfMissing = true)
    open fun schemaRouter(schemaProvider: DgsSchemaProvider): RouterFunction<ServerResponse> {
        return RouterFunctions.route()
            .GET(
                configProps.schemaJson.path
            ) {
                val graphQLSchema: GraphQLSchema = schemaProvider.schema()
                val graphQL = GraphQL.newGraphQL(graphQLSchema).build()

                val executionInput: ExecutionInput =
                    ExecutionInput.newExecutionInput().query(IntrospectionQuery.INTROSPECTION_QUERY)
                        .build()
                val execute = graphQL.executeAsync(executionInput)

                return@GET Mono.fromCompletionStage(execute)
                    .map { it.toSpecification() }
                    .flatMap { ok().json().bodyValue(it) }
            }.build()
    }

    @Bean
    open fun websocketSubscriptionHandler(dgsReactiveQueryExecutor: DgsReactiveQueryExecutor): SimpleUrlHandlerMapping {
        val simpleUrlHandlerMapping =
            SimpleUrlHandlerMapping(mapOf("/subscriptions" to DgsReactiveWebsocketHandler(dgsReactiveQueryExecutor)))
        simpleUrlHandlerMapping.order = 1
        return simpleUrlHandlerMapping
    }

    @Bean
    open fun webSocketService(): WebSocketService {
        val strategy = ReactorNettyRequestUpgradeStrategy { WebsocketServerSpec.builder().protocols("graphql-ws") }
        return DgsHandshakeWebSocketService(strategy)
    }

    @Bean
    open fun handlerAdapter(webSocketService: WebSocketService): WebSocketHandlerAdapter? {
        return WebSocketHandlerAdapter(webSocketService)
    }

    @Bean
    @ConditionalOnMissingBean
    open fun monoReactiveDataFetcherResultProcessor(): MonoDataFetcherResultProcessor {
        return MonoDataFetcherResultProcessor()
    }

    @Bean
    @ConditionalOnMissingBean
    open fun fluxReactiveDataFetcherResultProcessor(): FluxDataFetcherResultProcessor {
        return FluxDataFetcherResultProcessor()
    }

    @Configuration(proxyBeanMethods = false)
    @ConditionalOnWebApplication(type = ConditionalOnWebApplication.Type.REACTIVE)
    open class WebFluxArgumentHandlerConfiguration {

        @Qualifier
        private annotation class Dgs

        @Dgs
        @Bean
        open fun dgsBindingContext(adapter: ObjectProvider<RequestMappingHandlerAdapter>): BindingContext {
            return BindingContext(adapter.ifAvailable?.webBindingInitializer)
        }

        @Bean
        open fun cookieValueArgumentResolver(
            beanFactory: ConfigurableBeanFactory,
            registry: ReactiveAdapterRegistry,
            @Dgs bindingContext: BindingContext
        ): ArgumentResolver {
            return SyncHandlerMethodArgumentResolverAdapter(
                CookieValueMethodArgumentResolver(beanFactory, registry),
                bindingContext
            )
        }

        @Bean
        open fun requestHeaderMapArgumentResolver(
            registry: ReactiveAdapterRegistry,
            @Dgs bindingContext: BindingContext
        ): ArgumentResolver {
            return SyncHandlerMethodArgumentResolverAdapter(
                RequestHeaderMapMethodArgumentResolver(registry),
                bindingContext
            )
        }

        @Bean
        open fun requestHeaderArgumentResolver(
            beanFactory: ConfigurableBeanFactory,
            registry: ReactiveAdapterRegistry,
            @Dgs bindingContext: BindingContext
        ): ArgumentResolver {
            return SyncHandlerMethodArgumentResolverAdapter(
                RequestHeaderMethodArgumentResolver(beanFactory, registry),
                bindingContext
            )
        }

        @Bean
        open fun requestParamArgumentResolver(
            beanFactory: ConfigurableBeanFactory,
            registry: ReactiveAdapterRegistry,
            @Dgs bindingContext: BindingContext
        ): ArgumentResolver {
            return SyncHandlerMethodArgumentResolverAdapter(
                RequestParamMethodArgumentResolver(
                    beanFactory,
                    registry,
                    false
                ),
                bindingContext
            )
        }

        @Bean
        open fun requestParamMapArgumentResolver(
            beanFactory: ConfigurableBeanFactory,
            registry: ReactiveAdapterRegistry,
            @Dgs bindingContext: BindingContext
        ): ArgumentResolver {
            return SyncHandlerMethodArgumentResolverAdapter(
                RequestParamMapMethodArgumentResolver(registry),
                bindingContext
            )
        }
    }
}<|MERGE_RESOLUTION|>--- conflicted
+++ resolved
@@ -18,11 +18,8 @@
 
 import com.fasterxml.jackson.databind.ObjectMapper
 import com.fasterxml.jackson.module.kotlin.jacksonObjectMapper
-<<<<<<< HEAD
 import com.netflix.graphql.dgs.cacheControl.DgsCacheControlSupportProperties
 import com.netflix.graphql.dgs.internal.CookieValueResolver
-=======
->>>>>>> dce2b13c
 import com.netflix.graphql.dgs.internal.DefaultDgsQueryExecutor
 import com.netflix.graphql.dgs.internal.DgsDataLoaderProvider
 import com.netflix.graphql.dgs.internal.DgsSchemaProvider
@@ -172,16 +169,10 @@
     @ConditionalOnMissingBean
     open fun dgsWebfluxHttpHandler(
         dgsQueryExecutor: DgsReactiveQueryExecutor,
-<<<<<<< HEAD
         @Qualifier("dgsObjectMapper") dgsObjectMapper: ObjectMapper,
         cacheControlProperties: DgsCacheControlSupportProperties
     ): DgsWebfluxHttpHandler {
         return DefaultDgsWebfluxHttpHandler(dgsQueryExecutor, dgsObjectMapper, cacheControlProperties.enabled)
-=======
-        @Qualifier("dgsObjectMapper") dgsObjectMapper: ObjectMapper
-    ): DgsWebfluxHttpHandler {
-        return DefaultDgsWebfluxHttpHandler(dgsQueryExecutor, dgsObjectMapper)
->>>>>>> dce2b13c
     }
 
     @Bean
