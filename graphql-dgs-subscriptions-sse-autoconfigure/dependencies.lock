--- conflicted
+++ resolved
@@ -4,8 +4,7 @@
             "locked": "2.13.4"
         },
         "org.jetbrains.kotlin:kotlin-bom": {
-<<<<<<< HEAD
-            "locked": "1.7.10"
+            "locked": "1.7.20"
         },
         "org.springframework.boot:spring-boot-autoconfigure-processor": {
             "locked": "3.0.0-M4"
@@ -15,34 +14,15 @@
         },
         "org.springframework.boot:spring-boot-dependencies": {
             "locked": "3.0.0-M4"
-=======
-            "locked": "1.7.20"
-        },
-        "org.springframework.boot:spring-boot-autoconfigure-processor": {
-            "locked": "2.6.12"
-        },
-        "org.springframework.boot:spring-boot-configuration-processor": {
-            "locked": "2.6.12"
-        },
-        "org.springframework.boot:spring-boot-dependencies": {
-            "locked": "2.6.12"
->>>>>>> 3e0b0a89
-        },
-        "org.springframework.cloud:spring-cloud-dependencies": {
-            "locked": "2022.0.0-M4"
-        },
-        "org.springframework.security:spring-security-bom": {
-<<<<<<< HEAD
-            "locked": "6.0.0-M6"
-        },
-        "org.springframework:spring-framework-bom": {
-            "locked": "6.0.0-M5"
-=======
-            "locked": "5.7.3"
-        },
-        "org.springframework:spring-framework-bom": {
-            "locked": "5.3.23"
->>>>>>> 3e0b0a89
+        },
+        "org.springframework.cloud:spring-cloud-dependencies": {
+            "locked": "2022.0.0-M4"
+        },
+        "org.springframework.security:spring-security-bom": {
+            "locked": "6.0.0-M6"
+        },
+        "org.springframework:spring-framework-bom": {
+            "locked": "6.0.0-M5"
         }
     },
     "compileClasspath": {
@@ -91,11 +71,7 @@
             "project": true
         },
         "org.jetbrains.kotlin:kotlin-bom": {
-<<<<<<< HEAD
-            "locked": "1.7.10"
-=======
-            "locked": "1.7.20"
->>>>>>> 3e0b0a89
+            "locked": "1.7.20"
         },
         "org.jetbrains.kotlin:kotlin-stdlib-jdk8": {
             "firstLevelTransitive": [
@@ -104,29 +80,18 @@
                 "com.netflix.graphql.dgs:graphql-dgs-subscriptions-sse",
                 "com.netflix.graphql.dgs:graphql-error-types"
             ],
-<<<<<<< HEAD
-            "locked": "1.7.10"
+            "locked": "1.7.20"
         },
         "org.springframework.boot:spring-boot-autoconfigure": {
             "locked": "3.0.0-M4"
         },
         "org.springframework.boot:spring-boot-dependencies": {
             "locked": "3.0.0-M4"
-=======
-            "locked": "1.7.20"
-        },
-        "org.springframework.boot:spring-boot-autoconfigure": {
-            "locked": "2.6.12"
-        },
-        "org.springframework.boot:spring-boot-dependencies": {
-            "locked": "2.6.12"
->>>>>>> 3e0b0a89
-        },
-        "org.springframework.cloud:spring-cloud-dependencies": {
-            "locked": "2022.0.0-M4"
-        },
-        "org.springframework.security:spring-security-bom": {
-<<<<<<< HEAD
+        },
+        "org.springframework.cloud:spring-cloud-dependencies": {
+            "locked": "2022.0.0-M4"
+        },
+        "org.springframework.security:spring-security-bom": {
             "locked": "6.0.0-M6"
         },
         "org.springframework:spring-framework-bom": {
@@ -137,18 +102,6 @@
         },
         "org.springframework:spring-webmvc": {
             "locked": "6.0.0-M5"
-=======
-            "locked": "5.7.3"
-        },
-        "org.springframework:spring-framework-bom": {
-            "locked": "5.3.23"
-        },
-        "org.springframework:spring-web": {
-            "locked": "5.3.23"
-        },
-        "org.springframework:spring-webmvc": {
-            "locked": "5.3.23"
->>>>>>> 3e0b0a89
         }
     },
     "jmh": {
@@ -167,33 +120,19 @@
             "locked": "2.13.4"
         },
         "org.jetbrains.kotlin:kotlin-bom": {
-<<<<<<< HEAD
-            "locked": "1.7.10"
-        },
-        "org.springframework.boot:spring-boot-dependencies": {
-            "locked": "3.0.0-M4"
-=======
-            "locked": "1.7.20"
-        },
-        "org.springframework.boot:spring-boot-dependencies": {
-            "locked": "2.6.12"
->>>>>>> 3e0b0a89
-        },
-        "org.springframework.cloud:spring-cloud-dependencies": {
-            "locked": "2022.0.0-M4"
-        },
-        "org.springframework.security:spring-security-bom": {
-<<<<<<< HEAD
-            "locked": "6.0.0-M6"
-        },
-        "org.springframework:spring-framework-bom": {
-            "locked": "6.0.0-M5"
-=======
-            "locked": "5.7.3"
-        },
-        "org.springframework:spring-framework-bom": {
-            "locked": "5.3.23"
->>>>>>> 3e0b0a89
+            "locked": "1.7.20"
+        },
+        "org.springframework.boot:spring-boot-dependencies": {
+            "locked": "3.0.0-M4"
+        },
+        "org.springframework.cloud:spring-cloud-dependencies": {
+            "locked": "2022.0.0-M4"
+        },
+        "org.springframework.security:spring-security-bom": {
+            "locked": "6.0.0-M6"
+        },
+        "org.springframework:spring-framework-bom": {
+            "locked": "6.0.0-M5"
         }
     },
     "jmhCompileClasspath": {
@@ -242,11 +181,7 @@
             "project": true
         },
         "org.jetbrains.kotlin:kotlin-bom": {
-<<<<<<< HEAD
-            "locked": "1.7.10"
-=======
-            "locked": "1.7.20"
->>>>>>> 3e0b0a89
+            "locked": "1.7.20"
         },
         "org.jetbrains.kotlin:kotlin-stdlib-jdk8": {
             "firstLevelTransitive": [
@@ -255,11 +190,7 @@
                 "com.netflix.graphql.dgs:graphql-dgs-subscriptions-sse",
                 "com.netflix.graphql.dgs:graphql-error-types"
             ],
-<<<<<<< HEAD
-            "locked": "1.7.10"
-=======
-            "locked": "1.7.20"
->>>>>>> 3e0b0a89
+            "locked": "1.7.20"
         },
         "org.openjdk.jmh:jmh-core": {
             "locked": "1.35"
@@ -271,23 +202,15 @@
             "locked": "1.29"
         },
         "org.springframework.boot:spring-boot-autoconfigure": {
-<<<<<<< HEAD
-            "locked": "3.0.0-M4"
-        },
-        "org.springframework.boot:spring-boot-dependencies": {
-            "locked": "3.0.0-M4"
-=======
-            "locked": "2.6.12"
-        },
-        "org.springframework.boot:spring-boot-dependencies": {
-            "locked": "2.6.12"
->>>>>>> 3e0b0a89
-        },
-        "org.springframework.cloud:spring-cloud-dependencies": {
-            "locked": "2022.0.0-M4"
-        },
-        "org.springframework.security:spring-security-bom": {
-<<<<<<< HEAD
+            "locked": "3.0.0-M4"
+        },
+        "org.springframework.boot:spring-boot-dependencies": {
+            "locked": "3.0.0-M4"
+        },
+        "org.springframework.cloud:spring-cloud-dependencies": {
+            "locked": "2022.0.0-M4"
+        },
+        "org.springframework.security:spring-security-bom": {
             "locked": "6.0.0-M6"
         },
         "org.springframework:spring-framework-bom": {
@@ -298,18 +221,6 @@
         },
         "org.springframework:spring-webmvc": {
             "locked": "6.0.0-M5"
-=======
-            "locked": "5.7.3"
-        },
-        "org.springframework:spring-framework-bom": {
-            "locked": "5.3.23"
-        },
-        "org.springframework:spring-web": {
-            "locked": "5.3.23"
-        },
-        "org.springframework:spring-webmvc": {
-            "locked": "5.3.23"
->>>>>>> 3e0b0a89
         }
     },
     "jmhRuntimeClasspath": {
@@ -323,38 +234,23 @@
             "firstLevelTransitive": [
                 "com.netflix.graphql.dgs:graphql-dgs-subscription-types"
             ],
-<<<<<<< HEAD
-            "locked": "2.13.3"
-=======
-            "locked": "2.13.4"
->>>>>>> 3e0b0a89
+            "locked": "2.13.4"
         },
         "com.fasterxml.jackson.datatype:jackson-datatype-jsr310": {
             "firstLevelTransitive": [
                 "com.netflix.graphql.dgs:graphql-dgs"
             ],
-<<<<<<< HEAD
-            "locked": "2.13.3"
-=======
-            "locked": "2.13.4"
->>>>>>> 3e0b0a89
+            "locked": "2.13.4"
         },
         "com.fasterxml.jackson.module:jackson-module-kotlin": {
             "firstLevelTransitive": [
                 "com.netflix.graphql.dgs:graphql-dgs",
                 "com.netflix.graphql.dgs:graphql-dgs-subscriptions-sse"
             ],
-<<<<<<< HEAD
-            "locked": "2.13.3"
-        },
-        "com.fasterxml.jackson:jackson-bom": {
-            "locked": "2.13.3"
-=======
-            "locked": "2.13.4"
-        },
-        "com.fasterxml.jackson:jackson-bom": {
-            "locked": "2.13.4"
->>>>>>> 3e0b0a89
+            "locked": "2.13.4"
+        },
+        "com.fasterxml.jackson:jackson-bom": {
+            "locked": "2.13.4"
         },
         "com.graphql-java:graphql-java": {
             "firstLevelTransitive": [
@@ -415,34 +311,22 @@
             "firstLevelTransitive": [
                 "com.netflix.graphql.dgs:graphql-dgs-subscriptions-sse"
             ],
-<<<<<<< HEAD
             "locked": "3.5.0-M4"
-=======
-            "locked": "3.4.23"
->>>>>>> 3e0b0a89
         },
         "net.datafaker:datafaker": {
             "firstLevelTransitive": [
                 "com.netflix.graphql.dgs:graphql-dgs-mocking"
             ],
-            "locked": "1.5.0"
-        },
-        "org.jetbrains.kotlin:kotlin-bom": {
-<<<<<<< HEAD
-            "locked": "1.7.10"
-=======
-            "locked": "1.7.20"
->>>>>>> 3e0b0a89
+            "locked": "1.4.0"
+        },
+        "org.jetbrains.kotlin:kotlin-bom": {
+            "locked": "1.7.20"
         },
         "org.jetbrains.kotlin:kotlin-reflect": {
             "firstLevelTransitive": [
                 "com.netflix.graphql.dgs:graphql-dgs"
             ],
-<<<<<<< HEAD
-            "locked": "1.7.10"
-=======
-            "locked": "1.7.20"
->>>>>>> 3e0b0a89
+            "locked": "1.7.20"
         },
         "org.jetbrains.kotlin:kotlin-stdlib-jdk8": {
             "firstLevelTransitive": [
@@ -452,11 +336,7 @@
                 "com.netflix.graphql.dgs:graphql-dgs-subscriptions-sse",
                 "com.netflix.graphql.dgs:graphql-error-types"
             ],
-<<<<<<< HEAD
-            "locked": "1.7.10"
-=======
-            "locked": "1.7.20"
->>>>>>> 3e0b0a89
+            "locked": "1.7.20"
         },
         "org.jetbrains.kotlinx:kotlinx-coroutines-core": {
             "firstLevelTransitive": [
@@ -492,7 +372,6 @@
             "locked": "1.7.36"
         },
         "org.springframework.boot:spring-boot-autoconfigure": {
-<<<<<<< HEAD
             "locked": "3.0.0-M4"
         },
         "org.springframework.boot:spring-boot-dependencies": {
@@ -500,132 +379,72 @@
         },
         "org.springframework.boot:spring-boot-starter-test": {
             "locked": "3.0.0-M4"
-=======
-            "locked": "2.6.12"
-        },
-        "org.springframework.boot:spring-boot-dependencies": {
-            "locked": "2.6.12"
-        },
-        "org.springframework.boot:spring-boot-starter-test": {
-            "locked": "2.6.12"
->>>>>>> 3e0b0a89
-        },
-        "org.springframework.cloud:spring-cloud-dependencies": {
-            "locked": "2022.0.0-M4"
-        },
-        "org.springframework.security:spring-security-bom": {
-<<<<<<< HEAD
-            "locked": "6.0.0-M6"
-=======
-            "locked": "5.7.3"
->>>>>>> 3e0b0a89
+        },
+        "org.springframework.cloud:spring-cloud-dependencies": {
+            "locked": "2022.0.0-M4"
+        },
+        "org.springframework.security:spring-security-bom": {
+            "locked": "6.0.0-M6"
         },
         "org.springframework:spring-context": {
             "firstLevelTransitive": [
                 "com.netflix.graphql.dgs:graphql-dgs"
             ],
-<<<<<<< HEAD
-            "locked": "6.0.0-M5"
-        },
-        "org.springframework:spring-framework-bom": {
-            "locked": "6.0.0-M5"
-=======
-            "locked": "5.3.23"
-        },
-        "org.springframework:spring-framework-bom": {
-            "locked": "5.3.23"
->>>>>>> 3e0b0a89
+            "locked": "6.0.0-M5"
+        },
+        "org.springframework:spring-framework-bom": {
+            "locked": "6.0.0-M5"
         },
         "org.springframework:spring-web": {
             "firstLevelTransitive": [
                 "com.netflix.graphql.dgs:graphql-dgs",
                 "com.netflix.graphql.dgs:graphql-dgs-subscriptions-sse"
             ],
-<<<<<<< HEAD
-            "locked": "6.0.0-M5"
-=======
-            "locked": "5.3.23"
->>>>>>> 3e0b0a89
+            "locked": "6.0.0-M5"
         },
         "org.springframework:spring-webmvc": {
             "firstLevelTransitive": [
                 "com.netflix.graphql.dgs:graphql-dgs-subscriptions-sse"
             ],
-<<<<<<< HEAD
-            "locked": "6.0.0-M5"
-=======
-            "locked": "5.3.23"
->>>>>>> 3e0b0a89
+            "locked": "6.0.0-M5"
         },
         "org.springframework:spring-websocket": {
             "firstLevelTransitive": [
                 "com.netflix.graphql.dgs:graphql-dgs-subscription-types"
             ],
-<<<<<<< HEAD
-            "locked": "6.0.0-M5"
-=======
-            "locked": "5.3.23"
->>>>>>> 3e0b0a89
+            "locked": "6.0.0-M5"
         }
     },
     "kapt": {
         "org.springframework.boot:spring-boot-autoconfigure-processor": {
-<<<<<<< HEAD
             "locked": "3.0.0-M4"
         },
         "org.springframework.boot:spring-boot-configuration-processor": {
             "locked": "3.0.0-M4"
-=======
-            "locked": "2.6.12"
-        },
-        "org.springframework.boot:spring-boot-configuration-processor": {
-            "locked": "2.6.12"
->>>>>>> 3e0b0a89
         }
     },
     "kaptClasspath_kaptKotlin": {
         "org.springframework.boot:spring-boot-autoconfigure-processor": {
-<<<<<<< HEAD
             "locked": "3.0.0-M4"
         },
         "org.springframework.boot:spring-boot-configuration-processor": {
             "locked": "3.0.0-M4"
-=======
-            "locked": "2.6.12"
-        },
-        "org.springframework.boot:spring-boot-configuration-processor": {
-            "locked": "2.6.12"
->>>>>>> 3e0b0a89
         }
     },
     "kaptJmh": {
         "org.springframework.boot:spring-boot-autoconfigure-processor": {
-<<<<<<< HEAD
             "locked": "3.0.0-M4"
         },
         "org.springframework.boot:spring-boot-configuration-processor": {
             "locked": "3.0.0-M4"
-=======
-            "locked": "2.6.12"
-        },
-        "org.springframework.boot:spring-boot-configuration-processor": {
-            "locked": "2.6.12"
->>>>>>> 3e0b0a89
         }
     },
     "kaptTest": {
         "org.springframework.boot:spring-boot-autoconfigure-processor": {
-<<<<<<< HEAD
             "locked": "3.0.0-M4"
         },
         "org.springframework.boot:spring-boot-configuration-processor": {
             "locked": "3.0.0-M4"
-=======
-            "locked": "2.6.12"
-        },
-        "org.springframework.boot:spring-boot-configuration-processor": {
-            "locked": "2.6.12"
->>>>>>> 3e0b0a89
         }
     },
     "kotlinCompilerClasspath": {
@@ -633,39 +452,22 @@
             "locked": "2.13.4"
         },
         "org.jetbrains.kotlin:kotlin-bom": {
-<<<<<<< HEAD
-            "locked": "1.7.10"
+            "locked": "1.7.20"
         },
         "org.jetbrains.kotlin:kotlin-compiler-embeddable": {
-            "locked": "1.7.10"
-        },
-        "org.springframework.boot:spring-boot-dependencies": {
-            "locked": "3.0.0-M4"
-=======
-            "locked": "1.7.20"
-        },
-        "org.jetbrains.kotlin:kotlin-compiler-embeddable": {
-            "locked": "1.7.20"
-        },
-        "org.springframework.boot:spring-boot-dependencies": {
-            "locked": "2.6.12"
->>>>>>> 3e0b0a89
-        },
-        "org.springframework.cloud:spring-cloud-dependencies": {
-            "locked": "2022.0.0-M4"
-        },
-        "org.springframework.security:spring-security-bom": {
-<<<<<<< HEAD
-            "locked": "6.0.0-M6"
-        },
-        "org.springframework:spring-framework-bom": {
-            "locked": "6.0.0-M5"
-=======
-            "locked": "5.7.3"
-        },
-        "org.springframework:spring-framework-bom": {
-            "locked": "5.3.23"
->>>>>>> 3e0b0a89
+            "locked": "1.7.20"
+        },
+        "org.springframework.boot:spring-boot-dependencies": {
+            "locked": "3.0.0-M4"
+        },
+        "org.springframework.cloud:spring-cloud-dependencies": {
+            "locked": "2022.0.0-M4"
+        },
+        "org.springframework.security:spring-security-bom": {
+            "locked": "6.0.0-M6"
+        },
+        "org.springframework:spring-framework-bom": {
+            "locked": "6.0.0-M5"
         }
     },
     "kotlinCompilerPluginClasspath": {
@@ -673,33 +475,19 @@
             "locked": "2.13.4"
         },
         "org.jetbrains.kotlin:kotlin-bom": {
-<<<<<<< HEAD
-            "locked": "1.7.10"
-        },
-        "org.springframework.boot:spring-boot-dependencies": {
-            "locked": "3.0.0-M4"
-=======
-            "locked": "1.7.20"
-        },
-        "org.springframework.boot:spring-boot-dependencies": {
-            "locked": "2.6.12"
->>>>>>> 3e0b0a89
-        },
-        "org.springframework.cloud:spring-cloud-dependencies": {
-            "locked": "2022.0.0-M4"
-        },
-        "org.springframework.security:spring-security-bom": {
-<<<<<<< HEAD
-            "locked": "6.0.0-M6"
-        },
-        "org.springframework:spring-framework-bom": {
-            "locked": "6.0.0-M5"
-=======
-            "locked": "5.7.3"
-        },
-        "org.springframework:spring-framework-bom": {
-            "locked": "5.3.23"
->>>>>>> 3e0b0a89
+            "locked": "1.7.20"
+        },
+        "org.springframework.boot:spring-boot-dependencies": {
+            "locked": "3.0.0-M4"
+        },
+        "org.springframework.cloud:spring-cloud-dependencies": {
+            "locked": "2022.0.0-M4"
+        },
+        "org.springframework.security:spring-security-bom": {
+            "locked": "6.0.0-M6"
+        },
+        "org.springframework:spring-framework-bom": {
+            "locked": "6.0.0-M5"
         }
     },
     "kotlinCompilerPluginClasspathJmh": {
@@ -707,18 +495,32 @@
             "locked": "2.13.4"
         },
         "org.jetbrains.kotlin:kotlin-annotation-processing-gradle": {
-<<<<<<< HEAD
-            "locked": "1.7.10"
-        },
-        "org.jetbrains.kotlin:kotlin-bom": {
-            "locked": "1.7.10"
+            "locked": "1.7.20"
+        },
+        "org.jetbrains.kotlin:kotlin-bom": {
+            "locked": "1.7.20"
         },
         "org.jetbrains.kotlin:kotlin-scripting-compiler-embeddable": {
-            "locked": "1.7.10"
-        },
-        "org.springframework.boot:spring-boot-dependencies": {
-            "locked": "3.0.0-M4"
-=======
+            "locked": "1.7.20"
+        },
+        "org.springframework.boot:spring-boot-dependencies": {
+            "locked": "3.0.0-M4"
+        },
+        "org.springframework.cloud:spring-cloud-dependencies": {
+            "locked": "2022.0.0-M4"
+        },
+        "org.springframework.security:spring-security-bom": {
+            "locked": "6.0.0-M6"
+        },
+        "org.springframework:spring-framework-bom": {
+            "locked": "6.0.0-M5"
+        }
+    },
+    "kotlinCompilerPluginClasspathMain": {
+        "com.fasterxml.jackson:jackson-bom": {
+            "locked": "2.13.4"
+        },
+        "org.jetbrains.kotlin:kotlin-annotation-processing-gradle": {
             "locked": "1.7.20"
         },
         "org.jetbrains.kotlin:kotlin-bom": {
@@ -728,131 +530,50 @@
             "locked": "1.7.20"
         },
         "org.springframework.boot:spring-boot-dependencies": {
-            "locked": "2.6.12"
->>>>>>> 3e0b0a89
-        },
-        "org.springframework.cloud:spring-cloud-dependencies": {
-            "locked": "2022.0.0-M4"
-        },
-        "org.springframework.security:spring-security-bom": {
-<<<<<<< HEAD
-            "locked": "6.0.0-M6"
-        },
-        "org.springframework:spring-framework-bom": {
-            "locked": "6.0.0-M5"
-=======
-            "locked": "5.7.3"
-        },
-        "org.springframework:spring-framework-bom": {
-            "locked": "5.3.23"
->>>>>>> 3e0b0a89
-        }
-    },
-    "kotlinCompilerPluginClasspathMain": {
+            "locked": "3.0.0-M4"
+        },
+        "org.springframework.cloud:spring-cloud-dependencies": {
+            "locked": "2022.0.0-M4"
+        },
+        "org.springframework.security:spring-security-bom": {
+            "locked": "6.0.0-M6"
+        },
+        "org.springframework:spring-framework-bom": {
+            "locked": "6.0.0-M5"
+        }
+    },
+    "kotlinCompilerPluginClasspathTest": {
         "com.fasterxml.jackson:jackson-bom": {
             "locked": "2.13.4"
         },
         "org.jetbrains.kotlin:kotlin-annotation-processing-gradle": {
-<<<<<<< HEAD
-            "locked": "1.7.10"
-        },
-        "org.jetbrains.kotlin:kotlin-bom": {
-            "locked": "1.7.10"
+            "locked": "1.7.20"
+        },
+        "org.jetbrains.kotlin:kotlin-bom": {
+            "locked": "1.7.20"
         },
         "org.jetbrains.kotlin:kotlin-scripting-compiler-embeddable": {
-            "locked": "1.7.10"
-        },
-        "org.springframework.boot:spring-boot-dependencies": {
-            "locked": "3.0.0-M4"
-=======
-            "locked": "1.7.20"
-        },
-        "org.jetbrains.kotlin:kotlin-bom": {
-            "locked": "1.7.20"
-        },
-        "org.jetbrains.kotlin:kotlin-scripting-compiler-embeddable": {
-            "locked": "1.7.20"
-        },
-        "org.springframework.boot:spring-boot-dependencies": {
-            "locked": "2.6.12"
->>>>>>> 3e0b0a89
-        },
-        "org.springframework.cloud:spring-cloud-dependencies": {
-            "locked": "2022.0.0-M4"
-        },
-        "org.springframework.security:spring-security-bom": {
-<<<<<<< HEAD
-            "locked": "6.0.0-M6"
-        },
-        "org.springframework:spring-framework-bom": {
-            "locked": "6.0.0-M5"
-=======
-            "locked": "5.7.3"
-        },
-        "org.springframework:spring-framework-bom": {
-            "locked": "5.3.23"
->>>>>>> 3e0b0a89
-        }
-    },
-    "kotlinCompilerPluginClasspathTest": {
-        "com.fasterxml.jackson:jackson-bom": {
-            "locked": "2.13.4"
-        },
-        "org.jetbrains.kotlin:kotlin-annotation-processing-gradle": {
-<<<<<<< HEAD
-            "locked": "1.7.10"
-        },
-        "org.jetbrains.kotlin:kotlin-bom": {
-            "locked": "1.7.10"
-        },
-        "org.jetbrains.kotlin:kotlin-scripting-compiler-embeddable": {
-            "locked": "1.7.10"
-        },
-        "org.springframework.boot:spring-boot-dependencies": {
-            "locked": "3.0.0-M4"
-=======
-            "locked": "1.7.20"
-        },
-        "org.jetbrains.kotlin:kotlin-bom": {
-            "locked": "1.7.20"
-        },
-        "org.jetbrains.kotlin:kotlin-scripting-compiler-embeddable": {
-            "locked": "1.7.20"
-        },
-        "org.springframework.boot:spring-boot-dependencies": {
-            "locked": "2.6.12"
->>>>>>> 3e0b0a89
-        },
-        "org.springframework.cloud:spring-cloud-dependencies": {
-            "locked": "2022.0.0-M4"
-        },
-        "org.springframework.security:spring-security-bom": {
-<<<<<<< HEAD
-            "locked": "6.0.0-M6"
-        },
-        "org.springframework:spring-framework-bom": {
-            "locked": "6.0.0-M5"
-=======
-            "locked": "5.7.3"
-        },
-        "org.springframework:spring-framework-bom": {
-            "locked": "5.3.23"
->>>>>>> 3e0b0a89
+            "locked": "1.7.20"
+        },
+        "org.springframework.boot:spring-boot-dependencies": {
+            "locked": "3.0.0-M4"
+        },
+        "org.springframework.cloud:spring-cloud-dependencies": {
+            "locked": "2022.0.0-M4"
+        },
+        "org.springframework.security:spring-security-bom": {
+            "locked": "6.0.0-M6"
+        },
+        "org.springframework:spring-framework-bom": {
+            "locked": "6.0.0-M5"
         }
     },
     "kotlinKaptWorkerDependencies": {
         "org.jetbrains.kotlin:kotlin-annotation-processing-gradle": {
-<<<<<<< HEAD
-            "locked": "1.7.10"
+            "locked": "1.7.20"
         },
         "org.jetbrains.kotlin:kotlin-stdlib": {
-            "locked": "1.7.10"
-=======
-            "locked": "1.7.20"
-        },
-        "org.jetbrains.kotlin:kotlin-stdlib": {
-            "locked": "1.7.20"
->>>>>>> 3e0b0a89
+            "locked": "1.7.20"
         }
     },
     "kotlinKlibCommonizerClasspath": {
@@ -860,39 +581,22 @@
             "locked": "2.13.4"
         },
         "org.jetbrains.kotlin:kotlin-bom": {
-<<<<<<< HEAD
-            "locked": "1.7.10"
+            "locked": "1.7.20"
         },
         "org.jetbrains.kotlin:kotlin-klib-commonizer-embeddable": {
-            "locked": "1.7.10"
-        },
-        "org.springframework.boot:spring-boot-dependencies": {
-            "locked": "3.0.0-M4"
-=======
-            "locked": "1.7.20"
-        },
-        "org.jetbrains.kotlin:kotlin-klib-commonizer-embeddable": {
-            "locked": "1.7.20"
-        },
-        "org.springframework.boot:spring-boot-dependencies": {
-            "locked": "2.6.12"
->>>>>>> 3e0b0a89
-        },
-        "org.springframework.cloud:spring-cloud-dependencies": {
-            "locked": "2022.0.0-M4"
-        },
-        "org.springframework.security:spring-security-bom": {
-<<<<<<< HEAD
-            "locked": "6.0.0-M6"
-        },
-        "org.springframework:spring-framework-bom": {
-            "locked": "6.0.0-M5"
-=======
-            "locked": "5.7.3"
-        },
-        "org.springframework:spring-framework-bom": {
-            "locked": "5.3.23"
->>>>>>> 3e0b0a89
+            "locked": "1.7.20"
+        },
+        "org.springframework.boot:spring-boot-dependencies": {
+            "locked": "3.0.0-M4"
+        },
+        "org.springframework.cloud:spring-cloud-dependencies": {
+            "locked": "2022.0.0-M4"
+        },
+        "org.springframework.security:spring-security-bom": {
+            "locked": "6.0.0-M6"
+        },
+        "org.springframework:spring-framework-bom": {
+            "locked": "6.0.0-M5"
         }
     },
     "kotlinNativeCompilerPluginClasspath": {
@@ -900,33 +604,19 @@
             "locked": "2.13.4"
         },
         "org.jetbrains.kotlin:kotlin-bom": {
-<<<<<<< HEAD
-            "locked": "1.7.10"
-        },
-        "org.springframework.boot:spring-boot-dependencies": {
-            "locked": "3.0.0-M4"
-=======
-            "locked": "1.7.20"
-        },
-        "org.springframework.boot:spring-boot-dependencies": {
-            "locked": "2.6.12"
->>>>>>> 3e0b0a89
-        },
-        "org.springframework.cloud:spring-cloud-dependencies": {
-            "locked": "2022.0.0-M4"
-        },
-        "org.springframework.security:spring-security-bom": {
-<<<<<<< HEAD
-            "locked": "6.0.0-M6"
-        },
-        "org.springframework:spring-framework-bom": {
-            "locked": "6.0.0-M5"
-=======
-            "locked": "5.7.3"
-        },
-        "org.springframework:spring-framework-bom": {
-            "locked": "5.3.23"
->>>>>>> 3e0b0a89
+            "locked": "1.7.20"
+        },
+        "org.springframework.boot:spring-boot-dependencies": {
+            "locked": "3.0.0-M4"
+        },
+        "org.springframework.cloud:spring-cloud-dependencies": {
+            "locked": "2022.0.0-M4"
+        },
+        "org.springframework.security:spring-security-bom": {
+            "locked": "6.0.0-M6"
+        },
+        "org.springframework:spring-framework-bom": {
+            "locked": "6.0.0-M5"
         }
     },
     "nebulaRecommenderBom": {
@@ -934,33 +624,19 @@
             "locked": "2.13.4"
         },
         "org.jetbrains.kotlin:kotlin-bom": {
-<<<<<<< HEAD
-            "locked": "1.7.10"
-        },
-        "org.springframework.boot:spring-boot-dependencies": {
-            "locked": "3.0.0-M4"
-=======
-            "locked": "1.7.20"
-        },
-        "org.springframework.boot:spring-boot-dependencies": {
-            "locked": "2.6.12"
->>>>>>> 3e0b0a89
-        },
-        "org.springframework.cloud:spring-cloud-dependencies": {
-            "locked": "2022.0.0-M4"
-        },
-        "org.springframework.security:spring-security-bom": {
-<<<<<<< HEAD
-            "locked": "6.0.0-M6"
-        },
-        "org.springframework:spring-framework-bom": {
-            "locked": "6.0.0-M5"
-=======
-            "locked": "5.7.3"
-        },
-        "org.springframework:spring-framework-bom": {
-            "locked": "5.3.23"
->>>>>>> 3e0b0a89
+            "locked": "1.7.20"
+        },
+        "org.springframework.boot:spring-boot-dependencies": {
+            "locked": "3.0.0-M4"
+        },
+        "org.springframework.cloud:spring-cloud-dependencies": {
+            "locked": "2022.0.0-M4"
+        },
+        "org.springframework.security:spring-security-bom": {
+            "locked": "6.0.0-M6"
+        },
+        "org.springframework:spring-framework-bom": {
+            "locked": "6.0.0-M5"
         }
     },
     "runtimeClasspath": {
@@ -974,38 +650,23 @@
             "firstLevelTransitive": [
                 "com.netflix.graphql.dgs:graphql-dgs-subscription-types"
             ],
-<<<<<<< HEAD
-            "locked": "2.13.3"
-=======
-            "locked": "2.13.4"
->>>>>>> 3e0b0a89
+            "locked": "2.13.4"
         },
         "com.fasterxml.jackson.datatype:jackson-datatype-jsr310": {
             "firstLevelTransitive": [
                 "com.netflix.graphql.dgs:graphql-dgs"
             ],
-<<<<<<< HEAD
-            "locked": "2.13.3"
-=======
-            "locked": "2.13.4"
->>>>>>> 3e0b0a89
+            "locked": "2.13.4"
         },
         "com.fasterxml.jackson.module:jackson-module-kotlin": {
             "firstLevelTransitive": [
                 "com.netflix.graphql.dgs:graphql-dgs",
                 "com.netflix.graphql.dgs:graphql-dgs-subscriptions-sse"
             ],
-<<<<<<< HEAD
-            "locked": "2.13.3"
-        },
-        "com.fasterxml.jackson:jackson-bom": {
-            "locked": "2.13.3"
-=======
-            "locked": "2.13.4"
-        },
-        "com.fasterxml.jackson:jackson-bom": {
-            "locked": "2.13.4"
->>>>>>> 3e0b0a89
+            "locked": "2.13.4"
+        },
+        "com.fasterxml.jackson:jackson-bom": {
+            "locked": "2.13.4"
         },
         "com.graphql-java:graphql-java": {
             "firstLevelTransitive": [
@@ -1063,34 +724,22 @@
             "firstLevelTransitive": [
                 "com.netflix.graphql.dgs:graphql-dgs-subscriptions-sse"
             ],
-<<<<<<< HEAD
             "locked": "3.5.0-M4"
-=======
-            "locked": "3.4.23"
->>>>>>> 3e0b0a89
         },
         "net.datafaker:datafaker": {
             "firstLevelTransitive": [
                 "com.netflix.graphql.dgs:graphql-dgs-mocking"
             ],
-            "locked": "1.5.0"
-        },
-        "org.jetbrains.kotlin:kotlin-bom": {
-<<<<<<< HEAD
-            "locked": "1.7.10"
-=======
-            "locked": "1.7.20"
->>>>>>> 3e0b0a89
+            "locked": "1.4.0"
+        },
+        "org.jetbrains.kotlin:kotlin-bom": {
+            "locked": "1.7.20"
         },
         "org.jetbrains.kotlin:kotlin-reflect": {
             "firstLevelTransitive": [
                 "com.netflix.graphql.dgs:graphql-dgs"
             ],
-<<<<<<< HEAD
-            "locked": "1.7.10"
-=======
-            "locked": "1.7.20"
->>>>>>> 3e0b0a89
+            "locked": "1.7.20"
         },
         "org.jetbrains.kotlin:kotlin-stdlib-jdk8": {
             "firstLevelTransitive": [
@@ -1100,11 +749,7 @@
                 "com.netflix.graphql.dgs:graphql-dgs-subscriptions-sse",
                 "com.netflix.graphql.dgs:graphql-error-types"
             ],
-<<<<<<< HEAD
-            "locked": "1.7.10"
-=======
-            "locked": "1.7.20"
->>>>>>> 3e0b0a89
+            "locked": "1.7.20"
         },
         "org.jetbrains.kotlinx:kotlinx-coroutines-core": {
             "firstLevelTransitive": [
@@ -1131,74 +776,44 @@
             "locked": "1.7.36"
         },
         "org.springframework.boot:spring-boot-autoconfigure": {
-<<<<<<< HEAD
-            "locked": "3.0.0-M4"
-        },
-        "org.springframework.boot:spring-boot-dependencies": {
-            "locked": "3.0.0-M4"
-=======
-            "locked": "2.6.12"
-        },
-        "org.springframework.boot:spring-boot-dependencies": {
-            "locked": "2.6.12"
->>>>>>> 3e0b0a89
-        },
-        "org.springframework.cloud:spring-cloud-dependencies": {
-            "locked": "2022.0.0-M4"
-        },
-        "org.springframework.security:spring-security-bom": {
-<<<<<<< HEAD
-            "locked": "6.0.0-M6"
-=======
-            "locked": "5.7.3"
->>>>>>> 3e0b0a89
+            "locked": "3.0.0-M4"
+        },
+        "org.springframework.boot:spring-boot-dependencies": {
+            "locked": "3.0.0-M4"
+        },
+        "org.springframework.cloud:spring-cloud-dependencies": {
+            "locked": "2022.0.0-M4"
+        },
+        "org.springframework.security:spring-security-bom": {
+            "locked": "6.0.0-M6"
         },
         "org.springframework:spring-context": {
             "firstLevelTransitive": [
                 "com.netflix.graphql.dgs:graphql-dgs"
             ],
-<<<<<<< HEAD
-            "locked": "6.0.0-M5"
-        },
-        "org.springframework:spring-framework-bom": {
-            "locked": "6.0.0-M5"
-=======
-            "locked": "5.3.23"
-        },
-        "org.springframework:spring-framework-bom": {
-            "locked": "5.3.23"
->>>>>>> 3e0b0a89
+            "locked": "6.0.0-M5"
+        },
+        "org.springframework:spring-framework-bom": {
+            "locked": "6.0.0-M5"
         },
         "org.springframework:spring-web": {
             "firstLevelTransitive": [
                 "com.netflix.graphql.dgs:graphql-dgs",
                 "com.netflix.graphql.dgs:graphql-dgs-subscriptions-sse"
             ],
-<<<<<<< HEAD
-            "locked": "6.0.0-M5"
-=======
-            "locked": "5.3.23"
->>>>>>> 3e0b0a89
+            "locked": "6.0.0-M5"
         },
         "org.springframework:spring-webmvc": {
             "firstLevelTransitive": [
                 "com.netflix.graphql.dgs:graphql-dgs-subscriptions-sse"
             ],
-<<<<<<< HEAD
-            "locked": "6.0.0-M5"
-=======
-            "locked": "5.3.23"
->>>>>>> 3e0b0a89
+            "locked": "6.0.0-M5"
         },
         "org.springframework:spring-websocket": {
             "firstLevelTransitive": [
                 "com.netflix.graphql.dgs:graphql-dgs-subscription-types"
             ],
-<<<<<<< HEAD
-            "locked": "6.0.0-M5"
-=======
-            "locked": "5.3.23"
->>>>>>> 3e0b0a89
+            "locked": "6.0.0-M5"
         }
     },
     "testAnnotationProcessor": {
@@ -1206,33 +821,19 @@
             "locked": "2.13.4"
         },
         "org.jetbrains.kotlin:kotlin-bom": {
-<<<<<<< HEAD
-            "locked": "1.7.10"
-        },
-        "org.springframework.boot:spring-boot-dependencies": {
-            "locked": "3.0.0-M4"
-=======
-            "locked": "1.7.20"
-        },
-        "org.springframework.boot:spring-boot-dependencies": {
-            "locked": "2.6.12"
->>>>>>> 3e0b0a89
-        },
-        "org.springframework.cloud:spring-cloud-dependencies": {
-            "locked": "2022.0.0-M4"
-        },
-        "org.springframework.security:spring-security-bom": {
-<<<<<<< HEAD
-            "locked": "6.0.0-M6"
-        },
-        "org.springframework:spring-framework-bom": {
-            "locked": "6.0.0-M5"
-=======
-            "locked": "5.7.3"
-        },
-        "org.springframework:spring-framework-bom": {
-            "locked": "5.3.23"
->>>>>>> 3e0b0a89
+            "locked": "1.7.20"
+        },
+        "org.springframework.boot:spring-boot-dependencies": {
+            "locked": "3.0.0-M4"
+        },
+        "org.springframework.cloud:spring-cloud-dependencies": {
+            "locked": "2022.0.0-M4"
+        },
+        "org.springframework.security:spring-security-bom": {
+            "locked": "6.0.0-M6"
+        },
+        "org.springframework:spring-framework-bom": {
+            "locked": "6.0.0-M5"
         }
     },
     "testCompileClasspath": {
@@ -1284,11 +885,7 @@
             "locked": "1.13.2"
         },
         "org.jetbrains.kotlin:kotlin-bom": {
-<<<<<<< HEAD
-            "locked": "1.7.10"
-=======
-            "locked": "1.7.20"
->>>>>>> 3e0b0a89
+            "locked": "1.7.20"
         },
         "org.jetbrains.kotlin:kotlin-stdlib-jdk8": {
             "firstLevelTransitive": [
@@ -1297,8 +894,7 @@
                 "com.netflix.graphql.dgs:graphql-dgs-subscriptions-sse",
                 "com.netflix.graphql.dgs:graphql-error-types"
             ],
-<<<<<<< HEAD
-            "locked": "1.7.10"
+            "locked": "1.7.20"
         },
         "org.springframework.boot:spring-boot-autoconfigure": {
             "locked": "3.0.0-M4"
@@ -1308,24 +904,11 @@
         },
         "org.springframework.boot:spring-boot-starter-test": {
             "locked": "3.0.0-M4"
-=======
-            "locked": "1.7.20"
-        },
-        "org.springframework.boot:spring-boot-autoconfigure": {
-            "locked": "2.6.12"
-        },
-        "org.springframework.boot:spring-boot-dependencies": {
-            "locked": "2.6.12"
-        },
-        "org.springframework.boot:spring-boot-starter-test": {
-            "locked": "2.6.12"
->>>>>>> 3e0b0a89
-        },
-        "org.springframework.cloud:spring-cloud-dependencies": {
-            "locked": "2022.0.0-M4"
-        },
-        "org.springframework.security:spring-security-bom": {
-<<<<<<< HEAD
+        },
+        "org.springframework.cloud:spring-cloud-dependencies": {
+            "locked": "2022.0.0-M4"
+        },
+        "org.springframework.security:spring-security-bom": {
             "locked": "6.0.0-M6"
         },
         "org.springframework:spring-framework-bom": {
@@ -1336,18 +919,6 @@
         },
         "org.springframework:spring-webmvc": {
             "locked": "6.0.0-M5"
-=======
-            "locked": "5.7.3"
-        },
-        "org.springframework:spring-framework-bom": {
-            "locked": "5.3.23"
-        },
-        "org.springframework:spring-web": {
-            "locked": "5.3.23"
-        },
-        "org.springframework:spring-webmvc": {
-            "locked": "5.3.23"
->>>>>>> 3e0b0a89
         }
     },
     "testRuntimeClasspath": {
@@ -1361,38 +932,23 @@
             "firstLevelTransitive": [
                 "com.netflix.graphql.dgs:graphql-dgs-subscription-types"
             ],
-<<<<<<< HEAD
-            "locked": "2.13.3"
-=======
-            "locked": "2.13.4"
->>>>>>> 3e0b0a89
+            "locked": "2.13.4"
         },
         "com.fasterxml.jackson.datatype:jackson-datatype-jsr310": {
             "firstLevelTransitive": [
                 "com.netflix.graphql.dgs:graphql-dgs"
             ],
-<<<<<<< HEAD
-            "locked": "2.13.3"
-=======
-            "locked": "2.13.4"
->>>>>>> 3e0b0a89
+            "locked": "2.13.4"
         },
         "com.fasterxml.jackson.module:jackson-module-kotlin": {
             "firstLevelTransitive": [
                 "com.netflix.graphql.dgs:graphql-dgs",
                 "com.netflix.graphql.dgs:graphql-dgs-subscriptions-sse"
             ],
-<<<<<<< HEAD
-            "locked": "2.13.3"
-        },
-        "com.fasterxml.jackson:jackson-bom": {
-            "locked": "2.13.3"
-=======
-            "locked": "2.13.4"
-        },
-        "com.fasterxml.jackson:jackson-bom": {
-            "locked": "2.13.4"
->>>>>>> 3e0b0a89
+            "locked": "2.13.4"
+        },
+        "com.fasterxml.jackson:jackson-bom": {
+            "locked": "2.13.4"
         },
         "com.graphql-java:graphql-java": {
             "firstLevelTransitive": [
@@ -1453,34 +1009,22 @@
             "firstLevelTransitive": [
                 "com.netflix.graphql.dgs:graphql-dgs-subscriptions-sse"
             ],
-<<<<<<< HEAD
             "locked": "3.5.0-M4"
-=======
-            "locked": "3.4.23"
->>>>>>> 3e0b0a89
         },
         "net.datafaker:datafaker": {
             "firstLevelTransitive": [
                 "com.netflix.graphql.dgs:graphql-dgs-mocking"
             ],
-            "locked": "1.5.0"
-        },
-        "org.jetbrains.kotlin:kotlin-bom": {
-<<<<<<< HEAD
-            "locked": "1.7.10"
-=======
-            "locked": "1.7.20"
->>>>>>> 3e0b0a89
+            "locked": "1.4.0"
+        },
+        "org.jetbrains.kotlin:kotlin-bom": {
+            "locked": "1.7.20"
         },
         "org.jetbrains.kotlin:kotlin-reflect": {
             "firstLevelTransitive": [
                 "com.netflix.graphql.dgs:graphql-dgs"
             ],
-<<<<<<< HEAD
-            "locked": "1.7.10"
-=======
-            "locked": "1.7.20"
->>>>>>> 3e0b0a89
+            "locked": "1.7.20"
         },
         "org.jetbrains.kotlin:kotlin-stdlib-jdk8": {
             "firstLevelTransitive": [
@@ -1490,11 +1034,7 @@
                 "com.netflix.graphql.dgs:graphql-dgs-subscriptions-sse",
                 "com.netflix.graphql.dgs:graphql-error-types"
             ],
-<<<<<<< HEAD
-            "locked": "1.7.10"
-=======
-            "locked": "1.7.20"
->>>>>>> 3e0b0a89
+            "locked": "1.7.20"
         },
         "org.jetbrains.kotlinx:kotlinx-coroutines-core": {
             "firstLevelTransitive": [
@@ -1521,7 +1061,6 @@
             "locked": "1.7.36"
         },
         "org.springframework.boot:spring-boot-autoconfigure": {
-<<<<<<< HEAD
             "locked": "3.0.0-M4"
         },
         "org.springframework.boot:spring-boot-dependencies": {
@@ -1529,72 +1068,40 @@
         },
         "org.springframework.boot:spring-boot-starter-test": {
             "locked": "3.0.0-M4"
-=======
-            "locked": "2.6.12"
-        },
-        "org.springframework.boot:spring-boot-dependencies": {
-            "locked": "2.6.12"
-        },
-        "org.springframework.boot:spring-boot-starter-test": {
-            "locked": "2.6.12"
->>>>>>> 3e0b0a89
-        },
-        "org.springframework.cloud:spring-cloud-dependencies": {
-            "locked": "2022.0.0-M4"
-        },
-        "org.springframework.security:spring-security-bom": {
-<<<<<<< HEAD
-            "locked": "6.0.0-M6"
-=======
-            "locked": "5.7.3"
->>>>>>> 3e0b0a89
+        },
+        "org.springframework.cloud:spring-cloud-dependencies": {
+            "locked": "2022.0.0-M4"
+        },
+        "org.springframework.security:spring-security-bom": {
+            "locked": "6.0.0-M6"
         },
         "org.springframework:spring-context": {
             "firstLevelTransitive": [
                 "com.netflix.graphql.dgs:graphql-dgs"
             ],
-<<<<<<< HEAD
-            "locked": "6.0.0-M5"
-        },
-        "org.springframework:spring-framework-bom": {
-            "locked": "6.0.0-M5"
-=======
-            "locked": "5.3.23"
-        },
-        "org.springframework:spring-framework-bom": {
-            "locked": "5.3.23"
->>>>>>> 3e0b0a89
+            "locked": "6.0.0-M5"
+        },
+        "org.springframework:spring-framework-bom": {
+            "locked": "6.0.0-M5"
         },
         "org.springframework:spring-web": {
             "firstLevelTransitive": [
                 "com.netflix.graphql.dgs:graphql-dgs",
                 "com.netflix.graphql.dgs:graphql-dgs-subscriptions-sse"
             ],
-<<<<<<< HEAD
-            "locked": "6.0.0-M5"
-=======
-            "locked": "5.3.23"
->>>>>>> 3e0b0a89
+            "locked": "6.0.0-M5"
         },
         "org.springframework:spring-webmvc": {
             "firstLevelTransitive": [
                 "com.netflix.graphql.dgs:graphql-dgs-subscriptions-sse"
             ],
-<<<<<<< HEAD
-            "locked": "6.0.0-M5"
-=======
-            "locked": "5.3.23"
->>>>>>> 3e0b0a89
+            "locked": "6.0.0-M5"
         },
         "org.springframework:spring-websocket": {
             "firstLevelTransitive": [
                 "com.netflix.graphql.dgs:graphql-dgs-subscription-types"
             ],
-<<<<<<< HEAD
-            "locked": "6.0.0-M5"
-=======
-            "locked": "5.3.23"
->>>>>>> 3e0b0a89
+            "locked": "6.0.0-M5"
         }
     }
 }