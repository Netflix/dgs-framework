{
    "annotationProcessor": {
        "com.fasterxml.jackson:jackson-bom": {
            "locked": "2.13.4"
        },
        "org.jetbrains.kotlin:kotlin-bom": {
<<<<<<< HEAD
            "locked": "1.7.10"
        },
        "org.springframework.boot:spring-boot-autoconfigure-processor": {
            "locked": "3.0.0-M4"
        },
        "org.springframework.boot:spring-boot-configuration-processor": {
            "locked": "3.0.0-M4"
        },
        "org.springframework.boot:spring-boot-dependencies": {
            "locked": "3.0.0-M4"
=======
            "locked": "1.7.20"
        },
        "org.springframework.boot:spring-boot-autoconfigure-processor": {
            "locked": "2.6.12"
        },
        "org.springframework.boot:spring-boot-configuration-processor": {
            "locked": "2.6.12"
        },
        "org.springframework.boot:spring-boot-dependencies": {
            "locked": "2.6.12"
>>>>>>> 3e0b0a89
        },
        "org.springframework.cloud:spring-cloud-dependencies": {
            "locked": "2022.0.0-M4"
        },
        "org.springframework.security:spring-security-bom": {
<<<<<<< HEAD
            "locked": "6.0.0-M6"
        },
        "org.springframework:spring-framework-bom": {
            "locked": "6.0.0-M5"
=======
            "locked": "5.7.3"
        },
        "org.springframework:spring-framework-bom": {
            "locked": "5.3.23"
>>>>>>> 3e0b0a89
        }
    },
    "compileClasspath": {
        "com.fasterxml.jackson.core:jackson-annotations": {
            "firstLevelTransitive": [
                "com.netflix.graphql.dgs:graphql-dgs-subscription-types"
            ],
<<<<<<< HEAD
            "locked": "2.13.3"
        },
        "com.fasterxml.jackson.module:jackson-module-kotlin": {
            "locked": "2.13.3"
        },
        "com.fasterxml.jackson:jackson-bom": {
            "locked": "2.13.3"
=======
            "locked": "2.13.4"
        },
        "com.fasterxml.jackson.module:jackson-module-kotlin": {
            "locked": "2.13.4"
        },
        "com.fasterxml.jackson:jackson-bom": {
            "locked": "2.13.4"
>>>>>>> 3e0b0a89
        },
        "com.graphql-java:graphql-java": {
            "firstLevelTransitive": [
                "com.netflix.graphql.dgs:graphql-dgs",
                "com.netflix.graphql.dgs:graphql-dgs-mocking",
                "com.netflix.graphql.dgs:graphql-dgs-subscription-types",
                "com.netflix.graphql.dgs:graphql-error-types"
            ],
            "locked": "19.2"
        },
        "com.jayway.jsonpath:json-path": {
            "firstLevelTransitive": [
                "com.netflix.graphql.dgs:graphql-dgs"
            ],
            "locked": "2.7.0"
        },
        "com.netflix.graphql.dgs:graphql-dgs": {
            "project": true
        },
        "com.netflix.graphql.dgs:graphql-dgs-mocking": {
            "firstLevelTransitive": [
                "com.netflix.graphql.dgs:graphql-dgs"
            ],
            "project": true
        },
        "com.netflix.graphql.dgs:graphql-dgs-platform": {
            "firstLevelTransitive": [
                "com.netflix.graphql.dgs:graphql-dgs",
                "com.netflix.graphql.dgs:graphql-dgs-mocking",
                "com.netflix.graphql.dgs:graphql-dgs-subscription-types",
                "com.netflix.graphql.dgs:graphql-error-types"
            ],
            "project": true
        },
        "com.netflix.graphql.dgs:graphql-dgs-subscription-types": {
            "project": true
        },
        "com.netflix.graphql.dgs:graphql-error-types": {
            "firstLevelTransitive": [
                "com.netflix.graphql.dgs:graphql-dgs"
            ],
            "project": true
        },
        "io.projectreactor:reactor-core": {
<<<<<<< HEAD
            "locked": "3.5.0-M4"
        },
        "org.jetbrains.kotlin:kotlin-bom": {
            "locked": "1.7.10"
=======
            "locked": "3.4.23"
        },
        "org.jetbrains.kotlin:kotlin-bom": {
            "locked": "1.7.20"
>>>>>>> 3e0b0a89
        },
        "org.jetbrains.kotlin:kotlin-stdlib-jdk8": {
            "firstLevelTransitive": [
                "com.netflix.graphql.dgs:graphql-dgs",
                "com.netflix.graphql.dgs:graphql-dgs-mocking",
                "com.netflix.graphql.dgs:graphql-dgs-subscription-types",
                "com.netflix.graphql.dgs:graphql-error-types"
            ],
<<<<<<< HEAD
            "locked": "1.7.10"
        },
        "org.springframework.boot:spring-boot-dependencies": {
            "locked": "3.0.0-M4"
=======
            "locked": "1.7.20"
        },
        "org.springframework.boot:spring-boot-dependencies": {
            "locked": "2.6.12"
>>>>>>> 3e0b0a89
        },
        "org.springframework.cloud:spring-cloud-dependencies": {
            "locked": "2022.0.0-M4"
        },
        "org.springframework.security:spring-security-bom": {
<<<<<<< HEAD
            "locked": "6.0.0-M6"
        },
        "org.springframework:spring-framework-bom": {
            "locked": "6.0.0-M5"
        },
        "org.springframework:spring-web": {
            "locked": "6.0.0-M5"
        },
        "org.springframework:spring-webmvc": {
            "locked": "6.0.0-M5"
=======
            "locked": "5.7.3"
        },
        "org.springframework:spring-framework-bom": {
            "locked": "5.3.23"
        },
        "org.springframework:spring-web": {
            "locked": "5.3.23"
        },
        "org.springframework:spring-webmvc": {
            "locked": "5.3.23"
>>>>>>> 3e0b0a89
        }
    },
    "jmh": {
        "org.openjdk.jmh:jmh-core": {
            "locked": "1.35"
        },
        "org.openjdk.jmh:jmh-generator-annprocess": {
            "locked": "1.35"
        },
        "org.openjdk.jmh:jmh-generator-bytecode": {
            "locked": "1.29"
        }
    },
    "jmhAnnotationProcessor": {
        "com.fasterxml.jackson:jackson-bom": {
            "locked": "2.13.4"
        },
        "org.jetbrains.kotlin:kotlin-bom": {
<<<<<<< HEAD
            "locked": "1.7.10"
        },
        "org.springframework.boot:spring-boot-dependencies": {
            "locked": "3.0.0-M4"
=======
            "locked": "1.7.20"
        },
        "org.springframework.boot:spring-boot-dependencies": {
            "locked": "2.6.12"
>>>>>>> 3e0b0a89
        },
        "org.springframework.cloud:spring-cloud-dependencies": {
            "locked": "2022.0.0-M4"
        },
        "org.springframework.security:spring-security-bom": {
<<<<<<< HEAD
            "locked": "6.0.0-M6"
        },
        "org.springframework:spring-framework-bom": {
            "locked": "6.0.0-M5"
=======
            "locked": "5.7.3"
        },
        "org.springframework:spring-framework-bom": {
            "locked": "5.3.23"
>>>>>>> 3e0b0a89
        }
    },
    "jmhCompileClasspath": {
        "com.fasterxml.jackson.core:jackson-annotations": {
            "firstLevelTransitive": [
                "com.netflix.graphql.dgs:graphql-dgs-subscription-types"
            ],
<<<<<<< HEAD
            "locked": "2.13.3"
        },
        "com.fasterxml.jackson.module:jackson-module-kotlin": {
            "locked": "2.13.3"
        },
        "com.fasterxml.jackson:jackson-bom": {
            "locked": "2.13.3"
=======
            "locked": "2.13.4"
        },
        "com.fasterxml.jackson.module:jackson-module-kotlin": {
            "locked": "2.13.4"
        },
        "com.fasterxml.jackson:jackson-bom": {
            "locked": "2.13.4"
>>>>>>> 3e0b0a89
        },
        "com.graphql-java:graphql-java": {
            "firstLevelTransitive": [
                "com.netflix.graphql.dgs:graphql-dgs",
                "com.netflix.graphql.dgs:graphql-dgs-mocking",
                "com.netflix.graphql.dgs:graphql-dgs-subscription-types",
                "com.netflix.graphql.dgs:graphql-error-types"
            ],
            "locked": "19.2"
        },
        "com.jayway.jsonpath:json-path": {
            "firstLevelTransitive": [
                "com.netflix.graphql.dgs:graphql-dgs"
            ],
            "locked": "2.7.0"
        },
        "com.netflix.graphql.dgs:graphql-dgs": {
            "project": true
        },
        "com.netflix.graphql.dgs:graphql-dgs-mocking": {
            "firstLevelTransitive": [
                "com.netflix.graphql.dgs:graphql-dgs"
            ],
            "project": true
        },
        "com.netflix.graphql.dgs:graphql-dgs-platform": {
            "firstLevelTransitive": [
                "com.netflix.graphql.dgs:graphql-dgs",
                "com.netflix.graphql.dgs:graphql-dgs-mocking",
                "com.netflix.graphql.dgs:graphql-dgs-subscription-types",
                "com.netflix.graphql.dgs:graphql-error-types"
            ],
            "project": true
        },
        "com.netflix.graphql.dgs:graphql-dgs-subscription-types": {
            "project": true
        },
        "com.netflix.graphql.dgs:graphql-error-types": {
            "firstLevelTransitive": [
                "com.netflix.graphql.dgs:graphql-dgs"
            ],
            "project": true
        },
        "io.projectreactor:reactor-core": {
<<<<<<< HEAD
            "locked": "3.5.0-M4"
        },
        "org.jetbrains.kotlin:kotlin-bom": {
            "locked": "1.7.10"
=======
            "locked": "3.4.23"
        },
        "org.jetbrains.kotlin:kotlin-bom": {
            "locked": "1.7.20"
>>>>>>> 3e0b0a89
        },
        "org.jetbrains.kotlin:kotlin-stdlib-jdk8": {
            "firstLevelTransitive": [
                "com.netflix.graphql.dgs:graphql-dgs",
                "com.netflix.graphql.dgs:graphql-dgs-mocking",
                "com.netflix.graphql.dgs:graphql-dgs-subscription-types",
                "com.netflix.graphql.dgs:graphql-error-types"
            ],
<<<<<<< HEAD
            "locked": "1.7.10"
=======
            "locked": "1.7.20"
>>>>>>> 3e0b0a89
        },
        "org.openjdk.jmh:jmh-core": {
            "locked": "1.35"
        },
        "org.openjdk.jmh:jmh-generator-annprocess": {
            "locked": "1.35"
        },
        "org.openjdk.jmh:jmh-generator-bytecode": {
            "locked": "1.29"
        },
        "org.springframework.boot:spring-boot-dependencies": {
<<<<<<< HEAD
            "locked": "3.0.0-M4"
=======
            "locked": "2.6.12"
>>>>>>> 3e0b0a89
        },
        "org.springframework.cloud:spring-cloud-dependencies": {
            "locked": "2022.0.0-M4"
        },
        "org.springframework.security:spring-security-bom": {
<<<<<<< HEAD
            "locked": "6.0.0-M6"
        },
        "org.springframework:spring-framework-bom": {
            "locked": "6.0.0-M5"
        },
        "org.springframework:spring-web": {
            "locked": "6.0.0-M5"
        },
        "org.springframework:spring-webmvc": {
            "locked": "6.0.0-M5"
=======
            "locked": "5.7.3"
        },
        "org.springframework:spring-framework-bom": {
            "locked": "5.3.23"
        },
        "org.springframework:spring-web": {
            "locked": "5.3.23"
        },
        "org.springframework:spring-webmvc": {
            "locked": "5.3.23"
>>>>>>> 3e0b0a89
        }
    },
    "jmhRuntimeClasspath": {
        "com.apollographql.federation:federation-graphql-java-support": {
            "firstLevelTransitive": [
                "com.netflix.graphql.dgs:graphql-dgs"
            ],
            "locked": "2.1.0"
        },
        "com.fasterxml.jackson.core:jackson-annotations": {
            "firstLevelTransitive": [
                "com.netflix.graphql.dgs:graphql-dgs-subscription-types"
            ],
<<<<<<< HEAD
            "locked": "2.13.3"
=======
            "locked": "2.13.4"
>>>>>>> 3e0b0a89
        },
        "com.fasterxml.jackson.datatype:jackson-datatype-jsr310": {
            "firstLevelTransitive": [
                "com.netflix.graphql.dgs:graphql-dgs"
            ],
<<<<<<< HEAD
            "locked": "2.13.3"
=======
            "locked": "2.13.4"
>>>>>>> 3e0b0a89
        },
        "com.fasterxml.jackson.module:jackson-module-kotlin": {
            "firstLevelTransitive": [
                "com.netflix.graphql.dgs:graphql-dgs"
            ],
<<<<<<< HEAD
            "locked": "2.13.3"
        },
        "com.fasterxml.jackson:jackson-bom": {
            "locked": "2.13.3"
=======
            "locked": "2.13.4"
        },
        "com.fasterxml.jackson:jackson-bom": {
            "locked": "2.13.4"
>>>>>>> 3e0b0a89
        },
        "com.graphql-java:graphql-java": {
            "firstLevelTransitive": [
                "com.netflix.graphql.dgs:graphql-dgs",
                "com.netflix.graphql.dgs:graphql-dgs-mocking",
                "com.netflix.graphql.dgs:graphql-dgs-subscription-types",
                "com.netflix.graphql.dgs:graphql-error-types"
            ],
            "locked": "19.2"
        },
        "com.jayway.jsonpath:json-path": {
            "firstLevelTransitive": [
                "com.netflix.graphql.dgs:graphql-dgs"
            ],
            "locked": "2.7.0"
        },
        "com.netflix.graphql.dgs:graphql-dgs": {
            "project": true
        },
        "com.netflix.graphql.dgs:graphql-dgs-mocking": {
            "firstLevelTransitive": [
                "com.netflix.graphql.dgs:graphql-dgs"
            ],
            "project": true
        },
        "com.netflix.graphql.dgs:graphql-dgs-platform": {
            "firstLevelTransitive": [
                "com.netflix.graphql.dgs:graphql-dgs",
                "com.netflix.graphql.dgs:graphql-dgs-mocking",
                "com.netflix.graphql.dgs:graphql-dgs-subscription-types",
                "com.netflix.graphql.dgs:graphql-error-types"
            ],
            "project": true
        },
        "com.netflix.graphql.dgs:graphql-dgs-subscription-types": {
            "project": true
        },
        "com.netflix.graphql.dgs:graphql-error-types": {
            "firstLevelTransitive": [
                "com.netflix.graphql.dgs:graphql-dgs"
            ],
            "project": true
        },
        "io.mockk:mockk": {
            "locked": "1.13.2"
        },
        "io.projectreactor:reactor-core": {
<<<<<<< HEAD
            "locked": "3.5.0-M4"
        },
        "io.projectreactor:reactor-test": {
            "locked": "3.5.0-M4"
=======
            "locked": "3.4.23"
        },
        "io.projectreactor:reactor-test": {
            "locked": "3.4.23"
>>>>>>> 3e0b0a89
        },
        "net.datafaker:datafaker": {
            "firstLevelTransitive": [
                "com.netflix.graphql.dgs:graphql-dgs-mocking"
            ],
            "locked": "1.5.0"
        },
        "org.jetbrains.kotlin:kotlin-bom": {
<<<<<<< HEAD
            "locked": "1.7.10"
=======
            "locked": "1.7.20"
>>>>>>> 3e0b0a89
        },
        "org.jetbrains.kotlin:kotlin-reflect": {
            "firstLevelTransitive": [
                "com.netflix.graphql.dgs:graphql-dgs"
            ],
<<<<<<< HEAD
            "locked": "1.7.10"
=======
            "locked": "1.7.20"
>>>>>>> 3e0b0a89
        },
        "org.jetbrains.kotlin:kotlin-stdlib-jdk8": {
            "firstLevelTransitive": [
                "com.netflix.graphql.dgs:graphql-dgs",
                "com.netflix.graphql.dgs:graphql-dgs-mocking",
                "com.netflix.graphql.dgs:graphql-dgs-subscription-types",
                "com.netflix.graphql.dgs:graphql-error-types"
            ],
<<<<<<< HEAD
            "locked": "1.7.10"
=======
            "locked": "1.7.20"
>>>>>>> 3e0b0a89
        },
        "org.jetbrains.kotlinx:kotlinx-coroutines-core": {
            "firstLevelTransitive": [
                "com.netflix.graphql.dgs:graphql-dgs"
            ],
            "locked": "1.6.4"
        },
        "org.jetbrains.kotlinx:kotlinx-coroutines-jdk8": {
            "firstLevelTransitive": [
                "com.netflix.graphql.dgs:graphql-dgs"
            ],
            "locked": "1.6.4"
        },
        "org.jetbrains.kotlinx:kotlinx-coroutines-reactor": {
            "firstLevelTransitive": [
                "com.netflix.graphql.dgs:graphql-dgs"
            ],
            "locked": "1.6.4"
        },
        "org.openjdk.jmh:jmh-core": {
            "locked": "1.35"
        },
        "org.openjdk.jmh:jmh-generator-annprocess": {
            "locked": "1.35"
        },
        "org.openjdk.jmh:jmh-generator-bytecode": {
            "locked": "1.29"
        },
        "org.slf4j:slf4j-api": {
            "firstLevelTransitive": [
                "com.netflix.graphql.dgs:graphql-dgs-mocking"
            ],
            "locked": "1.7.36"
        },
        "org.springframework.boot:spring-boot-dependencies": {
<<<<<<< HEAD
            "locked": "3.0.0-M4"
        },
        "org.springframework.boot:spring-boot-starter-test": {
            "locked": "3.0.0-M4"
        },
        "org.springframework.boot:spring-boot-starter-tomcat": {
            "locked": "3.0.0-M4"
=======
            "locked": "2.6.12"
        },
        "org.springframework.boot:spring-boot-starter-test": {
            "locked": "2.6.12"
        },
        "org.springframework.boot:spring-boot-starter-tomcat": {
            "locked": "2.6.12"
>>>>>>> 3e0b0a89
        },
        "org.springframework.cloud:spring-cloud-dependencies": {
            "locked": "2022.0.0-M4"
        },
        "org.springframework.security:spring-security-bom": {
<<<<<<< HEAD
            "locked": "6.0.0-M6"
=======
            "locked": "5.7.3"
>>>>>>> 3e0b0a89
        },
        "org.springframework:spring-context": {
            "firstLevelTransitive": [
                "com.netflix.graphql.dgs:graphql-dgs"
            ],
<<<<<<< HEAD
            "locked": "6.0.0-M5"
        },
        "org.springframework:spring-framework-bom": {
            "locked": "6.0.0-M5"
=======
            "locked": "5.3.23"
        },
        "org.springframework:spring-framework-bom": {
            "locked": "5.3.23"
>>>>>>> 3e0b0a89
        },
        "org.springframework:spring-web": {
            "firstLevelTransitive": [
                "com.netflix.graphql.dgs:graphql-dgs"
            ],
<<<<<<< HEAD
            "locked": "6.0.0-M5"
        },
        "org.springframework:spring-webmvc": {
            "locked": "6.0.0-M5"
=======
            "locked": "5.3.23"
        },
        "org.springframework:spring-webmvc": {
            "locked": "5.3.23"
>>>>>>> 3e0b0a89
        },
        "org.springframework:spring-websocket": {
            "firstLevelTransitive": [
                "com.netflix.graphql.dgs:graphql-dgs-subscription-types"
            ],
<<<<<<< HEAD
            "locked": "6.0.0-M5"
=======
            "locked": "5.3.23"
>>>>>>> 3e0b0a89
        }
    },
    "kapt": {
        "org.springframework.boot:spring-boot-autoconfigure-processor": {
<<<<<<< HEAD
            "locked": "3.0.0-M4"
        },
        "org.springframework.boot:spring-boot-configuration-processor": {
            "locked": "3.0.0-M4"
=======
            "locked": "2.6.12"
        },
        "org.springframework.boot:spring-boot-configuration-processor": {
            "locked": "2.6.12"
>>>>>>> 3e0b0a89
        }
    },
    "kaptClasspath_kaptKotlin": {
        "org.springframework.boot:spring-boot-autoconfigure-processor": {
<<<<<<< HEAD
            "locked": "3.0.0-M4"
        },
        "org.springframework.boot:spring-boot-configuration-processor": {
            "locked": "3.0.0-M4"
=======
            "locked": "2.6.12"
        },
        "org.springframework.boot:spring-boot-configuration-processor": {
            "locked": "2.6.12"
>>>>>>> 3e0b0a89
        }
    },
    "kaptJmh": {
        "org.springframework.boot:spring-boot-autoconfigure-processor": {
<<<<<<< HEAD
            "locked": "3.0.0-M4"
        },
        "org.springframework.boot:spring-boot-configuration-processor": {
            "locked": "3.0.0-M4"
=======
            "locked": "2.6.12"
        },
        "org.springframework.boot:spring-boot-configuration-processor": {
            "locked": "2.6.12"
>>>>>>> 3e0b0a89
        }
    },
    "kaptTest": {
        "org.springframework.boot:spring-boot-autoconfigure-processor": {
<<<<<<< HEAD
            "locked": "3.0.0-M4"
        },
        "org.springframework.boot:spring-boot-configuration-processor": {
            "locked": "3.0.0-M4"
=======
            "locked": "2.6.12"
        },
        "org.springframework.boot:spring-boot-configuration-processor": {
            "locked": "2.6.12"
>>>>>>> 3e0b0a89
        }
    },
    "kotlinCompilerClasspath": {
        "com.fasterxml.jackson:jackson-bom": {
            "locked": "2.13.4"
        },
        "org.jetbrains.kotlin:kotlin-bom": {
<<<<<<< HEAD
            "locked": "1.7.10"
        },
        "org.jetbrains.kotlin:kotlin-compiler-embeddable": {
            "locked": "1.7.10"
        },
        "org.springframework.boot:spring-boot-dependencies": {
            "locked": "3.0.0-M4"
=======
            "locked": "1.7.20"
        },
        "org.jetbrains.kotlin:kotlin-compiler-embeddable": {
            "locked": "1.7.20"
        },
        "org.springframework.boot:spring-boot-dependencies": {
            "locked": "2.6.12"
>>>>>>> 3e0b0a89
        },
        "org.springframework.cloud:spring-cloud-dependencies": {
            "locked": "2022.0.0-M4"
        },
        "org.springframework.security:spring-security-bom": {
<<<<<<< HEAD
            "locked": "6.0.0-M6"
        },
        "org.springframework:spring-framework-bom": {
            "locked": "6.0.0-M5"
=======
            "locked": "5.7.3"
        },
        "org.springframework:spring-framework-bom": {
            "locked": "5.3.23"
>>>>>>> 3e0b0a89
        }
    },
    "kotlinCompilerPluginClasspath": {
        "com.fasterxml.jackson:jackson-bom": {
            "locked": "2.13.4"
        },
        "org.jetbrains.kotlin:kotlin-bom": {
<<<<<<< HEAD
            "locked": "1.7.10"
        },
        "org.springframework.boot:spring-boot-dependencies": {
            "locked": "3.0.0-M4"
=======
            "locked": "1.7.20"
        },
        "org.springframework.boot:spring-boot-dependencies": {
            "locked": "2.6.12"
>>>>>>> 3e0b0a89
        },
        "org.springframework.cloud:spring-cloud-dependencies": {
            "locked": "2022.0.0-M4"
        },
        "org.springframework.security:spring-security-bom": {
<<<<<<< HEAD
            "locked": "6.0.0-M6"
        },
        "org.springframework:spring-framework-bom": {
            "locked": "6.0.0-M5"
=======
            "locked": "5.7.3"
        },
        "org.springframework:spring-framework-bom": {
            "locked": "5.3.23"
>>>>>>> 3e0b0a89
        }
    },
    "kotlinCompilerPluginClasspathJmh": {
        "com.fasterxml.jackson:jackson-bom": {
            "locked": "2.13.4"
        },
        "org.jetbrains.kotlin:kotlin-annotation-processing-gradle": {
<<<<<<< HEAD
            "locked": "1.7.10"
        },
        "org.jetbrains.kotlin:kotlin-bom": {
            "locked": "1.7.10"
        },
        "org.jetbrains.kotlin:kotlin-scripting-compiler-embeddable": {
            "locked": "1.7.10"
        },
        "org.springframework.boot:spring-boot-dependencies": {
            "locked": "3.0.0-M4"
=======
            "locked": "1.7.20"
        },
        "org.jetbrains.kotlin:kotlin-bom": {
            "locked": "1.7.20"
        },
        "org.jetbrains.kotlin:kotlin-scripting-compiler-embeddable": {
            "locked": "1.7.20"
        },
        "org.springframework.boot:spring-boot-dependencies": {
            "locked": "2.6.12"
>>>>>>> 3e0b0a89
        },
        "org.springframework.cloud:spring-cloud-dependencies": {
            "locked": "2022.0.0-M4"
        },
        "org.springframework.security:spring-security-bom": {
<<<<<<< HEAD
            "locked": "6.0.0-M6"
        },
        "org.springframework:spring-framework-bom": {
            "locked": "6.0.0-M5"
=======
            "locked": "5.7.3"
        },
        "org.springframework:spring-framework-bom": {
            "locked": "5.3.23"
>>>>>>> 3e0b0a89
        }
    },
    "kotlinCompilerPluginClasspathMain": {
        "com.fasterxml.jackson:jackson-bom": {
            "locked": "2.13.4"
        },
        "org.jetbrains.kotlin:kotlin-annotation-processing-gradle": {
<<<<<<< HEAD
            "locked": "1.7.10"
        },
        "org.jetbrains.kotlin:kotlin-bom": {
            "locked": "1.7.10"
        },
        "org.jetbrains.kotlin:kotlin-scripting-compiler-embeddable": {
            "locked": "1.7.10"
        },
        "org.springframework.boot:spring-boot-dependencies": {
            "locked": "3.0.0-M4"
=======
            "locked": "1.7.20"
        },
        "org.jetbrains.kotlin:kotlin-bom": {
            "locked": "1.7.20"
        },
        "org.jetbrains.kotlin:kotlin-scripting-compiler-embeddable": {
            "locked": "1.7.20"
        },
        "org.springframework.boot:spring-boot-dependencies": {
            "locked": "2.6.12"
>>>>>>> 3e0b0a89
        },
        "org.springframework.cloud:spring-cloud-dependencies": {
            "locked": "2022.0.0-M4"
        },
        "org.springframework.security:spring-security-bom": {
<<<<<<< HEAD
            "locked": "6.0.0-M6"
        },
        "org.springframework:spring-framework-bom": {
            "locked": "6.0.0-M5"
=======
            "locked": "5.7.3"
        },
        "org.springframework:spring-framework-bom": {
            "locked": "5.3.23"
>>>>>>> 3e0b0a89
        }
    },
    "kotlinCompilerPluginClasspathTest": {
        "com.fasterxml.jackson:jackson-bom": {
            "locked": "2.13.4"
        },
        "org.jetbrains.kotlin:kotlin-annotation-processing-gradle": {
<<<<<<< HEAD
            "locked": "1.7.10"
        },
        "org.jetbrains.kotlin:kotlin-bom": {
            "locked": "1.7.10"
        },
        "org.jetbrains.kotlin:kotlin-scripting-compiler-embeddable": {
            "locked": "1.7.10"
        },
        "org.springframework.boot:spring-boot-dependencies": {
            "locked": "3.0.0-M4"
=======
            "locked": "1.7.20"
        },
        "org.jetbrains.kotlin:kotlin-bom": {
            "locked": "1.7.20"
        },
        "org.jetbrains.kotlin:kotlin-scripting-compiler-embeddable": {
            "locked": "1.7.20"
        },
        "org.springframework.boot:spring-boot-dependencies": {
            "locked": "2.6.12"
>>>>>>> 3e0b0a89
        },
        "org.springframework.cloud:spring-cloud-dependencies": {
            "locked": "2022.0.0-M4"
        },
        "org.springframework.security:spring-security-bom": {
<<<<<<< HEAD
            "locked": "6.0.0-M6"
        },
        "org.springframework:spring-framework-bom": {
            "locked": "6.0.0-M5"
=======
            "locked": "5.7.3"
        },
        "org.springframework:spring-framework-bom": {
            "locked": "5.3.23"
>>>>>>> 3e0b0a89
        }
    },
    "kotlinKaptWorkerDependencies": {
        "org.jetbrains.kotlin:kotlin-annotation-processing-gradle": {
<<<<<<< HEAD
            "locked": "1.7.10"
        },
        "org.jetbrains.kotlin:kotlin-stdlib": {
            "locked": "1.7.10"
=======
            "locked": "1.7.20"
        },
        "org.jetbrains.kotlin:kotlin-stdlib": {
            "locked": "1.7.20"
>>>>>>> 3e0b0a89
        }
    },
    "kotlinKlibCommonizerClasspath": {
        "com.fasterxml.jackson:jackson-bom": {
            "locked": "2.13.4"
        },
        "org.jetbrains.kotlin:kotlin-bom": {
<<<<<<< HEAD
            "locked": "1.7.10"
        },
        "org.jetbrains.kotlin:kotlin-klib-commonizer-embeddable": {
            "locked": "1.7.10"
        },
        "org.springframework.boot:spring-boot-dependencies": {
            "locked": "3.0.0-M4"
=======
            "locked": "1.7.20"
        },
        "org.jetbrains.kotlin:kotlin-klib-commonizer-embeddable": {
            "locked": "1.7.20"
        },
        "org.springframework.boot:spring-boot-dependencies": {
            "locked": "2.6.12"
>>>>>>> 3e0b0a89
        },
        "org.springframework.cloud:spring-cloud-dependencies": {
            "locked": "2022.0.0-M4"
        },
        "org.springframework.security:spring-security-bom": {
<<<<<<< HEAD
            "locked": "6.0.0-M6"
        },
        "org.springframework:spring-framework-bom": {
            "locked": "6.0.0-M5"
=======
            "locked": "5.7.3"
        },
        "org.springframework:spring-framework-bom": {
            "locked": "5.3.23"
>>>>>>> 3e0b0a89
        }
    },
    "kotlinNativeCompilerPluginClasspath": {
        "com.fasterxml.jackson:jackson-bom": {
            "locked": "2.13.4"
        },
        "org.jetbrains.kotlin:kotlin-bom": {
<<<<<<< HEAD
            "locked": "1.7.10"
        },
        "org.springframework.boot:spring-boot-dependencies": {
            "locked": "3.0.0-M4"
=======
            "locked": "1.7.20"
        },
        "org.springframework.boot:spring-boot-dependencies": {
            "locked": "2.6.12"
>>>>>>> 3e0b0a89
        },
        "org.springframework.cloud:spring-cloud-dependencies": {
            "locked": "2022.0.0-M4"
        },
        "org.springframework.security:spring-security-bom": {
<<<<<<< HEAD
            "locked": "6.0.0-M6"
        },
        "org.springframework:spring-framework-bom": {
            "locked": "6.0.0-M5"
=======
            "locked": "5.7.3"
        },
        "org.springframework:spring-framework-bom": {
            "locked": "5.3.23"
>>>>>>> 3e0b0a89
        }
    },
    "nebulaRecommenderBom": {
        "com.fasterxml.jackson:jackson-bom": {
            "locked": "2.13.4"
        },
        "org.jetbrains.kotlin:kotlin-bom": {
<<<<<<< HEAD
            "locked": "1.7.10"
        },
        "org.springframework.boot:spring-boot-dependencies": {
            "locked": "3.0.0-M4"
=======
            "locked": "1.7.20"
        },
        "org.springframework.boot:spring-boot-dependencies": {
            "locked": "2.6.12"
>>>>>>> 3e0b0a89
        },
        "org.springframework.cloud:spring-cloud-dependencies": {
            "locked": "2022.0.0-M4"
        },
        "org.springframework.security:spring-security-bom": {
<<<<<<< HEAD
            "locked": "6.0.0-M6"
        },
        "org.springframework:spring-framework-bom": {
            "locked": "6.0.0-M5"
=======
            "locked": "5.7.3"
        },
        "org.springframework:spring-framework-bom": {
            "locked": "5.3.23"
>>>>>>> 3e0b0a89
        }
    },
    "runtimeClasspath": {
        "com.apollographql.federation:federation-graphql-java-support": {
            "firstLevelTransitive": [
                "com.netflix.graphql.dgs:graphql-dgs"
            ],
            "locked": "2.1.0"
        },
        "com.fasterxml.jackson.core:jackson-annotations": {
            "firstLevelTransitive": [
                "com.netflix.graphql.dgs:graphql-dgs-subscription-types"
            ],
<<<<<<< HEAD
            "locked": "2.13.3"
=======
            "locked": "2.13.4"
>>>>>>> 3e0b0a89
        },
        "com.fasterxml.jackson.datatype:jackson-datatype-jsr310": {
            "firstLevelTransitive": [
                "com.netflix.graphql.dgs:graphql-dgs"
            ],
<<<<<<< HEAD
            "locked": "2.13.3"
=======
            "locked": "2.13.4"
>>>>>>> 3e0b0a89
        },
        "com.fasterxml.jackson.module:jackson-module-kotlin": {
            "firstLevelTransitive": [
                "com.netflix.graphql.dgs:graphql-dgs"
            ],
<<<<<<< HEAD
            "locked": "2.13.3"
        },
        "com.fasterxml.jackson:jackson-bom": {
            "locked": "2.13.3"
=======
            "locked": "2.13.4"
        },
        "com.fasterxml.jackson:jackson-bom": {
            "locked": "2.13.4"
>>>>>>> 3e0b0a89
        },
        "com.graphql-java:graphql-java": {
            "firstLevelTransitive": [
                "com.netflix.graphql.dgs:graphql-dgs",
                "com.netflix.graphql.dgs:graphql-dgs-mocking",
                "com.netflix.graphql.dgs:graphql-dgs-subscription-types",
                "com.netflix.graphql.dgs:graphql-error-types"
            ],
            "locked": "19.2"
        },
        "com.jayway.jsonpath:json-path": {
            "firstLevelTransitive": [
                "com.netflix.graphql.dgs:graphql-dgs"
            ],
            "locked": "2.7.0"
        },
        "com.netflix.graphql.dgs:graphql-dgs": {
            "project": true
        },
        "com.netflix.graphql.dgs:graphql-dgs-mocking": {
            "firstLevelTransitive": [
                "com.netflix.graphql.dgs:graphql-dgs"
            ],
            "project": true
        },
        "com.netflix.graphql.dgs:graphql-dgs-platform": {
            "firstLevelTransitive": [
                "com.netflix.graphql.dgs:graphql-dgs",
                "com.netflix.graphql.dgs:graphql-dgs-mocking",
                "com.netflix.graphql.dgs:graphql-dgs-subscription-types",
                "com.netflix.graphql.dgs:graphql-error-types"
            ],
            "project": true
        },
        "com.netflix.graphql.dgs:graphql-dgs-subscription-types": {
            "project": true
        },
        "com.netflix.graphql.dgs:graphql-error-types": {
            "firstLevelTransitive": [
                "com.netflix.graphql.dgs:graphql-dgs"
            ],
            "project": true
        },
        "io.projectreactor:reactor-core": {
<<<<<<< HEAD
            "locked": "3.5.0-M4"
=======
            "locked": "3.4.23"
>>>>>>> 3e0b0a89
        },
        "net.datafaker:datafaker": {
            "firstLevelTransitive": [
                "com.netflix.graphql.dgs:graphql-dgs-mocking"
            ],
            "locked": "1.5.0"
        },
        "org.jetbrains.kotlin:kotlin-bom": {
<<<<<<< HEAD
            "locked": "1.7.10"
=======
            "locked": "1.7.20"
>>>>>>> 3e0b0a89
        },
        "org.jetbrains.kotlin:kotlin-reflect": {
            "firstLevelTransitive": [
                "com.netflix.graphql.dgs:graphql-dgs"
            ],
<<<<<<< HEAD
            "locked": "1.7.10"
=======
            "locked": "1.7.20"
>>>>>>> 3e0b0a89
        },
        "org.jetbrains.kotlin:kotlin-stdlib-jdk8": {
            "firstLevelTransitive": [
                "com.netflix.graphql.dgs:graphql-dgs",
                "com.netflix.graphql.dgs:graphql-dgs-mocking",
                "com.netflix.graphql.dgs:graphql-dgs-subscription-types",
                "com.netflix.graphql.dgs:graphql-error-types"
            ],
<<<<<<< HEAD
            "locked": "1.7.10"
=======
            "locked": "1.7.20"
>>>>>>> 3e0b0a89
        },
        "org.jetbrains.kotlinx:kotlinx-coroutines-core": {
            "firstLevelTransitive": [
                "com.netflix.graphql.dgs:graphql-dgs"
            ],
            "locked": "1.6.4"
        },
        "org.jetbrains.kotlinx:kotlinx-coroutines-jdk8": {
            "firstLevelTransitive": [
                "com.netflix.graphql.dgs:graphql-dgs"
            ],
            "locked": "1.6.4"
        },
        "org.jetbrains.kotlinx:kotlinx-coroutines-reactor": {
            "firstLevelTransitive": [
                "com.netflix.graphql.dgs:graphql-dgs"
            ],
            "locked": "1.6.4"
        },
        "org.slf4j:slf4j-api": {
            "firstLevelTransitive": [
                "com.netflix.graphql.dgs:graphql-dgs-mocking"
            ],
            "locked": "1.7.36"
        },
        "org.springframework.boot:spring-boot-dependencies": {
<<<<<<< HEAD
            "locked": "3.0.0-M4"
=======
            "locked": "2.6.12"
>>>>>>> 3e0b0a89
        },
        "org.springframework.cloud:spring-cloud-dependencies": {
            "locked": "2022.0.0-M4"
        },
        "org.springframework.security:spring-security-bom": {
<<<<<<< HEAD
            "locked": "6.0.0-M6"
=======
            "locked": "5.7.3"
>>>>>>> 3e0b0a89
        },
        "org.springframework:spring-context": {
            "firstLevelTransitive": [
                "com.netflix.graphql.dgs:graphql-dgs"
            ],
<<<<<<< HEAD
            "locked": "6.0.0-M5"
        },
        "org.springframework:spring-framework-bom": {
            "locked": "6.0.0-M5"
=======
            "locked": "5.3.23"
        },
        "org.springframework:spring-framework-bom": {
            "locked": "5.3.23"
>>>>>>> 3e0b0a89
        },
        "org.springframework:spring-web": {
            "firstLevelTransitive": [
                "com.netflix.graphql.dgs:graphql-dgs"
            ],
<<<<<<< HEAD
            "locked": "6.0.0-M5"
        },
        "org.springframework:spring-webmvc": {
            "locked": "6.0.0-M5"
=======
            "locked": "5.3.23"
        },
        "org.springframework:spring-webmvc": {
            "locked": "5.3.23"
>>>>>>> 3e0b0a89
        },
        "org.springframework:spring-websocket": {
            "firstLevelTransitive": [
                "com.netflix.graphql.dgs:graphql-dgs-subscription-types"
            ],
<<<<<<< HEAD
            "locked": "6.0.0-M5"
=======
            "locked": "5.3.23"
>>>>>>> 3e0b0a89
        }
    },
    "testAnnotationProcessor": {
        "com.fasterxml.jackson:jackson-bom": {
            "locked": "2.13.4"
        },
        "org.jetbrains.kotlin:kotlin-bom": {
<<<<<<< HEAD
            "locked": "1.7.10"
        },
        "org.springframework.boot:spring-boot-dependencies": {
            "locked": "3.0.0-M4"
=======
            "locked": "1.7.20"
        },
        "org.springframework.boot:spring-boot-dependencies": {
            "locked": "2.6.12"
>>>>>>> 3e0b0a89
        },
        "org.springframework.cloud:spring-cloud-dependencies": {
            "locked": "2022.0.0-M4"
        },
        "org.springframework.security:spring-security-bom": {
<<<<<<< HEAD
            "locked": "6.0.0-M6"
        },
        "org.springframework:spring-framework-bom": {
            "locked": "6.0.0-M5"
=======
            "locked": "5.7.3"
        },
        "org.springframework:spring-framework-bom": {
            "locked": "5.3.23"
>>>>>>> 3e0b0a89
        }
    },
    "testCompileClasspath": {
        "com.fasterxml.jackson.core:jackson-annotations": {
            "firstLevelTransitive": [
                "com.netflix.graphql.dgs:graphql-dgs-subscription-types"
            ],
<<<<<<< HEAD
            "locked": "2.13.3"
        },
        "com.fasterxml.jackson.module:jackson-module-kotlin": {
            "locked": "2.13.3"
        },
        "com.fasterxml.jackson:jackson-bom": {
            "locked": "2.13.3"
=======
            "locked": "2.13.4"
        },
        "com.fasterxml.jackson.module:jackson-module-kotlin": {
            "locked": "2.13.4"
        },
        "com.fasterxml.jackson:jackson-bom": {
            "locked": "2.13.4"
>>>>>>> 3e0b0a89
        },
        "com.graphql-java:graphql-java": {
            "firstLevelTransitive": [
                "com.netflix.graphql.dgs:graphql-dgs",
                "com.netflix.graphql.dgs:graphql-dgs-mocking",
                "com.netflix.graphql.dgs:graphql-dgs-subscription-types",
                "com.netflix.graphql.dgs:graphql-error-types"
            ],
            "locked": "19.2"
        },
        "com.jayway.jsonpath:json-path": {
            "firstLevelTransitive": [
                "com.netflix.graphql.dgs:graphql-dgs"
            ],
            "locked": "2.7.0"
        },
        "com.netflix.graphql.dgs:graphql-dgs": {
            "project": true
        },
        "com.netflix.graphql.dgs:graphql-dgs-mocking": {
            "firstLevelTransitive": [
                "com.netflix.graphql.dgs:graphql-dgs"
            ],
            "project": true
        },
        "com.netflix.graphql.dgs:graphql-dgs-platform": {
            "firstLevelTransitive": [
                "com.netflix.graphql.dgs:graphql-dgs",
                "com.netflix.graphql.dgs:graphql-dgs-mocking",
                "com.netflix.graphql.dgs:graphql-dgs-subscription-types",
                "com.netflix.graphql.dgs:graphql-error-types"
            ],
            "project": true
        },
        "com.netflix.graphql.dgs:graphql-dgs-subscription-types": {
            "project": true
        },
        "com.netflix.graphql.dgs:graphql-error-types": {
            "firstLevelTransitive": [
                "com.netflix.graphql.dgs:graphql-dgs"
            ],
            "project": true
        },
        "io.mockk:mockk": {
            "locked": "1.13.2"
        },
        "io.projectreactor:reactor-core": {
<<<<<<< HEAD
            "locked": "3.5.0-M4"
        },
        "io.projectreactor:reactor-test": {
            "locked": "3.5.0-M4"
        },
        "org.jetbrains.kotlin:kotlin-bom": {
            "locked": "1.7.10"
=======
            "locked": "3.4.23"
        },
        "io.projectreactor:reactor-test": {
            "locked": "3.4.23"
        },
        "org.jetbrains.kotlin:kotlin-bom": {
            "locked": "1.7.20"
>>>>>>> 3e0b0a89
        },
        "org.jetbrains.kotlin:kotlin-stdlib-jdk8": {
            "firstLevelTransitive": [
                "com.netflix.graphql.dgs:graphql-dgs",
                "com.netflix.graphql.dgs:graphql-dgs-mocking",
                "com.netflix.graphql.dgs:graphql-dgs-subscription-types",
                "com.netflix.graphql.dgs:graphql-error-types"
            ],
<<<<<<< HEAD
            "locked": "1.7.10"
        },
        "org.springframework.boot:spring-boot-dependencies": {
            "locked": "3.0.0-M4"
        },
        "org.springframework.boot:spring-boot-starter-test": {
            "locked": "3.0.0-M4"
        },
        "org.springframework.boot:spring-boot-starter-tomcat": {
            "locked": "3.0.0-M4"
=======
            "locked": "1.7.20"
        },
        "org.springframework.boot:spring-boot-dependencies": {
            "locked": "2.6.12"
        },
        "org.springframework.boot:spring-boot-starter-test": {
            "locked": "2.6.12"
        },
        "org.springframework.boot:spring-boot-starter-tomcat": {
            "locked": "2.6.12"
>>>>>>> 3e0b0a89
        },
        "org.springframework.cloud:spring-cloud-dependencies": {
            "locked": "2022.0.0-M4"
        },
        "org.springframework.security:spring-security-bom": {
<<<<<<< HEAD
            "locked": "6.0.0-M6"
        },
        "org.springframework:spring-framework-bom": {
            "locked": "6.0.0-M5"
        },
        "org.springframework:spring-web": {
            "locked": "6.0.0-M5"
        },
        "org.springframework:spring-webmvc": {
            "locked": "6.0.0-M5"
=======
            "locked": "5.7.3"
        },
        "org.springframework:spring-framework-bom": {
            "locked": "5.3.23"
        },
        "org.springframework:spring-web": {
            "locked": "5.3.23"
        },
        "org.springframework:spring-webmvc": {
            "locked": "5.3.23"
>>>>>>> 3e0b0a89
        }
    },
    "testRuntimeClasspath": {
        "com.apollographql.federation:federation-graphql-java-support": {
            "firstLevelTransitive": [
                "com.netflix.graphql.dgs:graphql-dgs"
            ],
            "locked": "2.1.0"
        },
        "com.fasterxml.jackson.core:jackson-annotations": {
            "firstLevelTransitive": [
                "com.netflix.graphql.dgs:graphql-dgs-subscription-types"
            ],
<<<<<<< HEAD
            "locked": "2.13.3"
=======
            "locked": "2.13.4"
>>>>>>> 3e0b0a89
        },
        "com.fasterxml.jackson.datatype:jackson-datatype-jsr310": {
            "firstLevelTransitive": [
                "com.netflix.graphql.dgs:graphql-dgs"
            ],
<<<<<<< HEAD
            "locked": "2.13.3"
=======
            "locked": "2.13.4"
>>>>>>> 3e0b0a89
        },
        "com.fasterxml.jackson.module:jackson-module-kotlin": {
            "firstLevelTransitive": [
                "com.netflix.graphql.dgs:graphql-dgs"
            ],
<<<<<<< HEAD
            "locked": "2.13.3"
        },
        "com.fasterxml.jackson:jackson-bom": {
            "locked": "2.13.3"
=======
            "locked": "2.13.4"
        },
        "com.fasterxml.jackson:jackson-bom": {
            "locked": "2.13.4"
>>>>>>> 3e0b0a89
        },
        "com.graphql-java:graphql-java": {
            "firstLevelTransitive": [
                "com.netflix.graphql.dgs:graphql-dgs",
                "com.netflix.graphql.dgs:graphql-dgs-mocking",
                "com.netflix.graphql.dgs:graphql-dgs-subscription-types",
                "com.netflix.graphql.dgs:graphql-error-types"
            ],
            "locked": "19.2"
        },
        "com.jayway.jsonpath:json-path": {
            "firstLevelTransitive": [
                "com.netflix.graphql.dgs:graphql-dgs"
            ],
            "locked": "2.7.0"
        },
        "com.netflix.graphql.dgs:graphql-dgs": {
            "project": true
        },
        "com.netflix.graphql.dgs:graphql-dgs-mocking": {
            "firstLevelTransitive": [
                "com.netflix.graphql.dgs:graphql-dgs"
            ],
            "project": true
        },
        "com.netflix.graphql.dgs:graphql-dgs-platform": {
            "firstLevelTransitive": [
                "com.netflix.graphql.dgs:graphql-dgs",
                "com.netflix.graphql.dgs:graphql-dgs-mocking",
                "com.netflix.graphql.dgs:graphql-dgs-subscription-types",
                "com.netflix.graphql.dgs:graphql-error-types"
            ],
            "project": true
        },
        "com.netflix.graphql.dgs:graphql-dgs-subscription-types": {
            "project": true
        },
        "com.netflix.graphql.dgs:graphql-error-types": {
            "firstLevelTransitive": [
                "com.netflix.graphql.dgs:graphql-dgs"
            ],
            "project": true
        },
        "io.mockk:mockk": {
            "locked": "1.13.2"
        },
        "io.projectreactor:reactor-core": {
<<<<<<< HEAD
            "locked": "3.5.0-M4"
        },
        "io.projectreactor:reactor-test": {
            "locked": "3.5.0-M4"
=======
            "locked": "3.4.23"
        },
        "io.projectreactor:reactor-test": {
            "locked": "3.4.23"
>>>>>>> 3e0b0a89
        },
        "net.datafaker:datafaker": {
            "firstLevelTransitive": [
                "com.netflix.graphql.dgs:graphql-dgs-mocking"
            ],
            "locked": "1.5.0"
        },
        "org.jetbrains.kotlin:kotlin-bom": {
<<<<<<< HEAD
            "locked": "1.7.10"
=======
            "locked": "1.7.20"
>>>>>>> 3e0b0a89
        },
        "org.jetbrains.kotlin:kotlin-reflect": {
            "firstLevelTransitive": [
                "com.netflix.graphql.dgs:graphql-dgs"
            ],
<<<<<<< HEAD
            "locked": "1.7.10"
=======
            "locked": "1.7.20"
>>>>>>> 3e0b0a89
        },
        "org.jetbrains.kotlin:kotlin-stdlib-jdk8": {
            "firstLevelTransitive": [
                "com.netflix.graphql.dgs:graphql-dgs",
                "com.netflix.graphql.dgs:graphql-dgs-mocking",
                "com.netflix.graphql.dgs:graphql-dgs-subscription-types",
                "com.netflix.graphql.dgs:graphql-error-types"
            ],
<<<<<<< HEAD
            "locked": "1.7.10"
=======
            "locked": "1.7.20"
>>>>>>> 3e0b0a89
        },
        "org.jetbrains.kotlinx:kotlinx-coroutines-core": {
            "firstLevelTransitive": [
                "com.netflix.graphql.dgs:graphql-dgs"
            ],
            "locked": "1.6.4"
        },
        "org.jetbrains.kotlinx:kotlinx-coroutines-jdk8": {
            "firstLevelTransitive": [
                "com.netflix.graphql.dgs:graphql-dgs"
            ],
            "locked": "1.6.4"
        },
        "org.jetbrains.kotlinx:kotlinx-coroutines-reactor": {
            "firstLevelTransitive": [
                "com.netflix.graphql.dgs:graphql-dgs"
            ],
            "locked": "1.6.4"
        },
        "org.slf4j:slf4j-api": {
            "firstLevelTransitive": [
                "com.netflix.graphql.dgs:graphql-dgs-mocking"
            ],
            "locked": "1.7.36"
        },
        "org.springframework.boot:spring-boot-dependencies": {
<<<<<<< HEAD
            "locked": "3.0.0-M4"
        },
        "org.springframework.boot:spring-boot-starter-test": {
            "locked": "3.0.0-M4"
        },
        "org.springframework.boot:spring-boot-starter-tomcat": {
            "locked": "3.0.0-M4"
=======
            "locked": "2.6.12"
        },
        "org.springframework.boot:spring-boot-starter-test": {
            "locked": "2.6.12"
        },
        "org.springframework.boot:spring-boot-starter-tomcat": {
            "locked": "2.6.12"
>>>>>>> 3e0b0a89
        },
        "org.springframework.cloud:spring-cloud-dependencies": {
            "locked": "2022.0.0-M4"
        },
        "org.springframework.security:spring-security-bom": {
<<<<<<< HEAD
            "locked": "6.0.0-M6"
=======
            "locked": "5.7.3"
>>>>>>> 3e0b0a89
        },
        "org.springframework:spring-context": {
            "firstLevelTransitive": [
                "com.netflix.graphql.dgs:graphql-dgs"
            ],
<<<<<<< HEAD
            "locked": "6.0.0-M5"
        },
        "org.springframework:spring-framework-bom": {
            "locked": "6.0.0-M5"
=======
            "locked": "5.3.23"
        },
        "org.springframework:spring-framework-bom": {
            "locked": "5.3.23"
>>>>>>> 3e0b0a89
        },
        "org.springframework:spring-web": {
            "firstLevelTransitive": [
                "com.netflix.graphql.dgs:graphql-dgs"
            ],
<<<<<<< HEAD
            "locked": "6.0.0-M5"
        },
        "org.springframework:spring-webmvc": {
            "locked": "6.0.0-M5"
=======
            "locked": "5.3.23"
        },
        "org.springframework:spring-webmvc": {
            "locked": "5.3.23"
>>>>>>> 3e0b0a89
        },
        "org.springframework:spring-websocket": {
            "firstLevelTransitive": [
                "com.netflix.graphql.dgs:graphql-dgs-subscription-types"
            ],
<<<<<<< HEAD
            "locked": "6.0.0-M5"
=======
            "locked": "5.3.23"
>>>>>>> 3e0b0a89
        }
    }
}<|MERGE_RESOLUTION|>--- conflicted
+++ resolved
@@ -4,8 +4,7 @@
             "locked": "2.13.4"
         },
         "org.jetbrains.kotlin:kotlin-bom": {
-<<<<<<< HEAD
-            "locked": "1.7.10"
+            "locked": "1.7.20"
         },
         "org.springframework.boot:spring-boot-autoconfigure-processor": {
             "locked": "3.0.0-M4"
@@ -15,34 +14,15 @@
         },
         "org.springframework.boot:spring-boot-dependencies": {
             "locked": "3.0.0-M4"
-=======
-            "locked": "1.7.20"
-        },
-        "org.springframework.boot:spring-boot-autoconfigure-processor": {
-            "locked": "2.6.12"
-        },
-        "org.springframework.boot:spring-boot-configuration-processor": {
-            "locked": "2.6.12"
-        },
-        "org.springframework.boot:spring-boot-dependencies": {
-            "locked": "2.6.12"
->>>>>>> 3e0b0a89
-        },
-        "org.springframework.cloud:spring-cloud-dependencies": {
-            "locked": "2022.0.0-M4"
-        },
-        "org.springframework.security:spring-security-bom": {
-<<<<<<< HEAD
-            "locked": "6.0.0-M6"
-        },
-        "org.springframework:spring-framework-bom": {
-            "locked": "6.0.0-M5"
-=======
-            "locked": "5.7.3"
-        },
-        "org.springframework:spring-framework-bom": {
-            "locked": "5.3.23"
->>>>>>> 3e0b0a89
+        },
+        "org.springframework.cloud:spring-cloud-dependencies": {
+            "locked": "2022.0.0-M4"
+        },
+        "org.springframework.security:spring-security-bom": {
+            "locked": "6.0.0-M6"
+        },
+        "org.springframework:spring-framework-bom": {
+            "locked": "6.0.0-M5"
         }
     },
     "compileClasspath": {
@@ -50,23 +30,13 @@
             "firstLevelTransitive": [
                 "com.netflix.graphql.dgs:graphql-dgs-subscription-types"
             ],
-<<<<<<< HEAD
-            "locked": "2.13.3"
+            "locked": "2.13.4"
         },
         "com.fasterxml.jackson.module:jackson-module-kotlin": {
-            "locked": "2.13.3"
-        },
-        "com.fasterxml.jackson:jackson-bom": {
-            "locked": "2.13.3"
-=======
-            "locked": "2.13.4"
-        },
-        "com.fasterxml.jackson.module:jackson-module-kotlin": {
-            "locked": "2.13.4"
-        },
-        "com.fasterxml.jackson:jackson-bom": {
-            "locked": "2.13.4"
->>>>>>> 3e0b0a89
+            "locked": "2.13.4"
+        },
+        "com.fasterxml.jackson:jackson-bom": {
+            "locked": "2.13.4"
         },
         "com.graphql-java:graphql-java": {
             "firstLevelTransitive": [
@@ -111,17 +81,10 @@
             "project": true
         },
         "io.projectreactor:reactor-core": {
-<<<<<<< HEAD
             "locked": "3.5.0-M4"
         },
         "org.jetbrains.kotlin:kotlin-bom": {
-            "locked": "1.7.10"
-=======
-            "locked": "3.4.23"
-        },
-        "org.jetbrains.kotlin:kotlin-bom": {
-            "locked": "1.7.20"
->>>>>>> 3e0b0a89
+            "locked": "1.7.20"
         },
         "org.jetbrains.kotlin:kotlin-stdlib-jdk8": {
             "firstLevelTransitive": [
@@ -130,23 +93,15 @@
                 "com.netflix.graphql.dgs:graphql-dgs-subscription-types",
                 "com.netflix.graphql.dgs:graphql-error-types"
             ],
-<<<<<<< HEAD
-            "locked": "1.7.10"
-        },
-        "org.springframework.boot:spring-boot-dependencies": {
-            "locked": "3.0.0-M4"
-=======
-            "locked": "1.7.20"
-        },
-        "org.springframework.boot:spring-boot-dependencies": {
-            "locked": "2.6.12"
->>>>>>> 3e0b0a89
-        },
-        "org.springframework.cloud:spring-cloud-dependencies": {
-            "locked": "2022.0.0-M4"
-        },
-        "org.springframework.security:spring-security-bom": {
-<<<<<<< HEAD
+            "locked": "1.7.20"
+        },
+        "org.springframework.boot:spring-boot-dependencies": {
+            "locked": "3.0.0-M4"
+        },
+        "org.springframework.cloud:spring-cloud-dependencies": {
+            "locked": "2022.0.0-M4"
+        },
+        "org.springframework.security:spring-security-bom": {
             "locked": "6.0.0-M6"
         },
         "org.springframework:spring-framework-bom": {
@@ -157,18 +112,6 @@
         },
         "org.springframework:spring-webmvc": {
             "locked": "6.0.0-M5"
-=======
-            "locked": "5.7.3"
-        },
-        "org.springframework:spring-framework-bom": {
-            "locked": "5.3.23"
-        },
-        "org.springframework:spring-web": {
-            "locked": "5.3.23"
-        },
-        "org.springframework:spring-webmvc": {
-            "locked": "5.3.23"
->>>>>>> 3e0b0a89
         }
     },
     "jmh": {
@@ -187,33 +130,19 @@
             "locked": "2.13.4"
         },
         "org.jetbrains.kotlin:kotlin-bom": {
-<<<<<<< HEAD
-            "locked": "1.7.10"
-        },
-        "org.springframework.boot:spring-boot-dependencies": {
-            "locked": "3.0.0-M4"
-=======
-            "locked": "1.7.20"
-        },
-        "org.springframework.boot:spring-boot-dependencies": {
-            "locked": "2.6.12"
->>>>>>> 3e0b0a89
-        },
-        "org.springframework.cloud:spring-cloud-dependencies": {
-            "locked": "2022.0.0-M4"
-        },
-        "org.springframework.security:spring-security-bom": {
-<<<<<<< HEAD
-            "locked": "6.0.0-M6"
-        },
-        "org.springframework:spring-framework-bom": {
-            "locked": "6.0.0-M5"
-=======
-            "locked": "5.7.3"
-        },
-        "org.springframework:spring-framework-bom": {
-            "locked": "5.3.23"
->>>>>>> 3e0b0a89
+            "locked": "1.7.20"
+        },
+        "org.springframework.boot:spring-boot-dependencies": {
+            "locked": "3.0.0-M4"
+        },
+        "org.springframework.cloud:spring-cloud-dependencies": {
+            "locked": "2022.0.0-M4"
+        },
+        "org.springframework.security:spring-security-bom": {
+            "locked": "6.0.0-M6"
+        },
+        "org.springframework:spring-framework-bom": {
+            "locked": "6.0.0-M5"
         }
     },
     "jmhCompileClasspath": {
@@ -221,23 +150,13 @@
             "firstLevelTransitive": [
                 "com.netflix.graphql.dgs:graphql-dgs-subscription-types"
             ],
-<<<<<<< HEAD
-            "locked": "2.13.3"
+            "locked": "2.13.4"
         },
         "com.fasterxml.jackson.module:jackson-module-kotlin": {
-            "locked": "2.13.3"
-        },
-        "com.fasterxml.jackson:jackson-bom": {
-            "locked": "2.13.3"
-=======
-            "locked": "2.13.4"
-        },
-        "com.fasterxml.jackson.module:jackson-module-kotlin": {
-            "locked": "2.13.4"
-        },
-        "com.fasterxml.jackson:jackson-bom": {
-            "locked": "2.13.4"
->>>>>>> 3e0b0a89
+            "locked": "2.13.4"
+        },
+        "com.fasterxml.jackson:jackson-bom": {
+            "locked": "2.13.4"
         },
         "com.graphql-java:graphql-java": {
             "firstLevelTransitive": [
@@ -282,17 +201,10 @@
             "project": true
         },
         "io.projectreactor:reactor-core": {
-<<<<<<< HEAD
             "locked": "3.5.0-M4"
         },
         "org.jetbrains.kotlin:kotlin-bom": {
-            "locked": "1.7.10"
-=======
-            "locked": "3.4.23"
-        },
-        "org.jetbrains.kotlin:kotlin-bom": {
-            "locked": "1.7.20"
->>>>>>> 3e0b0a89
+            "locked": "1.7.20"
         },
         "org.jetbrains.kotlin:kotlin-stdlib-jdk8": {
             "firstLevelTransitive": [
@@ -301,11 +213,7 @@
                 "com.netflix.graphql.dgs:graphql-dgs-subscription-types",
                 "com.netflix.graphql.dgs:graphql-error-types"
             ],
-<<<<<<< HEAD
-            "locked": "1.7.10"
-=======
-            "locked": "1.7.20"
->>>>>>> 3e0b0a89
+            "locked": "1.7.20"
         },
         "org.openjdk.jmh:jmh-core": {
             "locked": "1.35"
@@ -317,17 +225,12 @@
             "locked": "1.29"
         },
         "org.springframework.boot:spring-boot-dependencies": {
-<<<<<<< HEAD
-            "locked": "3.0.0-M4"
-=======
-            "locked": "2.6.12"
->>>>>>> 3e0b0a89
-        },
-        "org.springframework.cloud:spring-cloud-dependencies": {
-            "locked": "2022.0.0-M4"
-        },
-        "org.springframework.security:spring-security-bom": {
-<<<<<<< HEAD
+            "locked": "3.0.0-M4"
+        },
+        "org.springframework.cloud:spring-cloud-dependencies": {
+            "locked": "2022.0.0-M4"
+        },
+        "org.springframework.security:spring-security-bom": {
             "locked": "6.0.0-M6"
         },
         "org.springframework:spring-framework-bom": {
@@ -338,18 +241,6 @@
         },
         "org.springframework:spring-webmvc": {
             "locked": "6.0.0-M5"
-=======
-            "locked": "5.7.3"
-        },
-        "org.springframework:spring-framework-bom": {
-            "locked": "5.3.23"
-        },
-        "org.springframework:spring-web": {
-            "locked": "5.3.23"
-        },
-        "org.springframework:spring-webmvc": {
-            "locked": "5.3.23"
->>>>>>> 3e0b0a89
         }
     },
     "jmhRuntimeClasspath": {
@@ -363,37 +254,22 @@
             "firstLevelTransitive": [
                 "com.netflix.graphql.dgs:graphql-dgs-subscription-types"
             ],
-<<<<<<< HEAD
-            "locked": "2.13.3"
-=======
-            "locked": "2.13.4"
->>>>>>> 3e0b0a89
+            "locked": "2.13.4"
         },
         "com.fasterxml.jackson.datatype:jackson-datatype-jsr310": {
             "firstLevelTransitive": [
                 "com.netflix.graphql.dgs:graphql-dgs"
             ],
-<<<<<<< HEAD
-            "locked": "2.13.3"
-=======
-            "locked": "2.13.4"
->>>>>>> 3e0b0a89
+            "locked": "2.13.4"
         },
         "com.fasterxml.jackson.module:jackson-module-kotlin": {
             "firstLevelTransitive": [
                 "com.netflix.graphql.dgs:graphql-dgs"
             ],
-<<<<<<< HEAD
-            "locked": "2.13.3"
-        },
-        "com.fasterxml.jackson:jackson-bom": {
-            "locked": "2.13.3"
-=======
-            "locked": "2.13.4"
-        },
-        "com.fasterxml.jackson:jackson-bom": {
-            "locked": "2.13.4"
->>>>>>> 3e0b0a89
+            "locked": "2.13.4"
+        },
+        "com.fasterxml.jackson:jackson-bom": {
+            "locked": "2.13.4"
         },
         "com.graphql-java:graphql-java": {
             "firstLevelTransitive": [
@@ -441,40 +317,25 @@
             "locked": "1.13.2"
         },
         "io.projectreactor:reactor-core": {
-<<<<<<< HEAD
             "locked": "3.5.0-M4"
         },
         "io.projectreactor:reactor-test": {
             "locked": "3.5.0-M4"
-=======
-            "locked": "3.4.23"
-        },
-        "io.projectreactor:reactor-test": {
-            "locked": "3.4.23"
->>>>>>> 3e0b0a89
         },
         "net.datafaker:datafaker": {
             "firstLevelTransitive": [
                 "com.netflix.graphql.dgs:graphql-dgs-mocking"
             ],
-            "locked": "1.5.0"
-        },
-        "org.jetbrains.kotlin:kotlin-bom": {
-<<<<<<< HEAD
-            "locked": "1.7.10"
-=======
-            "locked": "1.7.20"
->>>>>>> 3e0b0a89
+            "locked": "1.4.0"
+        },
+        "org.jetbrains.kotlin:kotlin-bom": {
+            "locked": "1.7.20"
         },
         "org.jetbrains.kotlin:kotlin-reflect": {
             "firstLevelTransitive": [
                 "com.netflix.graphql.dgs:graphql-dgs"
             ],
-<<<<<<< HEAD
-            "locked": "1.7.10"
-=======
-            "locked": "1.7.20"
->>>>>>> 3e0b0a89
+            "locked": "1.7.20"
         },
         "org.jetbrains.kotlin:kotlin-stdlib-jdk8": {
             "firstLevelTransitive": [
@@ -483,11 +344,7 @@
                 "com.netflix.graphql.dgs:graphql-dgs-subscription-types",
                 "com.netflix.graphql.dgs:graphql-error-types"
             ],
-<<<<<<< HEAD
-            "locked": "1.7.10"
-=======
-            "locked": "1.7.20"
->>>>>>> 3e0b0a89
+            "locked": "1.7.20"
         },
         "org.jetbrains.kotlinx:kotlinx-coroutines-core": {
             "firstLevelTransitive": [
@@ -523,7 +380,6 @@
             "locked": "1.7.36"
         },
         "org.springframework.boot:spring-boot-dependencies": {
-<<<<<<< HEAD
             "locked": "3.0.0-M4"
         },
         "org.springframework.boot:spring-boot-starter-test": {
@@ -531,127 +387,68 @@
         },
         "org.springframework.boot:spring-boot-starter-tomcat": {
             "locked": "3.0.0-M4"
-=======
-            "locked": "2.6.12"
-        },
-        "org.springframework.boot:spring-boot-starter-test": {
-            "locked": "2.6.12"
-        },
-        "org.springframework.boot:spring-boot-starter-tomcat": {
-            "locked": "2.6.12"
->>>>>>> 3e0b0a89
-        },
-        "org.springframework.cloud:spring-cloud-dependencies": {
-            "locked": "2022.0.0-M4"
-        },
-        "org.springframework.security:spring-security-bom": {
-<<<<<<< HEAD
-            "locked": "6.0.0-M6"
-=======
-            "locked": "5.7.3"
->>>>>>> 3e0b0a89
+        },
+        "org.springframework.cloud:spring-cloud-dependencies": {
+            "locked": "2022.0.0-M4"
+        },
+        "org.springframework.security:spring-security-bom": {
+            "locked": "6.0.0-M6"
         },
         "org.springframework:spring-context": {
             "firstLevelTransitive": [
                 "com.netflix.graphql.dgs:graphql-dgs"
             ],
-<<<<<<< HEAD
-            "locked": "6.0.0-M5"
-        },
-        "org.springframework:spring-framework-bom": {
-            "locked": "6.0.0-M5"
-=======
-            "locked": "5.3.23"
-        },
-        "org.springframework:spring-framework-bom": {
-            "locked": "5.3.23"
->>>>>>> 3e0b0a89
+            "locked": "6.0.0-M5"
+        },
+        "org.springframework:spring-framework-bom": {
+            "locked": "6.0.0-M5"
         },
         "org.springframework:spring-web": {
             "firstLevelTransitive": [
                 "com.netflix.graphql.dgs:graphql-dgs"
             ],
-<<<<<<< HEAD
             "locked": "6.0.0-M5"
         },
         "org.springframework:spring-webmvc": {
             "locked": "6.0.0-M5"
-=======
-            "locked": "5.3.23"
-        },
-        "org.springframework:spring-webmvc": {
-            "locked": "5.3.23"
->>>>>>> 3e0b0a89
         },
         "org.springframework:spring-websocket": {
             "firstLevelTransitive": [
                 "com.netflix.graphql.dgs:graphql-dgs-subscription-types"
             ],
-<<<<<<< HEAD
-            "locked": "6.0.0-M5"
-=======
-            "locked": "5.3.23"
->>>>>>> 3e0b0a89
+            "locked": "6.0.0-M5"
         }
     },
     "kapt": {
         "org.springframework.boot:spring-boot-autoconfigure-processor": {
-<<<<<<< HEAD
             "locked": "3.0.0-M4"
         },
         "org.springframework.boot:spring-boot-configuration-processor": {
             "locked": "3.0.0-M4"
-=======
-            "locked": "2.6.12"
-        },
-        "org.springframework.boot:spring-boot-configuration-processor": {
-            "locked": "2.6.12"
->>>>>>> 3e0b0a89
         }
     },
     "kaptClasspath_kaptKotlin": {
         "org.springframework.boot:spring-boot-autoconfigure-processor": {
-<<<<<<< HEAD
             "locked": "3.0.0-M4"
         },
         "org.springframework.boot:spring-boot-configuration-processor": {
             "locked": "3.0.0-M4"
-=======
-            "locked": "2.6.12"
-        },
-        "org.springframework.boot:spring-boot-configuration-processor": {
-            "locked": "2.6.12"
->>>>>>> 3e0b0a89
         }
     },
     "kaptJmh": {
         "org.springframework.boot:spring-boot-autoconfigure-processor": {
-<<<<<<< HEAD
             "locked": "3.0.0-M4"
         },
         "org.springframework.boot:spring-boot-configuration-processor": {
             "locked": "3.0.0-M4"
-=======
-            "locked": "2.6.12"
-        },
-        "org.springframework.boot:spring-boot-configuration-processor": {
-            "locked": "2.6.12"
->>>>>>> 3e0b0a89
         }
     },
     "kaptTest": {
         "org.springframework.boot:spring-boot-autoconfigure-processor": {
-<<<<<<< HEAD
             "locked": "3.0.0-M4"
         },
         "org.springframework.boot:spring-boot-configuration-processor": {
             "locked": "3.0.0-M4"
-=======
-            "locked": "2.6.12"
-        },
-        "org.springframework.boot:spring-boot-configuration-processor": {
-            "locked": "2.6.12"
->>>>>>> 3e0b0a89
         }
     },
     "kotlinCompilerClasspath": {
@@ -659,39 +456,22 @@
             "locked": "2.13.4"
         },
         "org.jetbrains.kotlin:kotlin-bom": {
-<<<<<<< HEAD
-            "locked": "1.7.10"
+            "locked": "1.7.20"
         },
         "org.jetbrains.kotlin:kotlin-compiler-embeddable": {
-            "locked": "1.7.10"
-        },
-        "org.springframework.boot:spring-boot-dependencies": {
-            "locked": "3.0.0-M4"
-=======
-            "locked": "1.7.20"
-        },
-        "org.jetbrains.kotlin:kotlin-compiler-embeddable": {
-            "locked": "1.7.20"
-        },
-        "org.springframework.boot:spring-boot-dependencies": {
-            "locked": "2.6.12"
->>>>>>> 3e0b0a89
-        },
-        "org.springframework.cloud:spring-cloud-dependencies": {
-            "locked": "2022.0.0-M4"
-        },
-        "org.springframework.security:spring-security-bom": {
-<<<<<<< HEAD
-            "locked": "6.0.0-M6"
-        },
-        "org.springframework:spring-framework-bom": {
-            "locked": "6.0.0-M5"
-=======
-            "locked": "5.7.3"
-        },
-        "org.springframework:spring-framework-bom": {
-            "locked": "5.3.23"
->>>>>>> 3e0b0a89
+            "locked": "1.7.20"
+        },
+        "org.springframework.boot:spring-boot-dependencies": {
+            "locked": "3.0.0-M4"
+        },
+        "org.springframework.cloud:spring-cloud-dependencies": {
+            "locked": "2022.0.0-M4"
+        },
+        "org.springframework.security:spring-security-bom": {
+            "locked": "6.0.0-M6"
+        },
+        "org.springframework:spring-framework-bom": {
+            "locked": "6.0.0-M5"
         }
     },
     "kotlinCompilerPluginClasspath": {
@@ -699,33 +479,19 @@
             "locked": "2.13.4"
         },
         "org.jetbrains.kotlin:kotlin-bom": {
-<<<<<<< HEAD
-            "locked": "1.7.10"
-        },
-        "org.springframework.boot:spring-boot-dependencies": {
-            "locked": "3.0.0-M4"
-=======
-            "locked": "1.7.20"
-        },
-        "org.springframework.boot:spring-boot-dependencies": {
-            "locked": "2.6.12"
->>>>>>> 3e0b0a89
-        },
-        "org.springframework.cloud:spring-cloud-dependencies": {
-            "locked": "2022.0.0-M4"
-        },
-        "org.springframework.security:spring-security-bom": {
-<<<<<<< HEAD
-            "locked": "6.0.0-M6"
-        },
-        "org.springframework:spring-framework-bom": {
-            "locked": "6.0.0-M5"
-=======
-            "locked": "5.7.3"
-        },
-        "org.springframework:spring-framework-bom": {
-            "locked": "5.3.23"
->>>>>>> 3e0b0a89
+            "locked": "1.7.20"
+        },
+        "org.springframework.boot:spring-boot-dependencies": {
+            "locked": "3.0.0-M4"
+        },
+        "org.springframework.cloud:spring-cloud-dependencies": {
+            "locked": "2022.0.0-M4"
+        },
+        "org.springframework.security:spring-security-bom": {
+            "locked": "6.0.0-M6"
+        },
+        "org.springframework:spring-framework-bom": {
+            "locked": "6.0.0-M5"
         }
     },
     "kotlinCompilerPluginClasspathJmh": {
@@ -733,18 +499,32 @@
             "locked": "2.13.4"
         },
         "org.jetbrains.kotlin:kotlin-annotation-processing-gradle": {
-<<<<<<< HEAD
-            "locked": "1.7.10"
-        },
-        "org.jetbrains.kotlin:kotlin-bom": {
-            "locked": "1.7.10"
+            "locked": "1.7.20"
+        },
+        "org.jetbrains.kotlin:kotlin-bom": {
+            "locked": "1.7.20"
         },
         "org.jetbrains.kotlin:kotlin-scripting-compiler-embeddable": {
-            "locked": "1.7.10"
-        },
-        "org.springframework.boot:spring-boot-dependencies": {
-            "locked": "3.0.0-M4"
-=======
+            "locked": "1.7.20"
+        },
+        "org.springframework.boot:spring-boot-dependencies": {
+            "locked": "3.0.0-M4"
+        },
+        "org.springframework.cloud:spring-cloud-dependencies": {
+            "locked": "2022.0.0-M4"
+        },
+        "org.springframework.security:spring-security-bom": {
+            "locked": "6.0.0-M6"
+        },
+        "org.springframework:spring-framework-bom": {
+            "locked": "6.0.0-M5"
+        }
+    },
+    "kotlinCompilerPluginClasspathMain": {
+        "com.fasterxml.jackson:jackson-bom": {
+            "locked": "2.13.4"
+        },
+        "org.jetbrains.kotlin:kotlin-annotation-processing-gradle": {
             "locked": "1.7.20"
         },
         "org.jetbrains.kotlin:kotlin-bom": {
@@ -754,131 +534,50 @@
             "locked": "1.7.20"
         },
         "org.springframework.boot:spring-boot-dependencies": {
-            "locked": "2.6.12"
->>>>>>> 3e0b0a89
-        },
-        "org.springframework.cloud:spring-cloud-dependencies": {
-            "locked": "2022.0.0-M4"
-        },
-        "org.springframework.security:spring-security-bom": {
-<<<<<<< HEAD
-            "locked": "6.0.0-M6"
-        },
-        "org.springframework:spring-framework-bom": {
-            "locked": "6.0.0-M5"
-=======
-            "locked": "5.7.3"
-        },
-        "org.springframework:spring-framework-bom": {
-            "locked": "5.3.23"
->>>>>>> 3e0b0a89
-        }
-    },
-    "kotlinCompilerPluginClasspathMain": {
+            "locked": "3.0.0-M4"
+        },
+        "org.springframework.cloud:spring-cloud-dependencies": {
+            "locked": "2022.0.0-M4"
+        },
+        "org.springframework.security:spring-security-bom": {
+            "locked": "6.0.0-M6"
+        },
+        "org.springframework:spring-framework-bom": {
+            "locked": "6.0.0-M5"
+        }
+    },
+    "kotlinCompilerPluginClasspathTest": {
         "com.fasterxml.jackson:jackson-bom": {
             "locked": "2.13.4"
         },
         "org.jetbrains.kotlin:kotlin-annotation-processing-gradle": {
-<<<<<<< HEAD
-            "locked": "1.7.10"
-        },
-        "org.jetbrains.kotlin:kotlin-bom": {
-            "locked": "1.7.10"
+            "locked": "1.7.20"
+        },
+        "org.jetbrains.kotlin:kotlin-bom": {
+            "locked": "1.7.20"
         },
         "org.jetbrains.kotlin:kotlin-scripting-compiler-embeddable": {
-            "locked": "1.7.10"
-        },
-        "org.springframework.boot:spring-boot-dependencies": {
-            "locked": "3.0.0-M4"
-=======
-            "locked": "1.7.20"
-        },
-        "org.jetbrains.kotlin:kotlin-bom": {
-            "locked": "1.7.20"
-        },
-        "org.jetbrains.kotlin:kotlin-scripting-compiler-embeddable": {
-            "locked": "1.7.20"
-        },
-        "org.springframework.boot:spring-boot-dependencies": {
-            "locked": "2.6.12"
->>>>>>> 3e0b0a89
-        },
-        "org.springframework.cloud:spring-cloud-dependencies": {
-            "locked": "2022.0.0-M4"
-        },
-        "org.springframework.security:spring-security-bom": {
-<<<<<<< HEAD
-            "locked": "6.0.0-M6"
-        },
-        "org.springframework:spring-framework-bom": {
-            "locked": "6.0.0-M5"
-=======
-            "locked": "5.7.3"
-        },
-        "org.springframework:spring-framework-bom": {
-            "locked": "5.3.23"
->>>>>>> 3e0b0a89
-        }
-    },
-    "kotlinCompilerPluginClasspathTest": {
-        "com.fasterxml.jackson:jackson-bom": {
-            "locked": "2.13.4"
-        },
-        "org.jetbrains.kotlin:kotlin-annotation-processing-gradle": {
-<<<<<<< HEAD
-            "locked": "1.7.10"
-        },
-        "org.jetbrains.kotlin:kotlin-bom": {
-            "locked": "1.7.10"
-        },
-        "org.jetbrains.kotlin:kotlin-scripting-compiler-embeddable": {
-            "locked": "1.7.10"
-        },
-        "org.springframework.boot:spring-boot-dependencies": {
-            "locked": "3.0.0-M4"
-=======
-            "locked": "1.7.20"
-        },
-        "org.jetbrains.kotlin:kotlin-bom": {
-            "locked": "1.7.20"
-        },
-        "org.jetbrains.kotlin:kotlin-scripting-compiler-embeddable": {
-            "locked": "1.7.20"
-        },
-        "org.springframework.boot:spring-boot-dependencies": {
-            "locked": "2.6.12"
->>>>>>> 3e0b0a89
-        },
-        "org.springframework.cloud:spring-cloud-dependencies": {
-            "locked": "2022.0.0-M4"
-        },
-        "org.springframework.security:spring-security-bom": {
-<<<<<<< HEAD
-            "locked": "6.0.0-M6"
-        },
-        "org.springframework:spring-framework-bom": {
-            "locked": "6.0.0-M5"
-=======
-            "locked": "5.7.3"
-        },
-        "org.springframework:spring-framework-bom": {
-            "locked": "5.3.23"
->>>>>>> 3e0b0a89
+            "locked": "1.7.20"
+        },
+        "org.springframework.boot:spring-boot-dependencies": {
+            "locked": "3.0.0-M4"
+        },
+        "org.springframework.cloud:spring-cloud-dependencies": {
+            "locked": "2022.0.0-M4"
+        },
+        "org.springframework.security:spring-security-bom": {
+            "locked": "6.0.0-M6"
+        },
+        "org.springframework:spring-framework-bom": {
+            "locked": "6.0.0-M5"
         }
     },
     "kotlinKaptWorkerDependencies": {
         "org.jetbrains.kotlin:kotlin-annotation-processing-gradle": {
-<<<<<<< HEAD
-            "locked": "1.7.10"
+            "locked": "1.7.20"
         },
         "org.jetbrains.kotlin:kotlin-stdlib": {
-            "locked": "1.7.10"
-=======
-            "locked": "1.7.20"
-        },
-        "org.jetbrains.kotlin:kotlin-stdlib": {
-            "locked": "1.7.20"
->>>>>>> 3e0b0a89
+            "locked": "1.7.20"
         }
     },
     "kotlinKlibCommonizerClasspath": {
@@ -886,39 +585,22 @@
             "locked": "2.13.4"
         },
         "org.jetbrains.kotlin:kotlin-bom": {
-<<<<<<< HEAD
-            "locked": "1.7.10"
+            "locked": "1.7.20"
         },
         "org.jetbrains.kotlin:kotlin-klib-commonizer-embeddable": {
-            "locked": "1.7.10"
-        },
-        "org.springframework.boot:spring-boot-dependencies": {
-            "locked": "3.0.0-M4"
-=======
-            "locked": "1.7.20"
-        },
-        "org.jetbrains.kotlin:kotlin-klib-commonizer-embeddable": {
-            "locked": "1.7.20"
-        },
-        "org.springframework.boot:spring-boot-dependencies": {
-            "locked": "2.6.12"
->>>>>>> 3e0b0a89
-        },
-        "org.springframework.cloud:spring-cloud-dependencies": {
-            "locked": "2022.0.0-M4"
-        },
-        "org.springframework.security:spring-security-bom": {
-<<<<<<< HEAD
-            "locked": "6.0.0-M6"
-        },
-        "org.springframework:spring-framework-bom": {
-            "locked": "6.0.0-M5"
-=======
-            "locked": "5.7.3"
-        },
-        "org.springframework:spring-framework-bom": {
-            "locked": "5.3.23"
->>>>>>> 3e0b0a89
+            "locked": "1.7.20"
+        },
+        "org.springframework.boot:spring-boot-dependencies": {
+            "locked": "3.0.0-M4"
+        },
+        "org.springframework.cloud:spring-cloud-dependencies": {
+            "locked": "2022.0.0-M4"
+        },
+        "org.springframework.security:spring-security-bom": {
+            "locked": "6.0.0-M6"
+        },
+        "org.springframework:spring-framework-bom": {
+            "locked": "6.0.0-M5"
         }
     },
     "kotlinNativeCompilerPluginClasspath": {
@@ -926,33 +608,19 @@
             "locked": "2.13.4"
         },
         "org.jetbrains.kotlin:kotlin-bom": {
-<<<<<<< HEAD
-            "locked": "1.7.10"
-        },
-        "org.springframework.boot:spring-boot-dependencies": {
-            "locked": "3.0.0-M4"
-=======
-            "locked": "1.7.20"
-        },
-        "org.springframework.boot:spring-boot-dependencies": {
-            "locked": "2.6.12"
->>>>>>> 3e0b0a89
-        },
-        "org.springframework.cloud:spring-cloud-dependencies": {
-            "locked": "2022.0.0-M4"
-        },
-        "org.springframework.security:spring-security-bom": {
-<<<<<<< HEAD
-            "locked": "6.0.0-M6"
-        },
-        "org.springframework:spring-framework-bom": {
-            "locked": "6.0.0-M5"
-=======
-            "locked": "5.7.3"
-        },
-        "org.springframework:spring-framework-bom": {
-            "locked": "5.3.23"
->>>>>>> 3e0b0a89
+            "locked": "1.7.20"
+        },
+        "org.springframework.boot:spring-boot-dependencies": {
+            "locked": "3.0.0-M4"
+        },
+        "org.springframework.cloud:spring-cloud-dependencies": {
+            "locked": "2022.0.0-M4"
+        },
+        "org.springframework.security:spring-security-bom": {
+            "locked": "6.0.0-M6"
+        },
+        "org.springframework:spring-framework-bom": {
+            "locked": "6.0.0-M5"
         }
     },
     "nebulaRecommenderBom": {
@@ -960,33 +628,19 @@
             "locked": "2.13.4"
         },
         "org.jetbrains.kotlin:kotlin-bom": {
-<<<<<<< HEAD
-            "locked": "1.7.10"
-        },
-        "org.springframework.boot:spring-boot-dependencies": {
-            "locked": "3.0.0-M4"
-=======
-            "locked": "1.7.20"
-        },
-        "org.springframework.boot:spring-boot-dependencies": {
-            "locked": "2.6.12"
->>>>>>> 3e0b0a89
-        },
-        "org.springframework.cloud:spring-cloud-dependencies": {
-            "locked": "2022.0.0-M4"
-        },
-        "org.springframework.security:spring-security-bom": {
-<<<<<<< HEAD
-            "locked": "6.0.0-M6"
-        },
-        "org.springframework:spring-framework-bom": {
-            "locked": "6.0.0-M5"
-=======
-            "locked": "5.7.3"
-        },
-        "org.springframework:spring-framework-bom": {
-            "locked": "5.3.23"
->>>>>>> 3e0b0a89
+            "locked": "1.7.20"
+        },
+        "org.springframework.boot:spring-boot-dependencies": {
+            "locked": "3.0.0-M4"
+        },
+        "org.springframework.cloud:spring-cloud-dependencies": {
+            "locked": "2022.0.0-M4"
+        },
+        "org.springframework.security:spring-security-bom": {
+            "locked": "6.0.0-M6"
+        },
+        "org.springframework:spring-framework-bom": {
+            "locked": "6.0.0-M5"
         }
     },
     "runtimeClasspath": {
@@ -1000,37 +654,22 @@
             "firstLevelTransitive": [
                 "com.netflix.graphql.dgs:graphql-dgs-subscription-types"
             ],
-<<<<<<< HEAD
-            "locked": "2.13.3"
-=======
-            "locked": "2.13.4"
->>>>>>> 3e0b0a89
+            "locked": "2.13.4"
         },
         "com.fasterxml.jackson.datatype:jackson-datatype-jsr310": {
             "firstLevelTransitive": [
                 "com.netflix.graphql.dgs:graphql-dgs"
             ],
-<<<<<<< HEAD
-            "locked": "2.13.3"
-=======
-            "locked": "2.13.4"
->>>>>>> 3e0b0a89
+            "locked": "2.13.4"
         },
         "com.fasterxml.jackson.module:jackson-module-kotlin": {
             "firstLevelTransitive": [
                 "com.netflix.graphql.dgs:graphql-dgs"
             ],
-<<<<<<< HEAD
-            "locked": "2.13.3"
-        },
-        "com.fasterxml.jackson:jackson-bom": {
-            "locked": "2.13.3"
-=======
-            "locked": "2.13.4"
-        },
-        "com.fasterxml.jackson:jackson-bom": {
-            "locked": "2.13.4"
->>>>>>> 3e0b0a89
+            "locked": "2.13.4"
+        },
+        "com.fasterxml.jackson:jackson-bom": {
+            "locked": "2.13.4"
         },
         "com.graphql-java:graphql-java": {
             "firstLevelTransitive": [
@@ -1075,34 +714,22 @@
             "project": true
         },
         "io.projectreactor:reactor-core": {
-<<<<<<< HEAD
             "locked": "3.5.0-M4"
-=======
-            "locked": "3.4.23"
->>>>>>> 3e0b0a89
         },
         "net.datafaker:datafaker": {
             "firstLevelTransitive": [
                 "com.netflix.graphql.dgs:graphql-dgs-mocking"
             ],
-            "locked": "1.5.0"
-        },
-        "org.jetbrains.kotlin:kotlin-bom": {
-<<<<<<< HEAD
-            "locked": "1.7.10"
-=======
-            "locked": "1.7.20"
->>>>>>> 3e0b0a89
+            "locked": "1.4.0"
+        },
+        "org.jetbrains.kotlin:kotlin-bom": {
+            "locked": "1.7.20"
         },
         "org.jetbrains.kotlin:kotlin-reflect": {
             "firstLevelTransitive": [
                 "com.netflix.graphql.dgs:graphql-dgs"
             ],
-<<<<<<< HEAD
-            "locked": "1.7.10"
-=======
-            "locked": "1.7.20"
->>>>>>> 3e0b0a89
+            "locked": "1.7.20"
         },
         "org.jetbrains.kotlin:kotlin-stdlib-jdk8": {
             "firstLevelTransitive": [
@@ -1111,11 +738,7 @@
                 "com.netflix.graphql.dgs:graphql-dgs-subscription-types",
                 "com.netflix.graphql.dgs:graphql-error-types"
             ],
-<<<<<<< HEAD
-            "locked": "1.7.10"
-=======
-            "locked": "1.7.20"
->>>>>>> 3e0b0a89
+            "locked": "1.7.20"
         },
         "org.jetbrains.kotlinx:kotlinx-coroutines-core": {
             "firstLevelTransitive": [
@@ -1142,63 +765,37 @@
             "locked": "1.7.36"
         },
         "org.springframework.boot:spring-boot-dependencies": {
-<<<<<<< HEAD
-            "locked": "3.0.0-M4"
-=======
-            "locked": "2.6.12"
->>>>>>> 3e0b0a89
-        },
-        "org.springframework.cloud:spring-cloud-dependencies": {
-            "locked": "2022.0.0-M4"
-        },
-        "org.springframework.security:spring-security-bom": {
-<<<<<<< HEAD
-            "locked": "6.0.0-M6"
-=======
-            "locked": "5.7.3"
->>>>>>> 3e0b0a89
+            "locked": "3.0.0-M4"
+        },
+        "org.springframework.cloud:spring-cloud-dependencies": {
+            "locked": "2022.0.0-M4"
+        },
+        "org.springframework.security:spring-security-bom": {
+            "locked": "6.0.0-M6"
         },
         "org.springframework:spring-context": {
             "firstLevelTransitive": [
                 "com.netflix.graphql.dgs:graphql-dgs"
             ],
-<<<<<<< HEAD
-            "locked": "6.0.0-M5"
-        },
-        "org.springframework:spring-framework-bom": {
-            "locked": "6.0.0-M5"
-=======
-            "locked": "5.3.23"
-        },
-        "org.springframework:spring-framework-bom": {
-            "locked": "5.3.23"
->>>>>>> 3e0b0a89
+            "locked": "6.0.0-M5"
+        },
+        "org.springframework:spring-framework-bom": {
+            "locked": "6.0.0-M5"
         },
         "org.springframework:spring-web": {
             "firstLevelTransitive": [
                 "com.netflix.graphql.dgs:graphql-dgs"
             ],
-<<<<<<< HEAD
             "locked": "6.0.0-M5"
         },
         "org.springframework:spring-webmvc": {
             "locked": "6.0.0-M5"
-=======
-            "locked": "5.3.23"
-        },
-        "org.springframework:spring-webmvc": {
-            "locked": "5.3.23"
->>>>>>> 3e0b0a89
         },
         "org.springframework:spring-websocket": {
             "firstLevelTransitive": [
                 "com.netflix.graphql.dgs:graphql-dgs-subscription-types"
             ],
-<<<<<<< HEAD
-            "locked": "6.0.0-M5"
-=======
-            "locked": "5.3.23"
->>>>>>> 3e0b0a89
+            "locked": "6.0.0-M5"
         }
     },
     "testAnnotationProcessor": {
@@ -1206,33 +803,19 @@
             "locked": "2.13.4"
         },
         "org.jetbrains.kotlin:kotlin-bom": {
-<<<<<<< HEAD
-            "locked": "1.7.10"
-        },
-        "org.springframework.boot:spring-boot-dependencies": {
-            "locked": "3.0.0-M4"
-=======
-            "locked": "1.7.20"
-        },
-        "org.springframework.boot:spring-boot-dependencies": {
-            "locked": "2.6.12"
->>>>>>> 3e0b0a89
-        },
-        "org.springframework.cloud:spring-cloud-dependencies": {
-            "locked": "2022.0.0-M4"
-        },
-        "org.springframework.security:spring-security-bom": {
-<<<<<<< HEAD
-            "locked": "6.0.0-M6"
-        },
-        "org.springframework:spring-framework-bom": {
-            "locked": "6.0.0-M5"
-=======
-            "locked": "5.7.3"
-        },
-        "org.springframework:spring-framework-bom": {
-            "locked": "5.3.23"
->>>>>>> 3e0b0a89
+            "locked": "1.7.20"
+        },
+        "org.springframework.boot:spring-boot-dependencies": {
+            "locked": "3.0.0-M4"
+        },
+        "org.springframework.cloud:spring-cloud-dependencies": {
+            "locked": "2022.0.0-M4"
+        },
+        "org.springframework.security:spring-security-bom": {
+            "locked": "6.0.0-M6"
+        },
+        "org.springframework:spring-framework-bom": {
+            "locked": "6.0.0-M5"
         }
     },
     "testCompileClasspath": {
@@ -1240,23 +823,13 @@
             "firstLevelTransitive": [
                 "com.netflix.graphql.dgs:graphql-dgs-subscription-types"
             ],
-<<<<<<< HEAD
-            "locked": "2.13.3"
+            "locked": "2.13.4"
         },
         "com.fasterxml.jackson.module:jackson-module-kotlin": {
-            "locked": "2.13.3"
-        },
-        "com.fasterxml.jackson:jackson-bom": {
-            "locked": "2.13.3"
-=======
-            "locked": "2.13.4"
-        },
-        "com.fasterxml.jackson.module:jackson-module-kotlin": {
-            "locked": "2.13.4"
-        },
-        "com.fasterxml.jackson:jackson-bom": {
-            "locked": "2.13.4"
->>>>>>> 3e0b0a89
+            "locked": "2.13.4"
+        },
+        "com.fasterxml.jackson:jackson-bom": {
+            "locked": "2.13.4"
         },
         "com.graphql-java:graphql-java": {
             "firstLevelTransitive": [
@@ -1304,23 +877,13 @@
             "locked": "1.13.2"
         },
         "io.projectreactor:reactor-core": {
-<<<<<<< HEAD
             "locked": "3.5.0-M4"
         },
         "io.projectreactor:reactor-test": {
             "locked": "3.5.0-M4"
         },
         "org.jetbrains.kotlin:kotlin-bom": {
-            "locked": "1.7.10"
-=======
-            "locked": "3.4.23"
-        },
-        "io.projectreactor:reactor-test": {
-            "locked": "3.4.23"
-        },
-        "org.jetbrains.kotlin:kotlin-bom": {
-            "locked": "1.7.20"
->>>>>>> 3e0b0a89
+            "locked": "1.7.20"
         },
         "org.jetbrains.kotlin:kotlin-stdlib-jdk8": {
             "firstLevelTransitive": [
@@ -1329,8 +892,7 @@
                 "com.netflix.graphql.dgs:graphql-dgs-subscription-types",
                 "com.netflix.graphql.dgs:graphql-error-types"
             ],
-<<<<<<< HEAD
-            "locked": "1.7.10"
+            "locked": "1.7.20"
         },
         "org.springframework.boot:spring-boot-dependencies": {
             "locked": "3.0.0-M4"
@@ -1340,24 +902,11 @@
         },
         "org.springframework.boot:spring-boot-starter-tomcat": {
             "locked": "3.0.0-M4"
-=======
-            "locked": "1.7.20"
-        },
-        "org.springframework.boot:spring-boot-dependencies": {
-            "locked": "2.6.12"
-        },
-        "org.springframework.boot:spring-boot-starter-test": {
-            "locked": "2.6.12"
-        },
-        "org.springframework.boot:spring-boot-starter-tomcat": {
-            "locked": "2.6.12"
->>>>>>> 3e0b0a89
-        },
-        "org.springframework.cloud:spring-cloud-dependencies": {
-            "locked": "2022.0.0-M4"
-        },
-        "org.springframework.security:spring-security-bom": {
-<<<<<<< HEAD
+        },
+        "org.springframework.cloud:spring-cloud-dependencies": {
+            "locked": "2022.0.0-M4"
+        },
+        "org.springframework.security:spring-security-bom": {
             "locked": "6.0.0-M6"
         },
         "org.springframework:spring-framework-bom": {
@@ -1368,18 +917,6 @@
         },
         "org.springframework:spring-webmvc": {
             "locked": "6.0.0-M5"
-=======
-            "locked": "5.7.3"
-        },
-        "org.springframework:spring-framework-bom": {
-            "locked": "5.3.23"
-        },
-        "org.springframework:spring-web": {
-            "locked": "5.3.23"
-        },
-        "org.springframework:spring-webmvc": {
-            "locked": "5.3.23"
->>>>>>> 3e0b0a89
         }
     },
     "testRuntimeClasspath": {
@@ -1393,37 +930,22 @@
             "firstLevelTransitive": [
                 "com.netflix.graphql.dgs:graphql-dgs-subscription-types"
             ],
-<<<<<<< HEAD
-            "locked": "2.13.3"
-=======
-            "locked": "2.13.4"
->>>>>>> 3e0b0a89
+            "locked": "2.13.4"
         },
         "com.fasterxml.jackson.datatype:jackson-datatype-jsr310": {
             "firstLevelTransitive": [
                 "com.netflix.graphql.dgs:graphql-dgs"
             ],
-<<<<<<< HEAD
-            "locked": "2.13.3"
-=======
-            "locked": "2.13.4"
->>>>>>> 3e0b0a89
+            "locked": "2.13.4"
         },
         "com.fasterxml.jackson.module:jackson-module-kotlin": {
             "firstLevelTransitive": [
                 "com.netflix.graphql.dgs:graphql-dgs"
             ],
-<<<<<<< HEAD
-            "locked": "2.13.3"
-        },
-        "com.fasterxml.jackson:jackson-bom": {
-            "locked": "2.13.3"
-=======
-            "locked": "2.13.4"
-        },
-        "com.fasterxml.jackson:jackson-bom": {
-            "locked": "2.13.4"
->>>>>>> 3e0b0a89
+            "locked": "2.13.4"
+        },
+        "com.fasterxml.jackson:jackson-bom": {
+            "locked": "2.13.4"
         },
         "com.graphql-java:graphql-java": {
             "firstLevelTransitive": [
@@ -1471,40 +993,25 @@
             "locked": "1.13.2"
         },
         "io.projectreactor:reactor-core": {
-<<<<<<< HEAD
             "locked": "3.5.0-M4"
         },
         "io.projectreactor:reactor-test": {
             "locked": "3.5.0-M4"
-=======
-            "locked": "3.4.23"
-        },
-        "io.projectreactor:reactor-test": {
-            "locked": "3.4.23"
->>>>>>> 3e0b0a89
         },
         "net.datafaker:datafaker": {
             "firstLevelTransitive": [
                 "com.netflix.graphql.dgs:graphql-dgs-mocking"
             ],
-            "locked": "1.5.0"
-        },
-        "org.jetbrains.kotlin:kotlin-bom": {
-<<<<<<< HEAD
-            "locked": "1.7.10"
-=======
-            "locked": "1.7.20"
->>>>>>> 3e0b0a89
+            "locked": "1.4.0"
+        },
+        "org.jetbrains.kotlin:kotlin-bom": {
+            "locked": "1.7.20"
         },
         "org.jetbrains.kotlin:kotlin-reflect": {
             "firstLevelTransitive": [
                 "com.netflix.graphql.dgs:graphql-dgs"
             ],
-<<<<<<< HEAD
-            "locked": "1.7.10"
-=======
-            "locked": "1.7.20"
->>>>>>> 3e0b0a89
+            "locked": "1.7.20"
         },
         "org.jetbrains.kotlin:kotlin-stdlib-jdk8": {
             "firstLevelTransitive": [
@@ -1513,11 +1020,7 @@
                 "com.netflix.graphql.dgs:graphql-dgs-subscription-types",
                 "com.netflix.graphql.dgs:graphql-error-types"
             ],
-<<<<<<< HEAD
-            "locked": "1.7.10"
-=======
-            "locked": "1.7.20"
->>>>>>> 3e0b0a89
+            "locked": "1.7.20"
         },
         "org.jetbrains.kotlinx:kotlinx-coroutines-core": {
             "firstLevelTransitive": [
@@ -1544,7 +1047,6 @@
             "locked": "1.7.36"
         },
         "org.springframework.boot:spring-boot-dependencies": {
-<<<<<<< HEAD
             "locked": "3.0.0-M4"
         },
         "org.springframework.boot:spring-boot-starter-test": {
@@ -1552,67 +1054,36 @@
         },
         "org.springframework.boot:spring-boot-starter-tomcat": {
             "locked": "3.0.0-M4"
-=======
-            "locked": "2.6.12"
-        },
-        "org.springframework.boot:spring-boot-starter-test": {
-            "locked": "2.6.12"
-        },
-        "org.springframework.boot:spring-boot-starter-tomcat": {
-            "locked": "2.6.12"
->>>>>>> 3e0b0a89
-        },
-        "org.springframework.cloud:spring-cloud-dependencies": {
-            "locked": "2022.0.0-M4"
-        },
-        "org.springframework.security:spring-security-bom": {
-<<<<<<< HEAD
-            "locked": "6.0.0-M6"
-=======
-            "locked": "5.7.3"
->>>>>>> 3e0b0a89
+        },
+        "org.springframework.cloud:spring-cloud-dependencies": {
+            "locked": "2022.0.0-M4"
+        },
+        "org.springframework.security:spring-security-bom": {
+            "locked": "6.0.0-M6"
         },
         "org.springframework:spring-context": {
             "firstLevelTransitive": [
                 "com.netflix.graphql.dgs:graphql-dgs"
             ],
-<<<<<<< HEAD
-            "locked": "6.0.0-M5"
-        },
-        "org.springframework:spring-framework-bom": {
-            "locked": "6.0.0-M5"
-=======
-            "locked": "5.3.23"
-        },
-        "org.springframework:spring-framework-bom": {
-            "locked": "5.3.23"
->>>>>>> 3e0b0a89
+            "locked": "6.0.0-M5"
+        },
+        "org.springframework:spring-framework-bom": {
+            "locked": "6.0.0-M5"
         },
         "org.springframework:spring-web": {
             "firstLevelTransitive": [
                 "com.netflix.graphql.dgs:graphql-dgs"
             ],
-<<<<<<< HEAD
             "locked": "6.0.0-M5"
         },
         "org.springframework:spring-webmvc": {
             "locked": "6.0.0-M5"
-=======
-            "locked": "5.3.23"
-        },
-        "org.springframework:spring-webmvc": {
-            "locked": "5.3.23"
->>>>>>> 3e0b0a89
         },
         "org.springframework:spring-websocket": {
             "firstLevelTransitive": [
                 "com.netflix.graphql.dgs:graphql-dgs-subscription-types"
             ],
-<<<<<<< HEAD
-            "locked": "6.0.0-M5"
-=======
-            "locked": "5.3.23"
->>>>>>> 3e0b0a89
+            "locked": "6.0.0-M5"
         }
     }
 }