--- conflicted
+++ resolved
@@ -4,8 +4,7 @@
             "locked": "2.13.4"
         },
         "org.jetbrains.kotlin:kotlin-bom": {
-<<<<<<< HEAD
-            "locked": "1.7.10"
+            "locked": "1.7.20"
         },
         "org.springframework.boot:spring-boot-autoconfigure-processor": {
             "locked": "3.0.0-M4"
@@ -15,34 +14,15 @@
         },
         "org.springframework.boot:spring-boot-dependencies": {
             "locked": "3.0.0-M4"
-=======
-            "locked": "1.7.20"
-        },
-        "org.springframework.boot:spring-boot-autoconfigure-processor": {
-            "locked": "2.6.12"
-        },
-        "org.springframework.boot:spring-boot-configuration-processor": {
-            "locked": "2.6.12"
-        },
-        "org.springframework.boot:spring-boot-dependencies": {
-            "locked": "2.6.12"
->>>>>>> 3e0b0a89
-        },
-        "org.springframework.cloud:spring-cloud-dependencies": {
-            "locked": "2022.0.0-M4"
-        },
-        "org.springframework.security:spring-security-bom": {
-<<<<<<< HEAD
-            "locked": "6.0.0-M6"
-        },
-        "org.springframework:spring-framework-bom": {
-            "locked": "6.0.0-M5"
-=======
-            "locked": "5.7.3"
-        },
-        "org.springframework:spring-framework-bom": {
-            "locked": "5.3.23"
->>>>>>> 3e0b0a89
+        },
+        "org.springframework.cloud:spring-cloud-dependencies": {
+            "locked": "2022.0.0-M4"
+        },
+        "org.springframework.security:spring-security-bom": {
+            "locked": "6.0.0-M6"
+        },
+        "org.springframework:spring-framework-bom": {
+            "locked": "6.0.0-M5"
         }
     },
     "compileClasspath": {
@@ -50,17 +30,10 @@
             "firstLevelTransitive": [
                 "com.netflix.graphql.dgs:graphql-dgs-subscription-types"
             ],
-<<<<<<< HEAD
-            "locked": "2.13.3"
-        },
-        "com.fasterxml.jackson:jackson-bom": {
-            "locked": "2.13.3"
-=======
-            "locked": "2.13.4"
-        },
-        "com.fasterxml.jackson:jackson-bom": {
-            "locked": "2.13.4"
->>>>>>> 3e0b0a89
+            "locked": "2.13.4"
+        },
+        "com.fasterxml.jackson:jackson-bom": {
+            "locked": "2.13.4"
         },
         "com.graphql-java:graphql-java": {
             "firstLevelTransitive": [
@@ -115,11 +88,7 @@
             "locked": "2.0.0"
         },
         "org.jetbrains.kotlin:kotlin-bom": {
-<<<<<<< HEAD
-            "locked": "1.7.10"
-=======
-            "locked": "1.7.20"
->>>>>>> 3e0b0a89
+            "locked": "1.7.20"
         },
         "org.jetbrains.kotlin:kotlin-stdlib-jdk8": {
             "firstLevelTransitive": [
@@ -129,29 +98,18 @@
                 "com.netflix.graphql.dgs:graphql-dgs-subscriptions-websockets",
                 "com.netflix.graphql.dgs:graphql-error-types"
             ],
-<<<<<<< HEAD
-            "locked": "1.7.10"
+            "locked": "1.7.20"
         },
         "org.springframework.boot:spring-boot-autoconfigure": {
             "locked": "3.0.0-M4"
         },
         "org.springframework.boot:spring-boot-dependencies": {
             "locked": "3.0.0-M4"
-=======
-            "locked": "1.7.20"
-        },
-        "org.springframework.boot:spring-boot-autoconfigure": {
-            "locked": "2.6.12"
-        },
-        "org.springframework.boot:spring-boot-dependencies": {
-            "locked": "2.6.12"
->>>>>>> 3e0b0a89
-        },
-        "org.springframework.cloud:spring-cloud-dependencies": {
-            "locked": "2022.0.0-M4"
-        },
-        "org.springframework.security:spring-security-bom": {
-<<<<<<< HEAD
+        },
+        "org.springframework.cloud:spring-cloud-dependencies": {
+            "locked": "2022.0.0-M4"
+        },
+        "org.springframework.security:spring-security-bom": {
             "locked": "6.0.0-M6"
         },
         "org.springframework:spring-framework-bom": {
@@ -159,15 +117,6 @@
         },
         "org.springframework:spring-websocket": {
             "locked": "6.0.0-M5"
-=======
-            "locked": "5.7.3"
-        },
-        "org.springframework:spring-framework-bom": {
-            "locked": "5.3.23"
-        },
-        "org.springframework:spring-websocket": {
-            "locked": "5.3.23"
->>>>>>> 3e0b0a89
         }
     },
     "jmh": {
@@ -186,33 +135,19 @@
             "locked": "2.13.4"
         },
         "org.jetbrains.kotlin:kotlin-bom": {
-<<<<<<< HEAD
-            "locked": "1.7.10"
-        },
-        "org.springframework.boot:spring-boot-dependencies": {
-            "locked": "3.0.0-M4"
-=======
-            "locked": "1.7.20"
-        },
-        "org.springframework.boot:spring-boot-dependencies": {
-            "locked": "2.6.12"
->>>>>>> 3e0b0a89
-        },
-        "org.springframework.cloud:spring-cloud-dependencies": {
-            "locked": "2022.0.0-M4"
-        },
-        "org.springframework.security:spring-security-bom": {
-<<<<<<< HEAD
-            "locked": "6.0.0-M6"
-        },
-        "org.springframework:spring-framework-bom": {
-            "locked": "6.0.0-M5"
-=======
-            "locked": "5.7.3"
-        },
-        "org.springframework:spring-framework-bom": {
-            "locked": "5.3.23"
->>>>>>> 3e0b0a89
+            "locked": "1.7.20"
+        },
+        "org.springframework.boot:spring-boot-dependencies": {
+            "locked": "3.0.0-M4"
+        },
+        "org.springframework.cloud:spring-cloud-dependencies": {
+            "locked": "2022.0.0-M4"
+        },
+        "org.springframework.security:spring-security-bom": {
+            "locked": "6.0.0-M6"
+        },
+        "org.springframework:spring-framework-bom": {
+            "locked": "6.0.0-M5"
         }
     },
     "jmhCompileClasspath": {
@@ -220,17 +155,10 @@
             "firstLevelTransitive": [
                 "com.netflix.graphql.dgs:graphql-dgs-subscription-types"
             ],
-<<<<<<< HEAD
-            "locked": "2.13.3"
-        },
-        "com.fasterxml.jackson:jackson-bom": {
-            "locked": "2.13.3"
-=======
-            "locked": "2.13.4"
-        },
-        "com.fasterxml.jackson:jackson-bom": {
-            "locked": "2.13.4"
->>>>>>> 3e0b0a89
+            "locked": "2.13.4"
+        },
+        "com.fasterxml.jackson:jackson-bom": {
+            "locked": "2.13.4"
         },
         "com.graphql-java:graphql-java": {
             "firstLevelTransitive": [
@@ -285,11 +213,7 @@
             "locked": "2.0.0"
         },
         "org.jetbrains.kotlin:kotlin-bom": {
-<<<<<<< HEAD
-            "locked": "1.7.10"
-=======
-            "locked": "1.7.20"
->>>>>>> 3e0b0a89
+            "locked": "1.7.20"
         },
         "org.jetbrains.kotlin:kotlin-stdlib-jdk8": {
             "firstLevelTransitive": [
@@ -299,11 +223,7 @@
                 "com.netflix.graphql.dgs:graphql-dgs-subscriptions-websockets",
                 "com.netflix.graphql.dgs:graphql-error-types"
             ],
-<<<<<<< HEAD
-            "locked": "1.7.10"
-=======
-            "locked": "1.7.20"
->>>>>>> 3e0b0a89
+            "locked": "1.7.20"
         },
         "org.openjdk.jmh:jmh-core": {
             "locked": "1.35"
@@ -315,23 +235,15 @@
             "locked": "1.29"
         },
         "org.springframework.boot:spring-boot-autoconfigure": {
-<<<<<<< HEAD
-            "locked": "3.0.0-M4"
-        },
-        "org.springframework.boot:spring-boot-dependencies": {
-            "locked": "3.0.0-M4"
-=======
-            "locked": "2.6.12"
-        },
-        "org.springframework.boot:spring-boot-dependencies": {
-            "locked": "2.6.12"
->>>>>>> 3e0b0a89
-        },
-        "org.springframework.cloud:spring-cloud-dependencies": {
-            "locked": "2022.0.0-M4"
-        },
-        "org.springframework.security:spring-security-bom": {
-<<<<<<< HEAD
+            "locked": "3.0.0-M4"
+        },
+        "org.springframework.boot:spring-boot-dependencies": {
+            "locked": "3.0.0-M4"
+        },
+        "org.springframework.cloud:spring-cloud-dependencies": {
+            "locked": "2022.0.0-M4"
+        },
+        "org.springframework.security:spring-security-bom": {
             "locked": "6.0.0-M6"
         },
         "org.springframework:spring-framework-bom": {
@@ -339,15 +251,6 @@
         },
         "org.springframework:spring-websocket": {
             "locked": "6.0.0-M5"
-=======
-            "locked": "5.7.3"
-        },
-        "org.springframework:spring-framework-bom": {
-            "locked": "5.3.23"
-        },
-        "org.springframework:spring-websocket": {
-            "locked": "5.3.23"
->>>>>>> 3e0b0a89
         }
     },
     "jmhRuntimeClasspath": {
@@ -361,38 +264,23 @@
             "firstLevelTransitive": [
                 "com.netflix.graphql.dgs:graphql-dgs-subscription-types"
             ],
-<<<<<<< HEAD
-            "locked": "2.13.3"
-=======
-            "locked": "2.13.4"
->>>>>>> 3e0b0a89
+            "locked": "2.13.4"
         },
         "com.fasterxml.jackson.datatype:jackson-datatype-jsr310": {
             "firstLevelTransitive": [
                 "com.netflix.graphql.dgs:graphql-dgs"
             ],
-<<<<<<< HEAD
-            "locked": "2.13.3"
-=======
-            "locked": "2.13.4"
->>>>>>> 3e0b0a89
+            "locked": "2.13.4"
         },
         "com.fasterxml.jackson.module:jackson-module-kotlin": {
             "firstLevelTransitive": [
                 "com.netflix.graphql.dgs:graphql-dgs",
                 "com.netflix.graphql.dgs:graphql-dgs-subscriptions-websockets"
             ],
-<<<<<<< HEAD
-            "locked": "2.13.3"
-        },
-        "com.fasterxml.jackson:jackson-bom": {
-            "locked": "2.13.3"
-=======
-            "locked": "2.13.4"
-        },
-        "com.fasterxml.jackson:jackson-bom": {
-            "locked": "2.13.4"
->>>>>>> 3e0b0a89
+            "locked": "2.13.4"
+        },
+        "com.fasterxml.jackson:jackson-bom": {
+            "locked": "2.13.4"
         },
         "com.graphql-java:graphql-java": {
             "firstLevelTransitive": [
@@ -453,24 +341,16 @@
             "firstLevelTransitive": [
                 "com.netflix.graphql.dgs:graphql-dgs-mocking"
             ],
-            "locked": "1.5.0"
-        },
-        "org.jetbrains.kotlin:kotlin-bom": {
-<<<<<<< HEAD
-            "locked": "1.7.10"
-=======
-            "locked": "1.7.20"
->>>>>>> 3e0b0a89
+            "locked": "1.4.0"
+        },
+        "org.jetbrains.kotlin:kotlin-bom": {
+            "locked": "1.7.20"
         },
         "org.jetbrains.kotlin:kotlin-reflect": {
             "firstLevelTransitive": [
                 "com.netflix.graphql.dgs:graphql-dgs"
             ],
-<<<<<<< HEAD
-            "locked": "1.7.10"
-=======
-            "locked": "1.7.20"
->>>>>>> 3e0b0a89
+            "locked": "1.7.20"
         },
         "org.jetbrains.kotlin:kotlin-stdlib-jdk8": {
             "firstLevelTransitive": [
@@ -480,11 +360,7 @@
                 "com.netflix.graphql.dgs:graphql-dgs-subscriptions-websockets",
                 "com.netflix.graphql.dgs:graphql-error-types"
             ],
-<<<<<<< HEAD
-            "locked": "1.7.10"
-=======
-            "locked": "1.7.20"
->>>>>>> 3e0b0a89
+            "locked": "1.7.20"
         },
         "org.jetbrains.kotlinx:kotlinx-coroutines-core": {
             "firstLevelTransitive": [
@@ -523,7 +399,6 @@
             "firstLevelTransitive": [
                 "com.netflix.graphql.dgs:graphql-dgs-subscriptions-websockets"
             ],
-<<<<<<< HEAD
             "locked": "3.0.0-M4"
         },
         "org.springframework.boot:spring-boot-dependencies": {
@@ -531,123 +406,67 @@
         },
         "org.springframework.boot:spring-boot-starter-test": {
             "locked": "3.0.0-M4"
-=======
-            "locked": "2.6.12"
-        },
-        "org.springframework.boot:spring-boot-dependencies": {
-            "locked": "2.6.12"
-        },
-        "org.springframework.boot:spring-boot-starter-test": {
-            "locked": "2.6.12"
->>>>>>> 3e0b0a89
-        },
-        "org.springframework.cloud:spring-cloud-dependencies": {
-            "locked": "2022.0.0-M4"
-        },
-        "org.springframework.security:spring-security-bom": {
-<<<<<<< HEAD
-            "locked": "6.0.0-M6"
-=======
-            "locked": "5.7.3"
->>>>>>> 3e0b0a89
+        },
+        "org.springframework.cloud:spring-cloud-dependencies": {
+            "locked": "2022.0.0-M4"
+        },
+        "org.springframework.security:spring-security-bom": {
+            "locked": "6.0.0-M6"
         },
         "org.springframework:spring-context": {
             "firstLevelTransitive": [
                 "com.netflix.graphql.dgs:graphql-dgs"
             ],
-<<<<<<< HEAD
-            "locked": "6.0.0-M5"
-        },
-        "org.springframework:spring-framework-bom": {
-            "locked": "6.0.0-M5"
-=======
-            "locked": "5.3.23"
-        },
-        "org.springframework:spring-framework-bom": {
-            "locked": "5.3.23"
->>>>>>> 3e0b0a89
+            "locked": "6.0.0-M5"
+        },
+        "org.springframework:spring-framework-bom": {
+            "locked": "6.0.0-M5"
         },
         "org.springframework:spring-web": {
             "firstLevelTransitive": [
                 "com.netflix.graphql.dgs:graphql-dgs",
                 "com.netflix.graphql.dgs:graphql-dgs-subscriptions-websockets"
             ],
-<<<<<<< HEAD
-            "locked": "6.0.0-M5"
-=======
-            "locked": "5.3.23"
->>>>>>> 3e0b0a89
+            "locked": "6.0.0-M5"
         },
         "org.springframework:spring-websocket": {
             "firstLevelTransitive": [
                 "com.netflix.graphql.dgs:graphql-dgs-subscription-types",
                 "com.netflix.graphql.dgs:graphql-dgs-subscriptions-websockets"
             ],
-<<<<<<< HEAD
-            "locked": "6.0.0-M5"
-=======
-            "locked": "5.3.23"
->>>>>>> 3e0b0a89
+            "locked": "6.0.0-M5"
         }
     },
     "kapt": {
         "org.springframework.boot:spring-boot-autoconfigure-processor": {
-<<<<<<< HEAD
             "locked": "3.0.0-M4"
         },
         "org.springframework.boot:spring-boot-configuration-processor": {
             "locked": "3.0.0-M4"
-=======
-            "locked": "2.6.12"
-        },
-        "org.springframework.boot:spring-boot-configuration-processor": {
-            "locked": "2.6.12"
->>>>>>> 3e0b0a89
         }
     },
     "kaptClasspath_kaptKotlin": {
         "org.springframework.boot:spring-boot-autoconfigure-processor": {
-<<<<<<< HEAD
             "locked": "3.0.0-M4"
         },
         "org.springframework.boot:spring-boot-configuration-processor": {
             "locked": "3.0.0-M4"
-=======
-            "locked": "2.6.12"
-        },
-        "org.springframework.boot:spring-boot-configuration-processor": {
-            "locked": "2.6.12"
->>>>>>> 3e0b0a89
         }
     },
     "kaptJmh": {
         "org.springframework.boot:spring-boot-autoconfigure-processor": {
-<<<<<<< HEAD
             "locked": "3.0.0-M4"
         },
         "org.springframework.boot:spring-boot-configuration-processor": {
             "locked": "3.0.0-M4"
-=======
-            "locked": "2.6.12"
-        },
-        "org.springframework.boot:spring-boot-configuration-processor": {
-            "locked": "2.6.12"
->>>>>>> 3e0b0a89
         }
     },
     "kaptTest": {
         "org.springframework.boot:spring-boot-autoconfigure-processor": {
-<<<<<<< HEAD
             "locked": "3.0.0-M4"
         },
         "org.springframework.boot:spring-boot-configuration-processor": {
             "locked": "3.0.0-M4"
-=======
-            "locked": "2.6.12"
-        },
-        "org.springframework.boot:spring-boot-configuration-processor": {
-            "locked": "2.6.12"
->>>>>>> 3e0b0a89
         }
     },
     "kotlinCompilerClasspath": {
@@ -655,39 +474,22 @@
             "locked": "2.13.4"
         },
         "org.jetbrains.kotlin:kotlin-bom": {
-<<<<<<< HEAD
-            "locked": "1.7.10"
+            "locked": "1.7.20"
         },
         "org.jetbrains.kotlin:kotlin-compiler-embeddable": {
-            "locked": "1.7.10"
-        },
-        "org.springframework.boot:spring-boot-dependencies": {
-            "locked": "3.0.0-M4"
-=======
-            "locked": "1.7.20"
-        },
-        "org.jetbrains.kotlin:kotlin-compiler-embeddable": {
-            "locked": "1.7.20"
-        },
-        "org.springframework.boot:spring-boot-dependencies": {
-            "locked": "2.6.12"
->>>>>>> 3e0b0a89
-        },
-        "org.springframework.cloud:spring-cloud-dependencies": {
-            "locked": "2022.0.0-M4"
-        },
-        "org.springframework.security:spring-security-bom": {
-<<<<<<< HEAD
-            "locked": "6.0.0-M6"
-        },
-        "org.springframework:spring-framework-bom": {
-            "locked": "6.0.0-M5"
-=======
-            "locked": "5.7.3"
-        },
-        "org.springframework:spring-framework-bom": {
-            "locked": "5.3.23"
->>>>>>> 3e0b0a89
+            "locked": "1.7.20"
+        },
+        "org.springframework.boot:spring-boot-dependencies": {
+            "locked": "3.0.0-M4"
+        },
+        "org.springframework.cloud:spring-cloud-dependencies": {
+            "locked": "2022.0.0-M4"
+        },
+        "org.springframework.security:spring-security-bom": {
+            "locked": "6.0.0-M6"
+        },
+        "org.springframework:spring-framework-bom": {
+            "locked": "6.0.0-M5"
         }
     },
     "kotlinCompilerPluginClasspath": {
@@ -695,33 +497,19 @@
             "locked": "2.13.4"
         },
         "org.jetbrains.kotlin:kotlin-bom": {
-<<<<<<< HEAD
-            "locked": "1.7.10"
-        },
-        "org.springframework.boot:spring-boot-dependencies": {
-            "locked": "3.0.0-M4"
-=======
-            "locked": "1.7.20"
-        },
-        "org.springframework.boot:spring-boot-dependencies": {
-            "locked": "2.6.12"
->>>>>>> 3e0b0a89
-        },
-        "org.springframework.cloud:spring-cloud-dependencies": {
-            "locked": "2022.0.0-M4"
-        },
-        "org.springframework.security:spring-security-bom": {
-<<<<<<< HEAD
-            "locked": "6.0.0-M6"
-        },
-        "org.springframework:spring-framework-bom": {
-            "locked": "6.0.0-M5"
-=======
-            "locked": "5.7.3"
-        },
-        "org.springframework:spring-framework-bom": {
-            "locked": "5.3.23"
->>>>>>> 3e0b0a89
+            "locked": "1.7.20"
+        },
+        "org.springframework.boot:spring-boot-dependencies": {
+            "locked": "3.0.0-M4"
+        },
+        "org.springframework.cloud:spring-cloud-dependencies": {
+            "locked": "2022.0.0-M4"
+        },
+        "org.springframework.security:spring-security-bom": {
+            "locked": "6.0.0-M6"
+        },
+        "org.springframework:spring-framework-bom": {
+            "locked": "6.0.0-M5"
         }
     },
     "kotlinCompilerPluginClasspathJmh": {
@@ -729,18 +517,32 @@
             "locked": "2.13.4"
         },
         "org.jetbrains.kotlin:kotlin-annotation-processing-gradle": {
-<<<<<<< HEAD
-            "locked": "1.7.10"
-        },
-        "org.jetbrains.kotlin:kotlin-bom": {
-            "locked": "1.7.10"
+            "locked": "1.7.20"
+        },
+        "org.jetbrains.kotlin:kotlin-bom": {
+            "locked": "1.7.20"
         },
         "org.jetbrains.kotlin:kotlin-scripting-compiler-embeddable": {
-            "locked": "1.7.10"
-        },
-        "org.springframework.boot:spring-boot-dependencies": {
-            "locked": "3.0.0-M4"
-=======
+            "locked": "1.7.20"
+        },
+        "org.springframework.boot:spring-boot-dependencies": {
+            "locked": "3.0.0-M4"
+        },
+        "org.springframework.cloud:spring-cloud-dependencies": {
+            "locked": "2022.0.0-M4"
+        },
+        "org.springframework.security:spring-security-bom": {
+            "locked": "6.0.0-M6"
+        },
+        "org.springframework:spring-framework-bom": {
+            "locked": "6.0.0-M5"
+        }
+    },
+    "kotlinCompilerPluginClasspathMain": {
+        "com.fasterxml.jackson:jackson-bom": {
+            "locked": "2.13.4"
+        },
+        "org.jetbrains.kotlin:kotlin-annotation-processing-gradle": {
             "locked": "1.7.20"
         },
         "org.jetbrains.kotlin:kotlin-bom": {
@@ -750,131 +552,50 @@
             "locked": "1.7.20"
         },
         "org.springframework.boot:spring-boot-dependencies": {
-            "locked": "2.6.12"
->>>>>>> 3e0b0a89
-        },
-        "org.springframework.cloud:spring-cloud-dependencies": {
-            "locked": "2022.0.0-M4"
-        },
-        "org.springframework.security:spring-security-bom": {
-<<<<<<< HEAD
-            "locked": "6.0.0-M6"
-        },
-        "org.springframework:spring-framework-bom": {
-            "locked": "6.0.0-M5"
-=======
-            "locked": "5.7.3"
-        },
-        "org.springframework:spring-framework-bom": {
-            "locked": "5.3.23"
->>>>>>> 3e0b0a89
-        }
-    },
-    "kotlinCompilerPluginClasspathMain": {
+            "locked": "3.0.0-M4"
+        },
+        "org.springframework.cloud:spring-cloud-dependencies": {
+            "locked": "2022.0.0-M4"
+        },
+        "org.springframework.security:spring-security-bom": {
+            "locked": "6.0.0-M6"
+        },
+        "org.springframework:spring-framework-bom": {
+            "locked": "6.0.0-M5"
+        }
+    },
+    "kotlinCompilerPluginClasspathTest": {
         "com.fasterxml.jackson:jackson-bom": {
             "locked": "2.13.4"
         },
         "org.jetbrains.kotlin:kotlin-annotation-processing-gradle": {
-<<<<<<< HEAD
-            "locked": "1.7.10"
-        },
-        "org.jetbrains.kotlin:kotlin-bom": {
-            "locked": "1.7.10"
+            "locked": "1.7.20"
+        },
+        "org.jetbrains.kotlin:kotlin-bom": {
+            "locked": "1.7.20"
         },
         "org.jetbrains.kotlin:kotlin-scripting-compiler-embeddable": {
-            "locked": "1.7.10"
-        },
-        "org.springframework.boot:spring-boot-dependencies": {
-            "locked": "3.0.0-M4"
-=======
-            "locked": "1.7.20"
-        },
-        "org.jetbrains.kotlin:kotlin-bom": {
-            "locked": "1.7.20"
-        },
-        "org.jetbrains.kotlin:kotlin-scripting-compiler-embeddable": {
-            "locked": "1.7.20"
-        },
-        "org.springframework.boot:spring-boot-dependencies": {
-            "locked": "2.6.12"
->>>>>>> 3e0b0a89
-        },
-        "org.springframework.cloud:spring-cloud-dependencies": {
-            "locked": "2022.0.0-M4"
-        },
-        "org.springframework.security:spring-security-bom": {
-<<<<<<< HEAD
-            "locked": "6.0.0-M6"
-        },
-        "org.springframework:spring-framework-bom": {
-            "locked": "6.0.0-M5"
-=======
-            "locked": "5.7.3"
-        },
-        "org.springframework:spring-framework-bom": {
-            "locked": "5.3.23"
->>>>>>> 3e0b0a89
-        }
-    },
-    "kotlinCompilerPluginClasspathTest": {
-        "com.fasterxml.jackson:jackson-bom": {
-            "locked": "2.13.4"
-        },
-        "org.jetbrains.kotlin:kotlin-annotation-processing-gradle": {
-<<<<<<< HEAD
-            "locked": "1.7.10"
-        },
-        "org.jetbrains.kotlin:kotlin-bom": {
-            "locked": "1.7.10"
-        },
-        "org.jetbrains.kotlin:kotlin-scripting-compiler-embeddable": {
-            "locked": "1.7.10"
-        },
-        "org.springframework.boot:spring-boot-dependencies": {
-            "locked": "3.0.0-M4"
-=======
-            "locked": "1.7.20"
-        },
-        "org.jetbrains.kotlin:kotlin-bom": {
-            "locked": "1.7.20"
-        },
-        "org.jetbrains.kotlin:kotlin-scripting-compiler-embeddable": {
-            "locked": "1.7.20"
-        },
-        "org.springframework.boot:spring-boot-dependencies": {
-            "locked": "2.6.12"
->>>>>>> 3e0b0a89
-        },
-        "org.springframework.cloud:spring-cloud-dependencies": {
-            "locked": "2022.0.0-M4"
-        },
-        "org.springframework.security:spring-security-bom": {
-<<<<<<< HEAD
-            "locked": "6.0.0-M6"
-        },
-        "org.springframework:spring-framework-bom": {
-            "locked": "6.0.0-M5"
-=======
-            "locked": "5.7.3"
-        },
-        "org.springframework:spring-framework-bom": {
-            "locked": "5.3.23"
->>>>>>> 3e0b0a89
+            "locked": "1.7.20"
+        },
+        "org.springframework.boot:spring-boot-dependencies": {
+            "locked": "3.0.0-M4"
+        },
+        "org.springframework.cloud:spring-cloud-dependencies": {
+            "locked": "2022.0.0-M4"
+        },
+        "org.springframework.security:spring-security-bom": {
+            "locked": "6.0.0-M6"
+        },
+        "org.springframework:spring-framework-bom": {
+            "locked": "6.0.0-M5"
         }
     },
     "kotlinKaptWorkerDependencies": {
         "org.jetbrains.kotlin:kotlin-annotation-processing-gradle": {
-<<<<<<< HEAD
-            "locked": "1.7.10"
+            "locked": "1.7.20"
         },
         "org.jetbrains.kotlin:kotlin-stdlib": {
-            "locked": "1.7.10"
-=======
-            "locked": "1.7.20"
-        },
-        "org.jetbrains.kotlin:kotlin-stdlib": {
-            "locked": "1.7.20"
->>>>>>> 3e0b0a89
+            "locked": "1.7.20"
         }
     },
     "kotlinKlibCommonizerClasspath": {
@@ -882,39 +603,22 @@
             "locked": "2.13.4"
         },
         "org.jetbrains.kotlin:kotlin-bom": {
-<<<<<<< HEAD
-            "locked": "1.7.10"
+            "locked": "1.7.20"
         },
         "org.jetbrains.kotlin:kotlin-klib-commonizer-embeddable": {
-            "locked": "1.7.10"
-        },
-        "org.springframework.boot:spring-boot-dependencies": {
-            "locked": "3.0.0-M4"
-=======
-            "locked": "1.7.20"
-        },
-        "org.jetbrains.kotlin:kotlin-klib-commonizer-embeddable": {
-            "locked": "1.7.20"
-        },
-        "org.springframework.boot:spring-boot-dependencies": {
-            "locked": "2.6.12"
->>>>>>> 3e0b0a89
-        },
-        "org.springframework.cloud:spring-cloud-dependencies": {
-            "locked": "2022.0.0-M4"
-        },
-        "org.springframework.security:spring-security-bom": {
-<<<<<<< HEAD
-            "locked": "6.0.0-M6"
-        },
-        "org.springframework:spring-framework-bom": {
-            "locked": "6.0.0-M5"
-=======
-            "locked": "5.7.3"
-        },
-        "org.springframework:spring-framework-bom": {
-            "locked": "5.3.23"
->>>>>>> 3e0b0a89
+            "locked": "1.7.20"
+        },
+        "org.springframework.boot:spring-boot-dependencies": {
+            "locked": "3.0.0-M4"
+        },
+        "org.springframework.cloud:spring-cloud-dependencies": {
+            "locked": "2022.0.0-M4"
+        },
+        "org.springframework.security:spring-security-bom": {
+            "locked": "6.0.0-M6"
+        },
+        "org.springframework:spring-framework-bom": {
+            "locked": "6.0.0-M5"
         }
     },
     "kotlinNativeCompilerPluginClasspath": {
@@ -922,33 +626,19 @@
             "locked": "2.13.4"
         },
         "org.jetbrains.kotlin:kotlin-bom": {
-<<<<<<< HEAD
-            "locked": "1.7.10"
-        },
-        "org.springframework.boot:spring-boot-dependencies": {
-            "locked": "3.0.0-M4"
-=======
-            "locked": "1.7.20"
-        },
-        "org.springframework.boot:spring-boot-dependencies": {
-            "locked": "2.6.12"
->>>>>>> 3e0b0a89
-        },
-        "org.springframework.cloud:spring-cloud-dependencies": {
-            "locked": "2022.0.0-M4"
-        },
-        "org.springframework.security:spring-security-bom": {
-<<<<<<< HEAD
-            "locked": "6.0.0-M6"
-        },
-        "org.springframework:spring-framework-bom": {
-            "locked": "6.0.0-M5"
-=======
-            "locked": "5.7.3"
-        },
-        "org.springframework:spring-framework-bom": {
-            "locked": "5.3.23"
->>>>>>> 3e0b0a89
+            "locked": "1.7.20"
+        },
+        "org.springframework.boot:spring-boot-dependencies": {
+            "locked": "3.0.0-M4"
+        },
+        "org.springframework.cloud:spring-cloud-dependencies": {
+            "locked": "2022.0.0-M4"
+        },
+        "org.springframework.security:spring-security-bom": {
+            "locked": "6.0.0-M6"
+        },
+        "org.springframework:spring-framework-bom": {
+            "locked": "6.0.0-M5"
         }
     },
     "nebulaRecommenderBom": {
@@ -956,33 +646,19 @@
             "locked": "2.13.4"
         },
         "org.jetbrains.kotlin:kotlin-bom": {
-<<<<<<< HEAD
-            "locked": "1.7.10"
-        },
-        "org.springframework.boot:spring-boot-dependencies": {
-            "locked": "3.0.0-M4"
-=======
-            "locked": "1.7.20"
-        },
-        "org.springframework.boot:spring-boot-dependencies": {
-            "locked": "2.6.12"
->>>>>>> 3e0b0a89
-        },
-        "org.springframework.cloud:spring-cloud-dependencies": {
-            "locked": "2022.0.0-M4"
-        },
-        "org.springframework.security:spring-security-bom": {
-<<<<<<< HEAD
-            "locked": "6.0.0-M6"
-        },
-        "org.springframework:spring-framework-bom": {
-            "locked": "6.0.0-M5"
-=======
-            "locked": "5.7.3"
-        },
-        "org.springframework:spring-framework-bom": {
-            "locked": "5.3.23"
->>>>>>> 3e0b0a89
+            "locked": "1.7.20"
+        },
+        "org.springframework.boot:spring-boot-dependencies": {
+            "locked": "3.0.0-M4"
+        },
+        "org.springframework.cloud:spring-cloud-dependencies": {
+            "locked": "2022.0.0-M4"
+        },
+        "org.springframework.security:spring-security-bom": {
+            "locked": "6.0.0-M6"
+        },
+        "org.springframework:spring-framework-bom": {
+            "locked": "6.0.0-M5"
         }
     },
     "runtimeClasspath": {
@@ -996,38 +672,23 @@
             "firstLevelTransitive": [
                 "com.netflix.graphql.dgs:graphql-dgs-subscription-types"
             ],
-<<<<<<< HEAD
-            "locked": "2.13.3"
-=======
-            "locked": "2.13.4"
->>>>>>> 3e0b0a89
+            "locked": "2.13.4"
         },
         "com.fasterxml.jackson.datatype:jackson-datatype-jsr310": {
             "firstLevelTransitive": [
                 "com.netflix.graphql.dgs:graphql-dgs"
             ],
-<<<<<<< HEAD
-            "locked": "2.13.3"
-=======
-            "locked": "2.13.4"
->>>>>>> 3e0b0a89
+            "locked": "2.13.4"
         },
         "com.fasterxml.jackson.module:jackson-module-kotlin": {
             "firstLevelTransitive": [
                 "com.netflix.graphql.dgs:graphql-dgs",
                 "com.netflix.graphql.dgs:graphql-dgs-subscriptions-websockets"
             ],
-<<<<<<< HEAD
-            "locked": "2.13.3"
-        },
-        "com.fasterxml.jackson:jackson-bom": {
-            "locked": "2.13.3"
-=======
-            "locked": "2.13.4"
-        },
-        "com.fasterxml.jackson:jackson-bom": {
-            "locked": "2.13.4"
->>>>>>> 3e0b0a89
+            "locked": "2.13.4"
+        },
+        "com.fasterxml.jackson:jackson-bom": {
+            "locked": "2.13.4"
         },
         "com.graphql-java:graphql-java": {
             "firstLevelTransitive": [
@@ -1085,24 +746,16 @@
             "firstLevelTransitive": [
                 "com.netflix.graphql.dgs:graphql-dgs-mocking"
             ],
-            "locked": "1.5.0"
-        },
-        "org.jetbrains.kotlin:kotlin-bom": {
-<<<<<<< HEAD
-            "locked": "1.7.10"
-=======
-            "locked": "1.7.20"
->>>>>>> 3e0b0a89
+            "locked": "1.4.0"
+        },
+        "org.jetbrains.kotlin:kotlin-bom": {
+            "locked": "1.7.20"
         },
         "org.jetbrains.kotlin:kotlin-reflect": {
             "firstLevelTransitive": [
                 "com.netflix.graphql.dgs:graphql-dgs"
             ],
-<<<<<<< HEAD
-            "locked": "1.7.10"
-=======
-            "locked": "1.7.20"
->>>>>>> 3e0b0a89
+            "locked": "1.7.20"
         },
         "org.jetbrains.kotlin:kotlin-stdlib-jdk8": {
             "firstLevelTransitive": [
@@ -1112,11 +765,7 @@
                 "com.netflix.graphql.dgs:graphql-dgs-subscriptions-websockets",
                 "com.netflix.graphql.dgs:graphql-error-types"
             ],
-<<<<<<< HEAD
-            "locked": "1.7.10"
-=======
-            "locked": "1.7.20"
->>>>>>> 3e0b0a89
+            "locked": "1.7.20"
         },
         "org.jetbrains.kotlinx:kotlinx-coroutines-core": {
             "firstLevelTransitive": [
@@ -1146,65 +795,39 @@
             "firstLevelTransitive": [
                 "com.netflix.graphql.dgs:graphql-dgs-subscriptions-websockets"
             ],
-<<<<<<< HEAD
-            "locked": "3.0.0-M4"
-        },
-        "org.springframework.boot:spring-boot-dependencies": {
-            "locked": "3.0.0-M4"
-=======
-            "locked": "2.6.12"
-        },
-        "org.springframework.boot:spring-boot-dependencies": {
-            "locked": "2.6.12"
->>>>>>> 3e0b0a89
-        },
-        "org.springframework.cloud:spring-cloud-dependencies": {
-            "locked": "2022.0.0-M4"
-        },
-        "org.springframework.security:spring-security-bom": {
-<<<<<<< HEAD
-            "locked": "6.0.0-M6"
-=======
-            "locked": "5.7.3"
->>>>>>> 3e0b0a89
+            "locked": "3.0.0-M4"
+        },
+        "org.springframework.boot:spring-boot-dependencies": {
+            "locked": "3.0.0-M4"
+        },
+        "org.springframework.cloud:spring-cloud-dependencies": {
+            "locked": "2022.0.0-M4"
+        },
+        "org.springframework.security:spring-security-bom": {
+            "locked": "6.0.0-M6"
         },
         "org.springframework:spring-context": {
             "firstLevelTransitive": [
                 "com.netflix.graphql.dgs:graphql-dgs"
             ],
-<<<<<<< HEAD
-            "locked": "6.0.0-M5"
-        },
-        "org.springframework:spring-framework-bom": {
-            "locked": "6.0.0-M5"
-=======
-            "locked": "5.3.23"
-        },
-        "org.springframework:spring-framework-bom": {
-            "locked": "5.3.23"
->>>>>>> 3e0b0a89
+            "locked": "6.0.0-M5"
+        },
+        "org.springframework:spring-framework-bom": {
+            "locked": "6.0.0-M5"
         },
         "org.springframework:spring-web": {
             "firstLevelTransitive": [
                 "com.netflix.graphql.dgs:graphql-dgs",
                 "com.netflix.graphql.dgs:graphql-dgs-subscriptions-websockets"
             ],
-<<<<<<< HEAD
-            "locked": "6.0.0-M5"
-=======
-            "locked": "5.3.23"
->>>>>>> 3e0b0a89
+            "locked": "6.0.0-M5"
         },
         "org.springframework:spring-websocket": {
             "firstLevelTransitive": [
                 "com.netflix.graphql.dgs:graphql-dgs-subscription-types",
                 "com.netflix.graphql.dgs:graphql-dgs-subscriptions-websockets"
             ],
-<<<<<<< HEAD
-            "locked": "6.0.0-M5"
-=======
-            "locked": "5.3.23"
->>>>>>> 3e0b0a89
+            "locked": "6.0.0-M5"
         }
     },
     "testAnnotationProcessor": {
@@ -1212,33 +835,19 @@
             "locked": "2.13.4"
         },
         "org.jetbrains.kotlin:kotlin-bom": {
-<<<<<<< HEAD
-            "locked": "1.7.10"
-        },
-        "org.springframework.boot:spring-boot-dependencies": {
-            "locked": "3.0.0-M4"
-=======
-            "locked": "1.7.20"
-        },
-        "org.springframework.boot:spring-boot-dependencies": {
-            "locked": "2.6.12"
->>>>>>> 3e0b0a89
-        },
-        "org.springframework.cloud:spring-cloud-dependencies": {
-            "locked": "2022.0.0-M4"
-        },
-        "org.springframework.security:spring-security-bom": {
-<<<<<<< HEAD
-            "locked": "6.0.0-M6"
-        },
-        "org.springframework:spring-framework-bom": {
-            "locked": "6.0.0-M5"
-=======
-            "locked": "5.7.3"
-        },
-        "org.springframework:spring-framework-bom": {
-            "locked": "5.3.23"
->>>>>>> 3e0b0a89
+            "locked": "1.7.20"
+        },
+        "org.springframework.boot:spring-boot-dependencies": {
+            "locked": "3.0.0-M4"
+        },
+        "org.springframework.cloud:spring-cloud-dependencies": {
+            "locked": "2022.0.0-M4"
+        },
+        "org.springframework.security:spring-security-bom": {
+            "locked": "6.0.0-M6"
+        },
+        "org.springframework:spring-framework-bom": {
+            "locked": "6.0.0-M5"
         }
     },
     "testCompileClasspath": {
@@ -1246,17 +855,10 @@
             "firstLevelTransitive": [
                 "com.netflix.graphql.dgs:graphql-dgs-subscription-types"
             ],
-<<<<<<< HEAD
-            "locked": "2.13.3"
-        },
-        "com.fasterxml.jackson:jackson-bom": {
-            "locked": "2.13.3"
-=======
-            "locked": "2.13.4"
-        },
-        "com.fasterxml.jackson:jackson-bom": {
-            "locked": "2.13.4"
->>>>>>> 3e0b0a89
+            "locked": "2.13.4"
+        },
+        "com.fasterxml.jackson:jackson-bom": {
+            "locked": "2.13.4"
         },
         "com.graphql-java:graphql-java": {
             "firstLevelTransitive": [
@@ -1311,11 +913,7 @@
             "locked": "1.13.2"
         },
         "org.jetbrains.kotlin:kotlin-bom": {
-<<<<<<< HEAD
-            "locked": "1.7.10"
-=======
-            "locked": "1.7.20"
->>>>>>> 3e0b0a89
+            "locked": "1.7.20"
         },
         "org.jetbrains.kotlin:kotlin-stdlib-jdk8": {
             "firstLevelTransitive": [
@@ -1325,8 +923,7 @@
                 "com.netflix.graphql.dgs:graphql-dgs-subscriptions-websockets",
                 "com.netflix.graphql.dgs:graphql-error-types"
             ],
-<<<<<<< HEAD
-            "locked": "1.7.10"
+            "locked": "1.7.20"
         },
         "org.springframework.boot:spring-boot-autoconfigure": {
             "locked": "3.0.0-M4"
@@ -1336,24 +933,11 @@
         },
         "org.springframework.boot:spring-boot-starter-test": {
             "locked": "3.0.0-M4"
-=======
-            "locked": "1.7.20"
-        },
-        "org.springframework.boot:spring-boot-autoconfigure": {
-            "locked": "2.6.12"
-        },
-        "org.springframework.boot:spring-boot-dependencies": {
-            "locked": "2.6.12"
-        },
-        "org.springframework.boot:spring-boot-starter-test": {
-            "locked": "2.6.12"
->>>>>>> 3e0b0a89
-        },
-        "org.springframework.cloud:spring-cloud-dependencies": {
-            "locked": "2022.0.0-M4"
-        },
-        "org.springframework.security:spring-security-bom": {
-<<<<<<< HEAD
+        },
+        "org.springframework.cloud:spring-cloud-dependencies": {
+            "locked": "2022.0.0-M4"
+        },
+        "org.springframework.security:spring-security-bom": {
             "locked": "6.0.0-M6"
         },
         "org.springframework:spring-framework-bom": {
@@ -1361,15 +945,6 @@
         },
         "org.springframework:spring-websocket": {
             "locked": "6.0.0-M5"
-=======
-            "locked": "5.7.3"
-        },
-        "org.springframework:spring-framework-bom": {
-            "locked": "5.3.23"
-        },
-        "org.springframework:spring-websocket": {
-            "locked": "5.3.23"
->>>>>>> 3e0b0a89
         }
     },
     "testRuntimeClasspath": {
@@ -1383,38 +958,23 @@
             "firstLevelTransitive": [
                 "com.netflix.graphql.dgs:graphql-dgs-subscription-types"
             ],
-<<<<<<< HEAD
-            "locked": "2.13.3"
-=======
-            "locked": "2.13.4"
->>>>>>> 3e0b0a89
+            "locked": "2.13.4"
         },
         "com.fasterxml.jackson.datatype:jackson-datatype-jsr310": {
             "firstLevelTransitive": [
                 "com.netflix.graphql.dgs:graphql-dgs"
             ],
-<<<<<<< HEAD
-            "locked": "2.13.3"
-=======
-            "locked": "2.13.4"
->>>>>>> 3e0b0a89
+            "locked": "2.13.4"
         },
         "com.fasterxml.jackson.module:jackson-module-kotlin": {
             "firstLevelTransitive": [
                 "com.netflix.graphql.dgs:graphql-dgs",
                 "com.netflix.graphql.dgs:graphql-dgs-subscriptions-websockets"
             ],
-<<<<<<< HEAD
-            "locked": "2.13.3"
-        },
-        "com.fasterxml.jackson:jackson-bom": {
-            "locked": "2.13.3"
-=======
-            "locked": "2.13.4"
-        },
-        "com.fasterxml.jackson:jackson-bom": {
-            "locked": "2.13.4"
->>>>>>> 3e0b0a89
+            "locked": "2.13.4"
+        },
+        "com.fasterxml.jackson:jackson-bom": {
+            "locked": "2.13.4"
         },
         "com.graphql-java:graphql-java": {
             "firstLevelTransitive": [
@@ -1475,24 +1035,16 @@
             "firstLevelTransitive": [
                 "com.netflix.graphql.dgs:graphql-dgs-mocking"
             ],
-            "locked": "1.5.0"
-        },
-        "org.jetbrains.kotlin:kotlin-bom": {
-<<<<<<< HEAD
-            "locked": "1.7.10"
-=======
-            "locked": "1.7.20"
->>>>>>> 3e0b0a89
+            "locked": "1.4.0"
+        },
+        "org.jetbrains.kotlin:kotlin-bom": {
+            "locked": "1.7.20"
         },
         "org.jetbrains.kotlin:kotlin-reflect": {
             "firstLevelTransitive": [
                 "com.netflix.graphql.dgs:graphql-dgs"
             ],
-<<<<<<< HEAD
-            "locked": "1.7.10"
-=======
-            "locked": "1.7.20"
->>>>>>> 3e0b0a89
+            "locked": "1.7.20"
         },
         "org.jetbrains.kotlin:kotlin-stdlib-jdk8": {
             "firstLevelTransitive": [
@@ -1502,11 +1054,7 @@
                 "com.netflix.graphql.dgs:graphql-dgs-subscriptions-websockets",
                 "com.netflix.graphql.dgs:graphql-error-types"
             ],
-<<<<<<< HEAD
-            "locked": "1.7.10"
-=======
-            "locked": "1.7.20"
->>>>>>> 3e0b0a89
+            "locked": "1.7.20"
         },
         "org.jetbrains.kotlinx:kotlinx-coroutines-core": {
             "firstLevelTransitive": [
@@ -1536,7 +1084,6 @@
             "firstLevelTransitive": [
                 "com.netflix.graphql.dgs:graphql-dgs-subscriptions-websockets"
             ],
-<<<<<<< HEAD
             "locked": "3.0.0-M4"
         },
         "org.springframework.boot:spring-boot-dependencies": {
@@ -1544,63 +1091,35 @@
         },
         "org.springframework.boot:spring-boot-starter-test": {
             "locked": "3.0.0-M4"
-=======
-            "locked": "2.6.12"
-        },
-        "org.springframework.boot:spring-boot-dependencies": {
-            "locked": "2.6.12"
-        },
-        "org.springframework.boot:spring-boot-starter-test": {
-            "locked": "2.6.12"
->>>>>>> 3e0b0a89
-        },
-        "org.springframework.cloud:spring-cloud-dependencies": {
-            "locked": "2022.0.0-M4"
-        },
-        "org.springframework.security:spring-security-bom": {
-<<<<<<< HEAD
-            "locked": "6.0.0-M6"
-=======
-            "locked": "5.7.3"
->>>>>>> 3e0b0a89
+        },
+        "org.springframework.cloud:spring-cloud-dependencies": {
+            "locked": "2022.0.0-M4"
+        },
+        "org.springframework.security:spring-security-bom": {
+            "locked": "6.0.0-M6"
         },
         "org.springframework:spring-context": {
             "firstLevelTransitive": [
                 "com.netflix.graphql.dgs:graphql-dgs"
             ],
-<<<<<<< HEAD
-            "locked": "6.0.0-M5"
-        },
-        "org.springframework:spring-framework-bom": {
-            "locked": "6.0.0-M5"
-=======
-            "locked": "5.3.23"
-        },
-        "org.springframework:spring-framework-bom": {
-            "locked": "5.3.23"
->>>>>>> 3e0b0a89
+            "locked": "6.0.0-M5"
+        },
+        "org.springframework:spring-framework-bom": {
+            "locked": "6.0.0-M5"
         },
         "org.springframework:spring-web": {
             "firstLevelTransitive": [
                 "com.netflix.graphql.dgs:graphql-dgs",
                 "com.netflix.graphql.dgs:graphql-dgs-subscriptions-websockets"
             ],
-<<<<<<< HEAD
-            "locked": "6.0.0-M5"
-=======
-            "locked": "5.3.23"
->>>>>>> 3e0b0a89
+            "locked": "6.0.0-M5"
         },
         "org.springframework:spring-websocket": {
             "firstLevelTransitive": [
                 "com.netflix.graphql.dgs:graphql-dgs-subscription-types",
                 "com.netflix.graphql.dgs:graphql-dgs-subscriptions-websockets"
             ],
-<<<<<<< HEAD
-            "locked": "6.0.0-M5"
-=======
-            "locked": "5.3.23"
->>>>>>> 3e0b0a89
+            "locked": "6.0.0-M5"
         }
     }
 }