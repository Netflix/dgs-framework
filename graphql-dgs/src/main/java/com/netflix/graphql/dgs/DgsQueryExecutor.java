--- conflicted
+++ resolved
@@ -87,20 +87,12 @@
     }
 
     /**
-<<<<<<< HEAD
      * Executes a GraphQL query.
-     * @param query The query string
-     * @param variables A map of variables
-     * @param extensions A map representing GraphQL extensions. This is made available in the {@link com.netflix.graphql.dgs.internal.DgsRequestData} object on {@link com.netflix.graphql.dgs.context.DgsContext}.
-     * @param headers Request headers represented as a Spring Framework {@link HttpHeaders}
-=======
-     * Executes a GraphQL query. This method is used internally by all other methods in this interface.
      *
      * @param query         The query string
      * @param variables     A map of variables
      * @param extensions    A map representing GraphQL extensions. This is made available in the {@link com.netflix.graphql.dgs.internal.DgsRequestData} object on {@link com.netflix.graphql.dgs.context.DgsContext}.
      * @param headers       Request headers represented as a Spring Framework {@link HttpHeaders}
->>>>>>> dce2b13c
      * @param operationName Operation name
      * @param webRequest    A Spring {@link WebRequest} giving access to request details. Can cast to an environment specific class such as {@link org.springframework.web.context.request.ServletWebRequest}.
      * @return Returns a GraphQL {@link ExecutionResult}. This includes data and errors.
@@ -126,7 +118,7 @@
      * @see <a href="https://graphql.org/learn/queries/#variables">Query Variables</a>
      * @see <a href="https://graphql.org/learn/queries/#operation-name">Operation name</a>
      */
-    ExecutionResultWithContext executeAndZipContext(String query, Map<String, Object> variables, Map<String,Object> extensions, HttpHeaders headers, String operationName, WebRequest webRequest);
+    ExecutionResultWithContext executeAndZipContext(@Language("GraphQL") String query, Map<String, Object> variables, Map<String,Object> extensions, HttpHeaders headers, String operationName, WebRequest webRequest);
 
     /**
      * Executes a GraphQL query, parses the returned data, and uses a Json Path to extract specific elements out of the data.
