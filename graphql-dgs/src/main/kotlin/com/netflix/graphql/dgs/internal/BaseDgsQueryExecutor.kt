/*
 * Copyright 2022 Netflix, Inc.
 *
 * Licensed under the Apache License, Version 2.0 (the "License");
 * you may not use this file except in compliance with the License.
 * You may obtain a copy of the License at
 *
 *    http://www.apache.org/licenses/LICENSE-2.0
 *
 * Unless required by applicable law or agreed to in writing, software
 * distributed under the License is distributed on an "AS IS" BASIS,
 * WITHOUT WARRANTIES OR CONDITIONS OF ANY KIND, either express or implied.
 * See the License for the specific language governing permissions and
 * limitations under the License.
 */

package com.netflix.graphql.dgs.internal

import com.fasterxml.jackson.databind.DeserializationFeature
import com.fasterxml.jackson.databind.ObjectMapper
import com.fasterxml.jackson.datatype.jsr310.JavaTimeModule
import com.fasterxml.jackson.module.kotlin.jacksonObjectMapper
import com.jayway.jsonpath.Configuration
import com.jayway.jsonpath.JsonPath
import com.jayway.jsonpath.Option
import com.jayway.jsonpath.ParseContext
import com.jayway.jsonpath.spi.json.JacksonJsonProvider
import com.jayway.jsonpath.spi.mapper.JacksonMappingProvider
import com.netflix.graphql.dgs.ExecutionResultWithContext
import com.netflix.graphql.dgs.context.DgsContext
import com.netflix.graphql.types.errors.ErrorType
import com.netflix.graphql.types.errors.TypedGraphQLError
import graphql.ExecutionInput
import graphql.ExecutionResultImpl
import graphql.GraphQL
import graphql.GraphQLError
import graphql.execution.ExecutionIdProvider
import graphql.execution.ExecutionStrategy
import graphql.execution.instrumentation.Instrumentation
import graphql.execution.preparsed.PreparsedDocumentProvider
import graphql.schema.GraphQLSchema
import org.slf4j.Logger
import org.slf4j.LoggerFactory
import org.springframework.util.StringUtils
import java.util.*
import java.util.concurrent.CompletableFuture

object BaseDgsQueryExecutor {

    private val logger: Logger = LoggerFactory.getLogger(BaseDgsQueryExecutor::class.java)

    val objectMapper: ObjectMapper = jacksonObjectMapper()
        .registerModule(JavaTimeModule())
        .enable(DeserializationFeature.READ_UNKNOWN_ENUM_VALUES_USING_DEFAULT_VALUE)
        .disable(DeserializationFeature.FAIL_ON_UNKNOWN_PROPERTIES)

    val parseContext: ParseContext =
        JsonPath.using(
            Configuration.builder()
                .jsonProvider(JacksonJsonProvider(jacksonObjectMapper()))
                .mappingProvider(JacksonMappingProvider(objectMapper)).build()
                .addOptions(Option.DEFAULT_PATH_LEAF_TO_NULL)
        )

    fun baseExecute(
        query: String?,
        variables: Map<String, Any>?,
        extensions: Map<String, Any>?,
        operationName: String?,
        dgsContext: DgsContext,
        graphQLSchema: GraphQLSchema,
        dataLoaderProvider: DgsDataLoaderProvider,
        instrumentation: Instrumentation?,
        queryExecutionStrategy: ExecutionStrategy,
        mutationExecutionStrategy: ExecutionStrategy,
        idProvider: Optional<ExecutionIdProvider>,
<<<<<<< HEAD
        preparsedDocumentProvider: PreparsedDocumentProvider,
    ): CompletableFuture<out ExecutionResultWithContext> {
=======
        preparsedDocumentProvider: PreparsedDocumentProvider?,
    ): CompletableFuture<ExecutionResult> {

        var inputVariables = variables ?: Collections.emptyMap()
>>>>>>> dce2b13c

        if (!StringUtils.hasText(query)) {
            return CompletableFuture.completedFuture(
                ExecutionResultWithContext(
                    ExecutionResultImpl
                        .newExecutionResult()
                        .addError(
                            TypedGraphQLError
                                .newBadRequestBuilder()
                                .message("The query is null or empty.")
                                .errorType(ErrorType.BAD_REQUEST)
                                .build()
                        ).build(),
                    null
                )
            )
        }

        val graphQLBuilder =
            GraphQL.newGraphQL(graphQLSchema)
                .queryExecutionStrategy(queryExecutionStrategy)
                .mutationExecutionStrategy(mutationExecutionStrategy)

        preparsedDocumentProvider?.let { graphQLBuilder.preparsedDocumentProvider(it) }
        instrumentation?.let { graphQLBuilder.instrumentation(it) }
        idProvider.ifPresent { graphQLBuilder.executionIdProvider(it) }

        val graphQL: GraphQL = graphQLBuilder.build()

        val dataLoaderRegistry = dataLoaderProvider.buildRegistryWithContextSupplier { dgsContext }

        @Suppress("DEPRECATION")
        val executionInputBuilder: ExecutionInput.Builder =
            ExecutionInput
                .newExecutionInput()
                .query(query)
                .operationName(operationName)
                .variables(inputVariables)
                .dataLoaderRegistry(dataLoaderRegistry)
                .context(dgsContext)
                .graphQLContext(dgsContext)
                .extensions(extensions.orEmpty())

        return try {
            val executionInput = executionInputBuilder.build()
            graphQL.executeAsync(executionInput)
                .thenApply { ExecutionResultWithContext(it, executionInput.graphQLContext) }
        } catch (e: Exception) {
            logger.error("Encountered an exception while handling query $query", e)
            val errors: List<GraphQLError> = if (e is GraphQLError) listOf<GraphQLError>(e) else emptyList()
            CompletableFuture.completedFuture(ExecutionResultWithContext(ExecutionResultImpl(null, errors), null))
        }
    }
}<|MERGE_RESOLUTION|>--- conflicted
+++ resolved
@@ -74,15 +74,10 @@
         queryExecutionStrategy: ExecutionStrategy,
         mutationExecutionStrategy: ExecutionStrategy,
         idProvider: Optional<ExecutionIdProvider>,
-<<<<<<< HEAD
-        preparsedDocumentProvider: PreparsedDocumentProvider,
-    ): CompletableFuture<out ExecutionResultWithContext> {
-=======
         preparsedDocumentProvider: PreparsedDocumentProvider?,
-    ): CompletableFuture<ExecutionResult> {
+    ): CompletableFuture<ExecutionResultWithContext> {
 
         var inputVariables = variables ?: Collections.emptyMap()
->>>>>>> dce2b13c
 
         if (!StringUtils.hasText(query)) {
             return CompletableFuture.completedFuture(
