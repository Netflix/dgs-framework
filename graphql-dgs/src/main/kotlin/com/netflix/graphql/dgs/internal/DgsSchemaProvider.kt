/*
 * Copyright 2022 Netflix, Inc.
 *
 * Licensed under the Apache License, Version 2.0 (the "License");
 * you may not use this file except in compliance with the License.
 * You may obtain a copy of the License at
 *
 *    http://www.apache.org/licenses/LICENSE-2.0
 *
 * Unless required by applicable law or agreed to in writing, software
 * distributed under the License is distributed on an "AS IS" BASIS,
 * WITHOUT WARRANTIES OR CONDITIONS OF ANY KIND, either express or implied.
 * See the License for the specific language governing permissions and
 * limitations under the License.
 */

package com.netflix.graphql.dgs.internal

import com.apollographql.federation.graphqljava.Federation
import com.netflix.graphql.dgs.*
import com.netflix.graphql.dgs.exceptions.DataFetcherInputArgumentSchemaMismatchException
import com.netflix.graphql.dgs.exceptions.DataFetcherSchemaMismatchException
import com.netflix.graphql.dgs.exceptions.InvalidDgsConfigurationException
import com.netflix.graphql.dgs.exceptions.InvalidTypeResolverException
import com.netflix.graphql.dgs.exceptions.NoSchemaFoundException
import com.netflix.graphql.dgs.federation.DefaultDgsFederationResolver
import com.netflix.graphql.dgs.internal.method.InputArgumentResolver
import com.netflix.graphql.dgs.internal.method.MethodDataFetcherFactory
import com.netflix.graphql.dgs.internal.utils.SelectionSetUtil
import com.netflix.graphql.mocking.DgsSchemaTransformer
import com.netflix.graphql.mocking.MockProvider
import graphql.TypeResolutionEnvironment
import graphql.execution.DataFetcherExceptionHandler
import graphql.language.FieldDefinition
import graphql.language.ImplementingTypeDefinition
import graphql.language.InterfaceTypeDefinition
import graphql.language.ObjectTypeDefinition
import graphql.language.ScalarTypeDefinition
import graphql.language.StringValue
import graphql.language.TypeName
import graphql.language.UnionTypeDefinition
import graphql.parser.MultiSourceReader
import graphql.schema.Coercing
import graphql.schema.DataFetcherFactory
import graphql.schema.FieldCoordinates
import graphql.schema.GraphQLCodeRegistry
import graphql.schema.GraphQLScalarType
import graphql.schema.GraphQLSchema
import graphql.schema.idl.RuntimeWiring
import graphql.schema.idl.SchemaDirectiveWiring
import graphql.schema.idl.SchemaParser
import graphql.schema.idl.TypeDefinitionRegistry
import graphql.schema.idl.TypeRuntimeWiring
import graphql.schema.visibility.DefaultGraphqlFieldVisibility
import graphql.schema.visibility.GraphqlFieldVisibility
import org.intellij.lang.annotations.Language
import org.slf4j.Logger
import org.slf4j.LoggerFactory
import org.springframework.aop.support.AopUtils
import org.springframework.beans.factory.getBeansWithAnnotation
import org.springframework.context.ApplicationContext
import org.springframework.core.BridgeMethodResolver
import org.springframework.core.MethodParameter
import org.springframework.core.annotation.MergedAnnotation
import org.springframework.core.annotation.MergedAnnotations
import org.springframework.core.annotation.SynthesizingMethodParameter
import org.springframework.core.io.Resource
import org.springframework.core.io.support.ResourcePatternUtils
import org.springframework.util.ReflectionUtils
import java.io.IOException
import java.lang.reflect.Method
import java.util.Optional
import java.util.concurrent.CompletableFuture
import java.util.concurrent.CompletionStage
import java.util.concurrent.locks.ReentrantReadWriteLock
import java.util.stream.Collectors
import kotlin.concurrent.read
import kotlin.concurrent.write

/**
 * Main framework class that scans for components and configures a runtime executable schema.
 */
class DgsSchemaProvider(
    private val applicationContext: ApplicationContext,
    private val federationResolver: Optional<DgsFederationResolver>,
    private val existingTypeDefinitionRegistry: Optional<TypeDefinitionRegistry>,
    private val mockProviders: Set<MockProvider> = emptySet(),
    private val schemaLocations: List<String> = listOf(DEFAULT_SCHEMA_LOCATION),
    private val dataFetcherResultProcessors: List<DataFetcherResultProcessor> = emptyList(),
    private val dataFetcherExceptionHandler: Optional<DataFetcherExceptionHandler> = Optional.empty(),
    private val entityFetcherRegistry: EntityFetcherRegistry = EntityFetcherRegistry(),
    private val defaultDataFetcherFactory: Optional<DataFetcherFactory<*>> = Optional.empty(),
    private val methodDataFetcherFactory: MethodDataFetcherFactory,
    private val componentFilter: ((Any) -> Boolean)? = null,
    private val schemaWiringValidationEnabled: Boolean = true,
    private val enableEntityFetcherCustomScalarParsing: Boolean = false
) {

    private val schemaReadWriteLock = ReentrantReadWriteLock()

    private val dataFetcherTracingInstrumentationEnabled = mutableMapOf<String, Boolean>()
    private val dataFetcherMetricsInstrumentationEnabled = mutableMapOf<String, Boolean>()

    private val dataFetchers = mutableListOf<DataFetcherReference>()

    /**
     * Returns an immutable list of [DataFetcherReference]s that were identified after the schema was loaded.
     * The returned list will be unstable until the [schema] is fully loaded.
     */
    fun resolvedDataFetchers(): List<DataFetcherReference> {
        return schemaReadWriteLock.read {
            dataFetchers.toList()
        }
    }

    /**
     * Given a field, expressed as a GraphQL `<Type>.<field name>` tuple, return...
     * 1. `true` if the given field has _instrumentation_ enabled, or is missing an explicit setting.
     * 2. `false` if the given field has _instrumentation_ explicitly disabled.
     *
     * The method should be considered unstable until the [schema] is fully loaded.
     */
    fun isFieldTracingInstrumentationEnabled(field: String): Boolean {
        return schemaReadWriteLock.read {
            dataFetcherTracingInstrumentationEnabled[field] ?: true
        }
    }

    /**
     * Given a field, expressed as a GraphQL `<Type>.<field name>` tuple, return...
     * 1. `true` if the given field has _instrumentation_ enabled, or is missing an explicit setting.
     * 2. `false` if the given field has _instrumentation_ explicitly disabled.
     *
     * The method should be considered unstable until the [schema] is fully loaded.
     */
    fun isFieldMetricsInstrumentationEnabled(field: String): Boolean {
        return schemaReadWriteLock.read {
            dataFetcherMetricsInstrumentationEnabled[field] ?: true
        }
    }

    fun schema(
        @Language("GraphQL") schema: String? = null,
        fieldVisibility: GraphqlFieldVisibility = DefaultGraphqlFieldVisibility.DEFAULT_FIELD_VISIBILITY
    ): GraphQLSchema {
        schemaReadWriteLock.write {
            dataFetchers.clear()
            dataFetcherTracingInstrumentationEnabled.clear()
            dataFetcherMetricsInstrumentationEnabled.clear()
            return computeSchema(schema, fieldVisibility)
        }
    }

    private fun computeSchema(schema: String? = null, fieldVisibility: GraphqlFieldVisibility): GraphQLSchema {
        val startTime = System.currentTimeMillis()
        val dgsComponents = applicationContext.getBeansWithAnnotation<DgsComponent>().values.asSequence()
            .let { beans -> if (componentFilter != null) beans.filter(componentFilter) else beans }
            .map { bean -> DgsBean(bean) }
            .toList()

        var mergedRegistry = if (schema == null) {
            val hasDynamicTypeRegistry = dgsComponents.any { it.annotatedMethods<DgsTypeDefinitionRegistry>().any() }
            val readerBuilder = MultiSourceReader.newMultiSourceReader()
                .trackData(false)
            for (schemaFile in findSchemaFiles(hasDynamicTypeRegistry)) {
                readerBuilder.reader(schemaFile.inputStream.reader(), schemaFile.filename)
                // Add a reader that inserts a newline between schema files to avoid issues when
                // the source files aren't newline-terminated.
                readerBuilder.reader("\n".reader(), "newline")
            }
            SchemaParser().parse(readerBuilder.build())
        } else {
            SchemaParser().parse(schema)
        }

        if (existingTypeDefinitionRegistry.isPresent) {
            mergedRegistry = mergedRegistry.merge(existingTypeDefinitionRegistry.get())
        }

        val codeRegistryBuilder = GraphQLCodeRegistry.newCodeRegistry().fieldVisibility(fieldVisibility)
        if (defaultDataFetcherFactory.isPresent) {
            codeRegistryBuilder.defaultDataFetcher(defaultDataFetcherFactory.get())
        }

        val runtimeWiringBuilder =
            RuntimeWiring.newRuntimeWiring().codeRegistry(codeRegistryBuilder).fieldVisibility(fieldVisibility)

        val dgsCodeRegistryBuilder = DgsCodeRegistryBuilder(dataFetcherResultProcessors, codeRegistryBuilder)

        dgsComponents.asSequence()
            .mapNotNull { dgsComponent -> invokeDgsTypeDefinitionRegistry(dgsComponent, mergedRegistry) }
            .fold(mergedRegistry) { a, b -> a.merge(b) }
        findScalars(applicationContext, runtimeWiringBuilder)
        findDirectives(applicationContext, runtimeWiringBuilder)
        findDataFetchers(dgsComponents, dgsCodeRegistryBuilder, mergedRegistry)
        findTypeResolvers(dgsComponents, runtimeWiringBuilder, mergedRegistry)

        dgsComponents.forEach { dgsComponent ->
            invokeDgsCodeRegistry(
                dgsComponent,
                codeRegistryBuilder,
                mergedRegistry
            )
        }

        runtimeWiringBuilder.codeRegistry(codeRegistryBuilder.build())

        dgsComponents.forEach { dgsComponent -> invokeDgsRuntimeWiring(dgsComponent, runtimeWiringBuilder) }

        val runtimeWiring = runtimeWiringBuilder.build()

        findEntityFetchers(dgsComponents, mergedRegistry, runtimeWiring)

        val federationResolverInstance =
            federationResolver.orElseGet {
                DefaultDgsFederationResolver(
                    entityFetcherRegistry,
                    dataFetcherExceptionHandler
                )
            }

        val entityFetcher = federationResolverInstance.entitiesFetcher()
        val typeResolver = federationResolverInstance.typeResolver()

        val graphQLSchema =
            Federation.transform(mergedRegistry, runtimeWiring).fetchEntities(entityFetcher)
                .resolveEntityType(typeResolver).build()

        val endTime = System.currentTimeMillis()
        val totalTime = endTime - startTime
        logger.debug("DGS initialized schema in {}ms", totalTime)

        return if (mockProviders.isNotEmpty()) {
            DgsSchemaTransformer().transformSchemaWithMockProviders(graphQLSchema, mockProviders)
        } else {
            graphQLSchema
        }
    }

    private fun invokeDgsTypeDefinitionRegistry(
        dgsComponent: DgsBean,
        registry: TypeDefinitionRegistry
    ): TypeDefinitionRegistry? {
        return dgsComponent.annotatedMethods<DgsTypeDefinitionRegistry>()
            .map { method ->
                if (method.returnType != TypeDefinitionRegistry::class.java) {
                    throw InvalidDgsConfigurationException("Method annotated with @DgsTypeDefinitionRegistry must have return type TypeDefinitionRegistry")
                }
                if (method.parameterCount == 1 && method.parameterTypes[0] == TypeDefinitionRegistry::class.java) {
                    ReflectionUtils.invokeMethod(method, dgsComponent.instance, registry) as TypeDefinitionRegistry
                } else {
                    ReflectionUtils.invokeMethod(method, dgsComponent.instance) as TypeDefinitionRegistry
                }
            }.reduceOrNull { a, b -> a.merge(b) }
    }

    private fun invokeDgsCodeRegistry(
        dgsComponent: DgsBean,
        codeRegistryBuilder: GraphQLCodeRegistry.Builder,
        registry: TypeDefinitionRegistry
    ) {
<<<<<<< HEAD
        val dgsCodeRegistryBuilder = DgsCodeRegistryBuilder(dataFetcherResultProcessors, codeRegistryBuilder)

        dgsComponent.javaClass.methods.asSequence()
            .filter { it.isAnnotationPresent(DgsCodeRegistry::class.java) }
=======
        dgsComponent.annotatedMethods<DgsCodeRegistry>()
>>>>>>> e9f82d17
            .forEach { method ->
                if (method.returnType != GraphQLCodeRegistry.Builder::class.java && method.returnType != DgsCodeRegistryBuilder::class.java) {
                    throw InvalidDgsConfigurationException("Method annotated with @DgsCodeRegistry must have return type GraphQLCodeRegistry.Builder or DgsCodeRegistryBuilder")
                }

                if (method.parameterCount != 2 ||
                    method.parameterTypes[0] != method.returnType || // Check that the first argument is of type DgsCodeRegistryBuilder or GraphQLCodeRegistry.Builder and the return type is the same
                    method.parameterTypes[1] != TypeDefinitionRegistry::class.java
                ) {
                    throw InvalidDgsConfigurationException("Method annotated with @DgsCodeRegistry must accept the following arguments: GraphQLCodeRegistry.Builder or DgsCodeRegistryBuilder, and TypeDefinitionRegistry. ${dgsComponent.javaClass.name}.${method.name} has the following arguments: ${method.parameterTypes.joinToString()}")
                }

<<<<<<< HEAD
                if (method.returnType == DgsCodeRegistryBuilder::class.java) {
                    ReflectionUtils.invokeMethod(method, dgsComponent, dgsCodeRegistryBuilder, registry)
                } else if (method.returnType == GraphQLCodeRegistry.Builder::class.java) {
                    ReflectionUtils.invokeMethod(method, dgsComponent, codeRegistryBuilder, registry)
                }
=======
                ReflectionUtils.invokeMethod(method, dgsComponent.instance, codeRegistryBuilder, registry)
>>>>>>> e9f82d17
            }
    }

    private fun invokeDgsRuntimeWiring(dgsComponent: DgsBean, runtimeWiringBuilder: RuntimeWiring.Builder) {
        dgsComponent.annotatedMethods<DgsRuntimeWiring>()
            .forEach { method ->
                if (method.returnType != RuntimeWiring.Builder::class.java) {
                    throw InvalidDgsConfigurationException("Method annotated with @DgsRuntimeWiring must have return type RuntimeWiring.Builder")
                }

                if (method.parameterCount != 1 || method.parameterTypes[0] != RuntimeWiring.Builder::class.java) {
                    throw InvalidDgsConfigurationException("Method annotated with @DgsRuntimeWiring must accept an argument of type RuntimeWiring.Builder. ${dgsComponent.javaClass.name}.${method.name} has the following arguments: ${method.parameterTypes.joinToString()}")
                }

                ReflectionUtils.invokeMethod(method, dgsComponent.instance, runtimeWiringBuilder)
            }
    }

    private fun findDataFetchers(
<<<<<<< HEAD
        dgsComponents: Collection<Any>,
        codeRegistryBuilder: DgsCodeRegistryBuilder,
=======
        dgsComponents: Collection<DgsBean>,
        codeRegistryBuilder: GraphQLCodeRegistry.Builder,
>>>>>>> e9f82d17
        typeDefinitionRegistry: TypeDefinitionRegistry
    ) {
        dgsComponents.forEach { dgsComponent ->
            dgsComponent.methods
                .map { method ->
                    val mergedAnnotations = MergedAnnotations
                        .from(method, MergedAnnotations.SearchStrategy.TYPE_HIERARCHY)
                    method to mergedAnnotations
                }
                .filter { (_, mergedAnnotations) -> mergedAnnotations.isPresent(DgsData::class.java) }
                .forEach { (method, mergedAnnotations) ->
                    val filteredMergedAnnotations =
                        mergedAnnotations
                            .stream(DgsData::class.java)
                            .filter { AopUtils.getTargetClass((it.source as Method).declaringClass) == AopUtils.getTargetClass(method.declaringClass) }
                            .toList()
                    filteredMergedAnnotations.forEach { dgsDataAnnotation ->
                        registerDataFetcher(
                            typeDefinitionRegistry,
                            codeRegistryBuilder,
                            dgsComponent,
                            method,
                            dgsDataAnnotation,
                            mergedAnnotations
                        )
                    }
                }
        }
    }

    private fun registerDataFetcher(
        typeDefinitionRegistry: TypeDefinitionRegistry,
<<<<<<< HEAD
        codeRegistryBuilder: DgsCodeRegistryBuilder,
        dgsComponent: Any,
=======
        codeRegistryBuilder: GraphQLCodeRegistry.Builder,
        dgsComponent: DgsBean,
>>>>>>> e9f82d17
        method: Method,
        dgsDataAnnotation: MergedAnnotation<DgsData>,
        mergedAnnotations: MergedAnnotations
    ) {
        val field = dgsDataAnnotation.getString("field").ifEmpty { method.name }
        val parentType = dgsDataAnnotation.getString("parentType")

        if (dataFetchers.any { it.parentType == parentType && it.field == field }) {
            logger.error("Duplicate data fetchers registered for $parentType.$field")
            throw InvalidDgsConfigurationException("Duplicate data fetchers registered for $parentType.$field")
        }

        dataFetchers += DataFetcherReference(dgsComponent.instance, method, mergedAnnotations, parentType, field)

        val enableTracingInstrumentation = if (method.isAnnotationPresent(DgsEnableDataFetcherInstrumentation::class.java)) {
            val dgsEnableDataFetcherInstrumentation =
                method.getAnnotation(DgsEnableDataFetcherInstrumentation::class.java)
            dgsEnableDataFetcherInstrumentation.value
        } else {
            method.returnType != CompletionStage::class.java && method.returnType != CompletableFuture::class.java
        }
        dataFetcherTracingInstrumentationEnabled["$parentType.$field"] = enableTracingInstrumentation

        val enableMetricsInstrumentation = if (method.isAnnotationPresent(DgsEnableDataFetcherInstrumentation::class.java)) {
            val dgsEnableDataFetcherInstrumentation =
                method.getAnnotation(DgsEnableDataFetcherInstrumentation::class.java)
            dgsEnableDataFetcherInstrumentation.value
        } else true
        dataFetcherMetricsInstrumentationEnabled["$parentType.$field"] = enableMetricsInstrumentation

        val methodClassName = method.declaringClass.name
        try {
            if (!typeDefinitionRegistry.getType(parentType).isPresent) {
                logger.error("Parent type $parentType not found, but it was referenced in $methodClassName in @DgsData annotation for field $field")
                throw InvalidDgsConfigurationException("Parent type $parentType not found, but it was referenced on $methodClassName in @DgsData annotation for field $field")
            }
            when (val type = typeDefinitionRegistry.getType(parentType).get()) {
                is InterfaceTypeDefinition -> {
                    if (schemaWiringValidationEnabled) {
                        val matchingField =
                            getMatchingFieldOnInterfaceOrExtensions(methodClassName, type, field, typeDefinitionRegistry, parentType)
                        checkInputArgumentsAreValid(
                            method,
                            matchingField.inputValueDefinitions.map { it.name }.toSet()
                        )
                    }
                    val implementationsOf = typeDefinitionRegistry.getImplementationsOf(type)
                    implementationsOf.forEach { implType ->
                        // if we have a datafetcher explicitly defined for a parentType/field, use that and do not
                        // register the base implementation for interfaces
                        if (!codeRegistryBuilder.hasDataFetcher(FieldCoordinates.coordinates(implType.name, field))) {
<<<<<<< HEAD
                            val dataFetcher = methodDataFetcherFactory.createDataFetcher(dgsComponent, method)
                            codeRegistryBuilder.dataFetcher(FieldCoordinates.coordinates(implType.name, field), dataFetcher)

=======
                            val dataFetcher =
                                createBasicDataFetcher(method, dgsComponent.instance, parentType == "Subscription")
                            codeRegistryBuilder.dataFetcher(
                                FieldCoordinates.coordinates(implType.name, field),
                                dataFetcher
                            )
>>>>>>> e9f82d17
                            dataFetcherTracingInstrumentationEnabled["${implType.name}.$field"] =
                                enableTracingInstrumentation
                            dataFetcherMetricsInstrumentationEnabled["${implType.name}.$field"] =
                                enableMetricsInstrumentation
                        }
                    }
                }
                is UnionTypeDefinition -> {
                    type.memberTypes.asSequence().filterIsInstance<TypeName>().forEach { memberType ->
<<<<<<< HEAD
                        val dataFetcher = methodDataFetcherFactory.createDataFetcher(dgsComponent, method)
                        codeRegistryBuilder.dataFetcher(FieldCoordinates.coordinates(memberType.name, field), dataFetcher)

=======
                        val dataFetcher =
                            createBasicDataFetcher(method, dgsComponent.instance, parentType == "Subscription")
                        codeRegistryBuilder.dataFetcher(
                            FieldCoordinates.coordinates(memberType.name, field),
                            dataFetcher
                        )
>>>>>>> e9f82d17
                        dataFetcherTracingInstrumentationEnabled["${memberType.name}.$field"] = enableTracingInstrumentation
                        dataFetcherMetricsInstrumentationEnabled["${memberType.name}.$field"] = enableMetricsInstrumentation
                    }
                }
                is ObjectTypeDefinition -> {
                    if (schemaWiringValidationEnabled) {
                        val matchingField =
                            getMatchingFieldOnObjectOrExtensions(methodClassName, type, field, typeDefinitionRegistry, parentType)
                        checkInputArgumentsAreValid(
                            method,
                            matchingField.inputValueDefinitions.asSequence().map { it.name }.toSet()
                        )
                    }
<<<<<<< HEAD

                    val dataFetcher = methodDataFetcherFactory.createDataFetcher(dgsComponent, method)
                    codeRegistryBuilder.dataFetcher(FieldCoordinates.coordinates(parentType, field), dataFetcher)
=======
                    val dataFetcher = createBasicDataFetcher(method, dgsComponent.instance, parentType == "Subscription")
                    codeRegistryBuilder.dataFetcher(
                        FieldCoordinates.coordinates(parentType, field),
                        dataFetcher
                    )
>>>>>>> e9f82d17
                }
                else -> {
                    throw InvalidDgsConfigurationException(
                        "Parent type $parentType referenced on $methodClassName in " +
                            "@DgsData annotation for field $field must be either an interface, a union, or an object."
                    )
                }
            }
        } catch (ex: Exception) {
            logger.error("Invalid parent type $parentType")
            throw ex
        }
    }

    private fun getMatchingFieldOnObjectOrExtensions(
        methodClassName: String,
        type: ObjectTypeDefinition,
        field: String,
        typeDefinitionRegistry: TypeDefinitionRegistry,
        parentType: String
    ): FieldDefinition {
        return type.fieldDefinitions.firstOrNull { it.name == field }
            ?: typeDefinitionRegistry.objectTypeExtensions().getOrDefault(parentType, emptyList())
                .flatMap { it.fieldDefinitions.filter { f -> f.name == field } }
                .firstOrNull()
            ?: throw DataFetcherSchemaMismatchException(
                "@DgsData in $methodClassName on field $field references " +
                    "object type `$parentType` it has no field named `$field`. All data fetchers registered with " +
                    "@DgsData|@DgsQuery|@DgsMutation|@DgsSubscription must match a field in the schema."
            )
    }

    private fun getMatchingFieldOnInterfaceOrExtensions(
        methodClassName: String,
        type: InterfaceTypeDefinition,
        field: String,
        typeDefinitionRegistry: TypeDefinitionRegistry,
        parentType: String
    ): FieldDefinition {
        return type.fieldDefinitions.firstOrNull { it.name == field }
            ?: typeDefinitionRegistry.interfaceTypeExtensions().getOrDefault(parentType, emptyList())
                .flatMap { it.fieldDefinitions.filter { f -> f.name == field } }
                .firstOrNull()
            ?: throw DataFetcherSchemaMismatchException(
                "@DgsData in $methodClassName on field `$field` references " +
                    "interface `$parentType` it has no field named `$field`. All data fetchers registered with @DgsData " +
                    "must match a field in the schema."
            )
    }

    private fun checkInputArgumentsAreValid(method: Method, argumentNames: Set<String>) {
        val bridgedMethod: Method = BridgeMethodResolver.findBridgedMethod(method)
        val methodParameters: List<MethodParameter> = bridgedMethod.parameters.map { parameter ->
            val methodParameter = SynthesizingMethodParameter.forParameter(parameter)
            methodParameter.initParameterNameDiscovery(methodDataFetcherFactory.parameterNameDiscoverer)
            methodParameter
        }

        methodParameters.forEach { m ->
            val selectedArgResolver = methodDataFetcherFactory.getSelectedArgumentResolver(m) ?: return@forEach
            if (selectedArgResolver is InputArgumentResolver) {
                val argName = selectedArgResolver.resolveArgumentName(m)
                if (!argumentNames.contains(argName)) {
                    val paramName = m.parameterName ?: return@forEach
                    val arguments = if (argumentNames.isNotEmpty()) {
                        "Found the following argument(s) in the schema: " + argumentNames.joinToString(prefix = "[", postfix = "]")
                    } else {
                        "No arguments on the field are defined in the schema."
                    }

                    throw DataFetcherInputArgumentSchemaMismatchException(
                        "@InputArgument(name = \"$argName\") defined in ${method.declaringClass} in method `${method.name}` " +
                            "on parameter named `$paramName` has no matching argument with name `$argName` in the GraphQL schema. " +
                            arguments
                    )
                }
            }
        }
    }

    private fun findEntityFetchers(dgsComponents: Collection<DgsBean>, registry: TypeDefinitionRegistry, runtimeWiring: RuntimeWiring) {
        dgsComponents.forEach { dgsComponent ->
            dgsComponent.annotatedMethods<DgsEntityFetcher>()
                .forEach { method ->
                    val dgsEntityFetcherAnnotation = method.getAnnotation(DgsEntityFetcher::class.java)

                    val enableInstrumentation =
                        method.getAnnotation(DgsEnableDataFetcherInstrumentation::class.java)?.value
                            ?: false
                    dataFetcherTracingInstrumentationEnabled["${"__entities"}.${dgsEntityFetcherAnnotation.name}"] =
                        enableInstrumentation
                    dataFetcherMetricsInstrumentationEnabled["${"__entities"}.${dgsEntityFetcherAnnotation.name}"] =
                        enableInstrumentation

                    entityFetcherRegistry.entityFetchers[dgsEntityFetcherAnnotation.name] = dgsComponent.instance to method

                    val type = registry.getType(dgsEntityFetcherAnnotation.name)

                    if (enableEntityFetcherCustomScalarParsing) {
                        type.ifPresent {
                            val typeDefinition = it as? ImplementingTypeDefinition
                            val keyDirective = it.directives.stream()
                                .filter { it.name.equals("key") }
                                .findAny()

                            keyDirective.ifPresent {
                                val fields = it.argumentsByName["fields"]

                                if (fields != null && fields.value is StringValue) {
                                    val fieldsSelection = (fields.value as StringValue).value
                                    val paths = SelectionSetUtil.toPaths(fieldsSelection)

                                    entityFetcherRegistry.entityFetcherInputMappings[dgsEntityFetcherAnnotation.name] =
                                        paths.stream()
                                            .map {
                                                Pair(
                                                    it,
                                                    traverseType(it.iterator(), typeDefinition, registry, runtimeWiring)
                                                )
                                            }
                                            .filter { it.second != null }
                                            .collect(Collectors.toMap({ it.first }, { it.second!! }))
                                }
                            }
                        }
                    }
                }
        }
    }

    private fun traverseType(path: Iterator<String>, type: ImplementingTypeDefinition<*>?, registry: TypeDefinitionRegistry, runtimeWiring: RuntimeWiring): Coercing<*, *>? {
        if (type == null || !path.hasNext()) {
            return null
        }

        val item = path.next()
        val fieldDefinition = type.fieldDefinitions.firstOrNull { it.name.equals(item) }
        val fieldDefinitionType = fieldDefinition?.type

        if (fieldDefinitionType is TypeName) {
            val fieldType = registry.getType(fieldDefinitionType.name)

            if (fieldType.isPresent) {
                return when (val unwrappedFieldType = fieldType.get()) {
                    is ObjectTypeDefinition -> traverseType(path, unwrappedFieldType, registry, runtimeWiring)
                    is ScalarTypeDefinition -> runtimeWiring.scalars.get(unwrappedFieldType.name)?.coercing
                    else -> null
                }
            }
        }

        return null
    }

    private fun findTypeResolvers(
        dgsComponents: Collection<DgsBean>,
        runtimeWiringBuilder: RuntimeWiring.Builder,
        mergedRegistry: TypeDefinitionRegistry
    ) {
        val registeredTypeResolvers = mutableSetOf<String>()

        dgsComponents.forEach { dgsComponent ->
            dgsComponent.annotatedMethods<DgsTypeResolver>()
                .forEach { method ->
                    val annotation = method.getAnnotation(DgsTypeResolver::class.java)

                    if (method.returnType != String::class.java) {
                        throw InvalidTypeResolverException("@DgsTypeResolvers must return String")
                    }

                    if (method.parameterCount != 1) {
                        throw InvalidTypeResolverException("@DgsTypeResolvers must take exactly one parameter")
                    }

                    if (!mergedRegistry.hasType(TypeName(annotation.name))) {
                        throw InvalidTypeResolverException("could not find type name '${annotation.name}' in schema")
                    }

                    var overrideTypeResolver = false
                    val defaultTypeResolver = method.getAnnotation(DgsDefaultTypeResolver::class.java)
                    if (defaultTypeResolver != null) {
                        overrideTypeResolver = dgsComponents.any { component ->
                            component != dgsComponent && component.annotatedMethods<DgsTypeResolver>().any { method ->
                                method.getAnnotation(DgsTypeResolver::class.java).name == annotation.name
                            }
                        }
                    }
                    // do not add the default resolver if another resolver with the same name is present
                    if (defaultTypeResolver == null || !overrideTypeResolver) {
                        registeredTypeResolvers += annotation.name

                        val dgsComponentInstance = dgsComponent.instance
                        runtimeWiringBuilder.type(
                            TypeRuntimeWiring.newTypeWiring(annotation.name)
                                .typeResolver { env: TypeResolutionEnvironment ->
                                    val typeName: String? =
                                        ReflectionUtils.invokeMethod(method, dgsComponentInstance, env.getObject()) as String?
                                    if (typeName != null) {
                                        env.schema.getObjectType(typeName)
                                    } else {
                                        null
                                    }
                                }
                        )
                    }
                }
        }

        // Add a fallback type resolver for types that don't have a type resolver registered.
        // This works when the Java type has the same name as the GraphQL type.
        // Check for unregistered interface types
        val unregisteredInterfaceTypes = mergedRegistry.types()
            .asSequence()
            .filter { (_, typeDef) -> typeDef is InterfaceTypeDefinition }
            .map { (name, _) -> name }
            .filter { it !in registeredTypeResolvers }
        checkTypeResolverExists(unregisteredInterfaceTypes, runtimeWiringBuilder, "interface")

        // Check for unregistered union types
        val unregisteredUnionTypes = mergedRegistry.types()
            .asSequence()
            .filter { (_, typeDef) -> typeDef is UnionTypeDefinition }
            .map { (name, _) -> name }
            .filter { it !in registeredTypeResolvers }
        checkTypeResolverExists(unregisteredUnionTypes, runtimeWiringBuilder, "union")
    }

    private fun checkTypeResolverExists(
        unregisteredTypes: Sequence<String>,
        runtimeWiringBuilder: RuntimeWiring.Builder,
        typeName: String
    ) {
        unregisteredTypes.forEach {
            runtimeWiringBuilder.type(
                TypeRuntimeWiring.newTypeWiring(it)
                    .typeResolver { env: TypeResolutionEnvironment ->
                        val instance = env.getObject<Any>()
                        val resolvedType = env.schema.getObjectType(instance::class.java.simpleName)
                        resolvedType
                            ?: throw InvalidTypeResolverException("The default type resolver could not find a suitable Java type for GraphQL $typeName type `$it`. Provide a @DgsTypeResolver for `${instance::class.java.simpleName}`.")
                    }
            )
        }
    }

    private fun findScalars(applicationContext: ApplicationContext, runtimeWiringBuilder: RuntimeWiring.Builder) {
        applicationContext.getBeansWithAnnotation<DgsScalar>().values.forEach { scalarComponent ->
            val annotation = scalarComponent::class.java.getAnnotation(DgsScalar::class.java)
            when (scalarComponent) {
                is Coercing<*, *> -> runtimeWiringBuilder.scalar(
                    GraphQLScalarType.newScalar().name(annotation.name).coercing(scalarComponent).build()
                )
                else -> throw RuntimeException("Invalid @DgsScalar type: the class must implement graphql.schema.Coercing")
            }
        }
    }

    private fun findDirectives(applicationContext: ApplicationContext, runtimeWiringBuilder: RuntimeWiring.Builder) {
        applicationContext.getBeansWithAnnotation<DgsDirective>().values.forEach { directiveComponent ->
            val annotation = AopUtils.getTargetClass(directiveComponent).getAnnotation(DgsDirective::class.java)
            when (directiveComponent) {
                is SchemaDirectiveWiring ->
                    if (annotation.name.isNotBlank()) {
                        runtimeWiringBuilder.directive(annotation.name, directiveComponent)
                    } else {
                        runtimeWiringBuilder.directiveWiring(directiveComponent)
                    }
                else -> throw RuntimeException("Invalid @DgsDirective type: the class must implement graphql.schema.idl.SchemaDirectiveWiring")
            }
        }
    }

    internal fun findSchemaFiles(hasDynamicTypeRegistry: Boolean = false): List<Resource> {
        val resolver = ResourcePatternUtils.getResourcePatternResolver(applicationContext)
        val schemas = schemaLocations.asSequence()
            .flatMap { resolver.getResources(it).asSequence() }
            .toMutableSet()

        if (schemas.isEmpty()) {
            if (existingTypeDefinitionRegistry.isPresent || hasDynamicTypeRegistry) {
                logger.info("No schema files found, but a schema was provided as an TypeDefinitionRegistry")
            } else {
                logger.error("No schema files found in $schemaLocations. Define schema locations with property dgs.graphql.schema-locations")
                throw NoSchemaFoundException()
            }
        }

        val metaInfSchemas = try {
            resolver.getResources("classpath*:META-INF/schema/**/*.graphql*")
        } catch (ex: IOException) {
            arrayOf<Resource>()
        }

        schemas += metaInfSchemas

        return schemas.filter { resource ->
            val filename = resource.filename ?: return@filter false
            filename.endsWith(".graphql", ignoreCase = true) || filename.endsWith(".graphqls", ignoreCase = true)
        }
    }

    companion object {
        const val DEFAULT_SCHEMA_LOCATION = "classpath*:schema/**/*.graphql*"
        private val logger: Logger = LoggerFactory.getLogger(DgsSchemaProvider::class.java)
        private data class DgsBean(val instance: Any, val targetClass: Class<*> = AopUtils.getTargetClass(instance)) {
            private val cachedMethods = ReflectionUtils.getUniqueDeclaredMethods(targetClass, ReflectionUtils.USER_DECLARED_METHODS)
            val methods: Sequence<Method> get() = cachedMethods.asSequence()

            inline fun <reified T : Annotation> annotatedMethods(): Sequence<Method> =
                methods.filter { it.isAnnotationPresent(T::class.java) }
        }
    }
}<|MERGE_RESOLUTION|>--- conflicted
+++ resolved
@@ -259,14 +259,9 @@
         codeRegistryBuilder: GraphQLCodeRegistry.Builder,
         registry: TypeDefinitionRegistry
     ) {
-<<<<<<< HEAD
         val dgsCodeRegistryBuilder = DgsCodeRegistryBuilder(dataFetcherResultProcessors, codeRegistryBuilder)
 
-        dgsComponent.javaClass.methods.asSequence()
-            .filter { it.isAnnotationPresent(DgsCodeRegistry::class.java) }
-=======
         dgsComponent.annotatedMethods<DgsCodeRegistry>()
->>>>>>> e9f82d17
             .forEach { method ->
                 if (method.returnType != GraphQLCodeRegistry.Builder::class.java && method.returnType != DgsCodeRegistryBuilder::class.java) {
                     throw InvalidDgsConfigurationException("Method annotated with @DgsCodeRegistry must have return type GraphQLCodeRegistry.Builder or DgsCodeRegistryBuilder")
@@ -279,15 +274,11 @@
                     throw InvalidDgsConfigurationException("Method annotated with @DgsCodeRegistry must accept the following arguments: GraphQLCodeRegistry.Builder or DgsCodeRegistryBuilder, and TypeDefinitionRegistry. ${dgsComponent.javaClass.name}.${method.name} has the following arguments: ${method.parameterTypes.joinToString()}")
                 }
 
-<<<<<<< HEAD
                 if (method.returnType == DgsCodeRegistryBuilder::class.java) {
                     ReflectionUtils.invokeMethod(method, dgsComponent, dgsCodeRegistryBuilder, registry)
                 } else if (method.returnType == GraphQLCodeRegistry.Builder::class.java) {
                     ReflectionUtils.invokeMethod(method, dgsComponent, codeRegistryBuilder, registry)
                 }
-=======
-                ReflectionUtils.invokeMethod(method, dgsComponent.instance, codeRegistryBuilder, registry)
->>>>>>> e9f82d17
             }
     }
 
@@ -307,13 +298,8 @@
     }
 
     private fun findDataFetchers(
-<<<<<<< HEAD
-        dgsComponents: Collection<Any>,
+        dgsComponents: Collection<DgsBean>,
         codeRegistryBuilder: DgsCodeRegistryBuilder,
-=======
-        dgsComponents: Collection<DgsBean>,
-        codeRegistryBuilder: GraphQLCodeRegistry.Builder,
->>>>>>> e9f82d17
         typeDefinitionRegistry: TypeDefinitionRegistry
     ) {
         dgsComponents.forEach { dgsComponent ->
@@ -346,13 +332,8 @@
 
     private fun registerDataFetcher(
         typeDefinitionRegistry: TypeDefinitionRegistry,
-<<<<<<< HEAD
         codeRegistryBuilder: DgsCodeRegistryBuilder,
-        dgsComponent: Any,
-=======
-        codeRegistryBuilder: GraphQLCodeRegistry.Builder,
         dgsComponent: DgsBean,
->>>>>>> e9f82d17
         method: Method,
         dgsDataAnnotation: MergedAnnotation<DgsData>,
         mergedAnnotations: MergedAnnotations
@@ -404,18 +385,9 @@
                         // if we have a datafetcher explicitly defined for a parentType/field, use that and do not
                         // register the base implementation for interfaces
                         if (!codeRegistryBuilder.hasDataFetcher(FieldCoordinates.coordinates(implType.name, field))) {
-<<<<<<< HEAD
                             val dataFetcher = methodDataFetcherFactory.createDataFetcher(dgsComponent, method)
                             codeRegistryBuilder.dataFetcher(FieldCoordinates.coordinates(implType.name, field), dataFetcher)
 
-=======
-                            val dataFetcher =
-                                createBasicDataFetcher(method, dgsComponent.instance, parentType == "Subscription")
-                            codeRegistryBuilder.dataFetcher(
-                                FieldCoordinates.coordinates(implType.name, field),
-                                dataFetcher
-                            )
->>>>>>> e9f82d17
                             dataFetcherTracingInstrumentationEnabled["${implType.name}.$field"] =
                                 enableTracingInstrumentation
                             dataFetcherMetricsInstrumentationEnabled["${implType.name}.$field"] =
@@ -425,18 +397,9 @@
                 }
                 is UnionTypeDefinition -> {
                     type.memberTypes.asSequence().filterIsInstance<TypeName>().forEach { memberType ->
-<<<<<<< HEAD
                         val dataFetcher = methodDataFetcherFactory.createDataFetcher(dgsComponent, method)
                         codeRegistryBuilder.dataFetcher(FieldCoordinates.coordinates(memberType.name, field), dataFetcher)
 
-=======
-                        val dataFetcher =
-                            createBasicDataFetcher(method, dgsComponent.instance, parentType == "Subscription")
-                        codeRegistryBuilder.dataFetcher(
-                            FieldCoordinates.coordinates(memberType.name, field),
-                            dataFetcher
-                        )
->>>>>>> e9f82d17
                         dataFetcherTracingInstrumentationEnabled["${memberType.name}.$field"] = enableTracingInstrumentation
                         dataFetcherMetricsInstrumentationEnabled["${memberType.name}.$field"] = enableMetricsInstrumentation
                     }
@@ -450,17 +413,10 @@
                             matchingField.inputValueDefinitions.asSequence().map { it.name }.toSet()
                         )
                     }
-<<<<<<< HEAD
 
                     val dataFetcher = methodDataFetcherFactory.createDataFetcher(dgsComponent, method)
                     codeRegistryBuilder.dataFetcher(FieldCoordinates.coordinates(parentType, field), dataFetcher)
-=======
-                    val dataFetcher = createBasicDataFetcher(method, dgsComponent.instance, parentType == "Subscription")
-                    codeRegistryBuilder.dataFetcher(
-                        FieldCoordinates.coordinates(parentType, field),
-                        dataFetcher
-                    )
->>>>>>> e9f82d17
+
                 }
                 else -> {
                     throw InvalidDgsConfigurationException(
