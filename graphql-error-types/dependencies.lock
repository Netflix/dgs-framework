--- conflicted
+++ resolved
@@ -4,8 +4,7 @@
             "locked": "2.13.4"
         },
         "org.jetbrains.kotlin:kotlin-bom": {
-<<<<<<< HEAD
-            "locked": "1.7.10"
+            "locked": "1.7.20"
         },
         "org.springframework.boot:spring-boot-autoconfigure-processor": {
             "locked": "3.0.0-M4"
@@ -15,49 +14,23 @@
         },
         "org.springframework.boot:spring-boot-dependencies": {
             "locked": "3.0.0-M4"
-=======
-            "locked": "1.7.20"
-        },
-        "org.springframework.boot:spring-boot-autoconfigure-processor": {
-            "locked": "2.6.12"
-        },
-        "org.springframework.boot:spring-boot-configuration-processor": {
-            "locked": "2.6.12"
-        },
-        "org.springframework.boot:spring-boot-dependencies": {
-            "locked": "2.6.12"
->>>>>>> 3e0b0a89
-        },
-        "org.springframework.cloud:spring-cloud-dependencies": {
-            "locked": "2022.0.0-M4"
-        },
-        "org.springframework.security:spring-security-bom": {
-<<<<<<< HEAD
-            "locked": "6.0.0-M6"
-        },
-        "org.springframework:spring-framework-bom": {
-            "locked": "6.0.0-M5"
-=======
-            "locked": "5.7.3"
-        },
-        "org.springframework:spring-framework-bom": {
-            "locked": "5.3.23"
->>>>>>> 3e0b0a89
+        },
+        "org.springframework.cloud:spring-cloud-dependencies": {
+            "locked": "2022.0.0-M4"
+        },
+        "org.springframework.security:spring-security-bom": {
+            "locked": "6.0.0-M6"
+        },
+        "org.springframework:spring-framework-bom": {
+            "locked": "6.0.0-M5"
         }
     },
     "compileClasspath": {
         "com.fasterxml.jackson.core:jackson-annotations": {
-<<<<<<< HEAD
-            "locked": "2.13.3"
-        },
-        "com.fasterxml.jackson:jackson-bom": {
-            "locked": "2.13.3"
-=======
-            "locked": "2.13.4"
-        },
-        "com.fasterxml.jackson:jackson-bom": {
-            "locked": "2.13.4"
->>>>>>> 3e0b0a89
+            "locked": "2.13.4"
+        },
+        "com.fasterxml.jackson:jackson-bom": {
+            "locked": "2.13.4"
         },
         "com.graphql-java:graphql-java": {
             "locked": "19.2"
@@ -66,39 +39,22 @@
             "project": true
         },
         "org.jetbrains.kotlin:kotlin-bom": {
-<<<<<<< HEAD
-            "locked": "1.7.10"
+            "locked": "1.7.20"
         },
         "org.jetbrains.kotlin:kotlin-stdlib-jdk8": {
-            "locked": "1.7.10"
-        },
-        "org.springframework.boot:spring-boot-dependencies": {
-            "locked": "3.0.0-M4"
-=======
-            "locked": "1.7.20"
-        },
-        "org.jetbrains.kotlin:kotlin-stdlib-jdk8": {
-            "locked": "1.7.20"
-        },
-        "org.springframework.boot:spring-boot-dependencies": {
-            "locked": "2.6.12"
->>>>>>> 3e0b0a89
-        },
-        "org.springframework.cloud:spring-cloud-dependencies": {
-            "locked": "2022.0.0-M4"
-        },
-        "org.springframework.security:spring-security-bom": {
-<<<<<<< HEAD
-            "locked": "6.0.0-M6"
-        },
-        "org.springframework:spring-framework-bom": {
-            "locked": "6.0.0-M5"
-=======
-            "locked": "5.7.3"
-        },
-        "org.springframework:spring-framework-bom": {
-            "locked": "5.3.23"
->>>>>>> 3e0b0a89
+            "locked": "1.7.20"
+        },
+        "org.springframework.boot:spring-boot-dependencies": {
+            "locked": "3.0.0-M4"
+        },
+        "org.springframework.cloud:spring-cloud-dependencies": {
+            "locked": "2022.0.0-M4"
+        },
+        "org.springframework.security:spring-security-bom": {
+            "locked": "6.0.0-M6"
+        },
+        "org.springframework:spring-framework-bom": {
+            "locked": "6.0.0-M5"
         }
     },
     "jmh": {
@@ -117,48 +73,27 @@
             "locked": "2.13.4"
         },
         "org.jetbrains.kotlin:kotlin-bom": {
-<<<<<<< HEAD
-            "locked": "1.7.10"
-        },
-        "org.springframework.boot:spring-boot-dependencies": {
-            "locked": "3.0.0-M4"
-=======
-            "locked": "1.7.20"
-        },
-        "org.springframework.boot:spring-boot-dependencies": {
-            "locked": "2.6.12"
->>>>>>> 3e0b0a89
-        },
-        "org.springframework.cloud:spring-cloud-dependencies": {
-            "locked": "2022.0.0-M4"
-        },
-        "org.springframework.security:spring-security-bom": {
-<<<<<<< HEAD
-            "locked": "6.0.0-M6"
-        },
-        "org.springframework:spring-framework-bom": {
-            "locked": "6.0.0-M5"
-=======
-            "locked": "5.7.3"
-        },
-        "org.springframework:spring-framework-bom": {
-            "locked": "5.3.23"
->>>>>>> 3e0b0a89
+            "locked": "1.7.20"
+        },
+        "org.springframework.boot:spring-boot-dependencies": {
+            "locked": "3.0.0-M4"
+        },
+        "org.springframework.cloud:spring-cloud-dependencies": {
+            "locked": "2022.0.0-M4"
+        },
+        "org.springframework.security:spring-security-bom": {
+            "locked": "6.0.0-M6"
+        },
+        "org.springframework:spring-framework-bom": {
+            "locked": "6.0.0-M5"
         }
     },
     "jmhCompileClasspath": {
         "com.fasterxml.jackson.core:jackson-annotations": {
-<<<<<<< HEAD
-            "locked": "2.13.3"
-        },
-        "com.fasterxml.jackson:jackson-bom": {
-            "locked": "2.13.3"
-=======
-            "locked": "2.13.4"
-        },
-        "com.fasterxml.jackson:jackson-bom": {
-            "locked": "2.13.4"
->>>>>>> 3e0b0a89
+            "locked": "2.13.4"
+        },
+        "com.fasterxml.jackson:jackson-bom": {
+            "locked": "2.13.4"
         },
         "com.graphql-java:graphql-java": {
             "locked": "19.2"
@@ -167,17 +102,10 @@
             "project": true
         },
         "org.jetbrains.kotlin:kotlin-bom": {
-<<<<<<< HEAD
-            "locked": "1.7.10"
+            "locked": "1.7.20"
         },
         "org.jetbrains.kotlin:kotlin-stdlib-jdk8": {
-            "locked": "1.7.10"
-=======
-            "locked": "1.7.20"
-        },
-        "org.jetbrains.kotlin:kotlin-stdlib-jdk8": {
-            "locked": "1.7.20"
->>>>>>> 3e0b0a89
+            "locked": "1.7.20"
         },
         "org.openjdk.jmh:jmh-core": {
             "locked": "1.35"
@@ -189,27 +117,16 @@
             "locked": "1.29"
         },
         "org.springframework.boot:spring-boot-dependencies": {
-<<<<<<< HEAD
-            "locked": "3.0.0-M4"
-=======
-            "locked": "2.6.12"
->>>>>>> 3e0b0a89
-        },
-        "org.springframework.cloud:spring-cloud-dependencies": {
-            "locked": "2022.0.0-M4"
-        },
-        "org.springframework.security:spring-security-bom": {
-<<<<<<< HEAD
-            "locked": "6.0.0-M6"
-        },
-        "org.springframework:spring-framework-bom": {
-            "locked": "6.0.0-M5"
-=======
-            "locked": "5.7.3"
-        },
-        "org.springframework:spring-framework-bom": {
-            "locked": "5.3.23"
->>>>>>> 3e0b0a89
+            "locked": "3.0.0-M4"
+        },
+        "org.springframework.cloud:spring-cloud-dependencies": {
+            "locked": "2022.0.0-M4"
+        },
+        "org.springframework.security:spring-security-bom": {
+            "locked": "6.0.0-M6"
+        },
+        "org.springframework:spring-framework-bom": {
+            "locked": "6.0.0-M5"
         }
     },
     "jmhRuntimeClasspath": {
@@ -226,17 +143,10 @@
             "locked": "1.13.2"
         },
         "org.jetbrains.kotlin:kotlin-bom": {
-<<<<<<< HEAD
-            "locked": "1.7.10"
+            "locked": "1.7.20"
         },
         "org.jetbrains.kotlin:kotlin-stdlib-jdk8": {
-            "locked": "1.7.10"
-=======
-            "locked": "1.7.20"
-        },
-        "org.jetbrains.kotlin:kotlin-stdlib-jdk8": {
-            "locked": "1.7.20"
->>>>>>> 3e0b0a89
+            "locked": "1.7.20"
         },
         "org.openjdk.jmh:jmh-core": {
             "locked": "1.35"
@@ -248,93 +158,51 @@
             "locked": "1.29"
         },
         "org.springframework.boot:spring-boot-dependencies": {
-<<<<<<< HEAD
             "locked": "3.0.0-M4"
         },
         "org.springframework.boot:spring-boot-starter-test": {
             "locked": "3.0.0-M4"
-=======
-            "locked": "2.6.12"
-        },
-        "org.springframework.boot:spring-boot-starter-test": {
-            "locked": "2.6.12"
->>>>>>> 3e0b0a89
-        },
-        "org.springframework.cloud:spring-cloud-dependencies": {
-            "locked": "2022.0.0-M4"
-        },
-        "org.springframework.security:spring-security-bom": {
-<<<<<<< HEAD
-            "locked": "6.0.0-M6"
-        },
-        "org.springframework:spring-framework-bom": {
-            "locked": "6.0.0-M5"
-=======
-            "locked": "5.7.3"
-        },
-        "org.springframework:spring-framework-bom": {
-            "locked": "5.3.23"
->>>>>>> 3e0b0a89
+        },
+        "org.springframework.cloud:spring-cloud-dependencies": {
+            "locked": "2022.0.0-M4"
+        },
+        "org.springframework.security:spring-security-bom": {
+            "locked": "6.0.0-M6"
+        },
+        "org.springframework:spring-framework-bom": {
+            "locked": "6.0.0-M5"
         }
     },
     "kapt": {
         "org.springframework.boot:spring-boot-autoconfigure-processor": {
-<<<<<<< HEAD
             "locked": "3.0.0-M4"
         },
         "org.springframework.boot:spring-boot-configuration-processor": {
             "locked": "3.0.0-M4"
-=======
-            "locked": "2.6.12"
-        },
-        "org.springframework.boot:spring-boot-configuration-processor": {
-            "locked": "2.6.12"
->>>>>>> 3e0b0a89
         }
     },
     "kaptClasspath_kaptKotlin": {
         "org.springframework.boot:spring-boot-autoconfigure-processor": {
-<<<<<<< HEAD
             "locked": "3.0.0-M4"
         },
         "org.springframework.boot:spring-boot-configuration-processor": {
             "locked": "3.0.0-M4"
-=======
-            "locked": "2.6.12"
-        },
-        "org.springframework.boot:spring-boot-configuration-processor": {
-            "locked": "2.6.12"
->>>>>>> 3e0b0a89
         }
     },
     "kaptJmh": {
         "org.springframework.boot:spring-boot-autoconfigure-processor": {
-<<<<<<< HEAD
             "locked": "3.0.0-M4"
         },
         "org.springframework.boot:spring-boot-configuration-processor": {
             "locked": "3.0.0-M4"
-=======
-            "locked": "2.6.12"
-        },
-        "org.springframework.boot:spring-boot-configuration-processor": {
-            "locked": "2.6.12"
->>>>>>> 3e0b0a89
         }
     },
     "kaptTest": {
         "org.springframework.boot:spring-boot-autoconfigure-processor": {
-<<<<<<< HEAD
             "locked": "3.0.0-M4"
         },
         "org.springframework.boot:spring-boot-configuration-processor": {
             "locked": "3.0.0-M4"
-=======
-            "locked": "2.6.12"
-        },
-        "org.springframework.boot:spring-boot-configuration-processor": {
-            "locked": "2.6.12"
->>>>>>> 3e0b0a89
         }
     },
     "kotlinCompilerClasspath": {
@@ -342,39 +210,22 @@
             "locked": "2.13.4"
         },
         "org.jetbrains.kotlin:kotlin-bom": {
-<<<<<<< HEAD
-            "locked": "1.7.10"
+            "locked": "1.7.20"
         },
         "org.jetbrains.kotlin:kotlin-compiler-embeddable": {
-            "locked": "1.7.10"
-        },
-        "org.springframework.boot:spring-boot-dependencies": {
-            "locked": "3.0.0-M4"
-=======
-            "locked": "1.7.20"
-        },
-        "org.jetbrains.kotlin:kotlin-compiler-embeddable": {
-            "locked": "1.7.20"
-        },
-        "org.springframework.boot:spring-boot-dependencies": {
-            "locked": "2.6.12"
->>>>>>> 3e0b0a89
-        },
-        "org.springframework.cloud:spring-cloud-dependencies": {
-            "locked": "2022.0.0-M4"
-        },
-        "org.springframework.security:spring-security-bom": {
-<<<<<<< HEAD
-            "locked": "6.0.0-M6"
-        },
-        "org.springframework:spring-framework-bom": {
-            "locked": "6.0.0-M5"
-=======
-            "locked": "5.7.3"
-        },
-        "org.springframework:spring-framework-bom": {
-            "locked": "5.3.23"
->>>>>>> 3e0b0a89
+            "locked": "1.7.20"
+        },
+        "org.springframework.boot:spring-boot-dependencies": {
+            "locked": "3.0.0-M4"
+        },
+        "org.springframework.cloud:spring-cloud-dependencies": {
+            "locked": "2022.0.0-M4"
+        },
+        "org.springframework.security:spring-security-bom": {
+            "locked": "6.0.0-M6"
+        },
+        "org.springframework:spring-framework-bom": {
+            "locked": "6.0.0-M5"
         }
     },
     "kotlinCompilerPluginClasspath": {
@@ -382,33 +233,19 @@
             "locked": "2.13.4"
         },
         "org.jetbrains.kotlin:kotlin-bom": {
-<<<<<<< HEAD
-            "locked": "1.7.10"
-        },
-        "org.springframework.boot:spring-boot-dependencies": {
-            "locked": "3.0.0-M4"
-=======
-            "locked": "1.7.20"
-        },
-        "org.springframework.boot:spring-boot-dependencies": {
-            "locked": "2.6.12"
->>>>>>> 3e0b0a89
-        },
-        "org.springframework.cloud:spring-cloud-dependencies": {
-            "locked": "2022.0.0-M4"
-        },
-        "org.springframework.security:spring-security-bom": {
-<<<<<<< HEAD
-            "locked": "6.0.0-M6"
-        },
-        "org.springframework:spring-framework-bom": {
-            "locked": "6.0.0-M5"
-=======
-            "locked": "5.7.3"
-        },
-        "org.springframework:spring-framework-bom": {
-            "locked": "5.3.23"
->>>>>>> 3e0b0a89
+            "locked": "1.7.20"
+        },
+        "org.springframework.boot:spring-boot-dependencies": {
+            "locked": "3.0.0-M4"
+        },
+        "org.springframework.cloud:spring-cloud-dependencies": {
+            "locked": "2022.0.0-M4"
+        },
+        "org.springframework.security:spring-security-bom": {
+            "locked": "6.0.0-M6"
+        },
+        "org.springframework:spring-framework-bom": {
+            "locked": "6.0.0-M5"
         }
     },
     "kotlinCompilerPluginClasspathJmh": {
@@ -416,18 +253,32 @@
             "locked": "2.13.4"
         },
         "org.jetbrains.kotlin:kotlin-annotation-processing-gradle": {
-<<<<<<< HEAD
-            "locked": "1.7.10"
-        },
-        "org.jetbrains.kotlin:kotlin-bom": {
-            "locked": "1.7.10"
+            "locked": "1.7.20"
+        },
+        "org.jetbrains.kotlin:kotlin-bom": {
+            "locked": "1.7.20"
         },
         "org.jetbrains.kotlin:kotlin-scripting-compiler-embeddable": {
-            "locked": "1.7.10"
-        },
-        "org.springframework.boot:spring-boot-dependencies": {
-            "locked": "3.0.0-M4"
-=======
+            "locked": "1.7.20"
+        },
+        "org.springframework.boot:spring-boot-dependencies": {
+            "locked": "3.0.0-M4"
+        },
+        "org.springframework.cloud:spring-cloud-dependencies": {
+            "locked": "2022.0.0-M4"
+        },
+        "org.springframework.security:spring-security-bom": {
+            "locked": "6.0.0-M6"
+        },
+        "org.springframework:spring-framework-bom": {
+            "locked": "6.0.0-M5"
+        }
+    },
+    "kotlinCompilerPluginClasspathMain": {
+        "com.fasterxml.jackson:jackson-bom": {
+            "locked": "2.13.4"
+        },
+        "org.jetbrains.kotlin:kotlin-annotation-processing-gradle": {
             "locked": "1.7.20"
         },
         "org.jetbrains.kotlin:kotlin-bom": {
@@ -437,131 +288,50 @@
             "locked": "1.7.20"
         },
         "org.springframework.boot:spring-boot-dependencies": {
-            "locked": "2.6.12"
->>>>>>> 3e0b0a89
-        },
-        "org.springframework.cloud:spring-cloud-dependencies": {
-            "locked": "2022.0.0-M4"
-        },
-        "org.springframework.security:spring-security-bom": {
-<<<<<<< HEAD
-            "locked": "6.0.0-M6"
-        },
-        "org.springframework:spring-framework-bom": {
-            "locked": "6.0.0-M5"
-=======
-            "locked": "5.7.3"
-        },
-        "org.springframework:spring-framework-bom": {
-            "locked": "5.3.23"
->>>>>>> 3e0b0a89
-        }
-    },
-    "kotlinCompilerPluginClasspathMain": {
+            "locked": "3.0.0-M4"
+        },
+        "org.springframework.cloud:spring-cloud-dependencies": {
+            "locked": "2022.0.0-M4"
+        },
+        "org.springframework.security:spring-security-bom": {
+            "locked": "6.0.0-M6"
+        },
+        "org.springframework:spring-framework-bom": {
+            "locked": "6.0.0-M5"
+        }
+    },
+    "kotlinCompilerPluginClasspathTest": {
         "com.fasterxml.jackson:jackson-bom": {
             "locked": "2.13.4"
         },
         "org.jetbrains.kotlin:kotlin-annotation-processing-gradle": {
-<<<<<<< HEAD
-            "locked": "1.7.10"
-        },
-        "org.jetbrains.kotlin:kotlin-bom": {
-            "locked": "1.7.10"
+            "locked": "1.7.20"
+        },
+        "org.jetbrains.kotlin:kotlin-bom": {
+            "locked": "1.7.20"
         },
         "org.jetbrains.kotlin:kotlin-scripting-compiler-embeddable": {
-            "locked": "1.7.10"
-        },
-        "org.springframework.boot:spring-boot-dependencies": {
-            "locked": "3.0.0-M4"
-=======
-            "locked": "1.7.20"
-        },
-        "org.jetbrains.kotlin:kotlin-bom": {
-            "locked": "1.7.20"
-        },
-        "org.jetbrains.kotlin:kotlin-scripting-compiler-embeddable": {
-            "locked": "1.7.20"
-        },
-        "org.springframework.boot:spring-boot-dependencies": {
-            "locked": "2.6.12"
->>>>>>> 3e0b0a89
-        },
-        "org.springframework.cloud:spring-cloud-dependencies": {
-            "locked": "2022.0.0-M4"
-        },
-        "org.springframework.security:spring-security-bom": {
-<<<<<<< HEAD
-            "locked": "6.0.0-M6"
-        },
-        "org.springframework:spring-framework-bom": {
-            "locked": "6.0.0-M5"
-=======
-            "locked": "5.7.3"
-        },
-        "org.springframework:spring-framework-bom": {
-            "locked": "5.3.23"
->>>>>>> 3e0b0a89
-        }
-    },
-    "kotlinCompilerPluginClasspathTest": {
-        "com.fasterxml.jackson:jackson-bom": {
-            "locked": "2.13.4"
-        },
-        "org.jetbrains.kotlin:kotlin-annotation-processing-gradle": {
-<<<<<<< HEAD
-            "locked": "1.7.10"
-        },
-        "org.jetbrains.kotlin:kotlin-bom": {
-            "locked": "1.7.10"
-        },
-        "org.jetbrains.kotlin:kotlin-scripting-compiler-embeddable": {
-            "locked": "1.7.10"
-        },
-        "org.springframework.boot:spring-boot-dependencies": {
-            "locked": "3.0.0-M4"
-=======
-            "locked": "1.7.20"
-        },
-        "org.jetbrains.kotlin:kotlin-bom": {
-            "locked": "1.7.20"
-        },
-        "org.jetbrains.kotlin:kotlin-scripting-compiler-embeddable": {
-            "locked": "1.7.20"
-        },
-        "org.springframework.boot:spring-boot-dependencies": {
-            "locked": "2.6.12"
->>>>>>> 3e0b0a89
-        },
-        "org.springframework.cloud:spring-cloud-dependencies": {
-            "locked": "2022.0.0-M4"
-        },
-        "org.springframework.security:spring-security-bom": {
-<<<<<<< HEAD
-            "locked": "6.0.0-M6"
-        },
-        "org.springframework:spring-framework-bom": {
-            "locked": "6.0.0-M5"
-=======
-            "locked": "5.7.3"
-        },
-        "org.springframework:spring-framework-bom": {
-            "locked": "5.3.23"
->>>>>>> 3e0b0a89
+            "locked": "1.7.20"
+        },
+        "org.springframework.boot:spring-boot-dependencies": {
+            "locked": "3.0.0-M4"
+        },
+        "org.springframework.cloud:spring-cloud-dependencies": {
+            "locked": "2022.0.0-M4"
+        },
+        "org.springframework.security:spring-security-bom": {
+            "locked": "6.0.0-M6"
+        },
+        "org.springframework:spring-framework-bom": {
+            "locked": "6.0.0-M5"
         }
     },
     "kotlinKaptWorkerDependencies": {
         "org.jetbrains.kotlin:kotlin-annotation-processing-gradle": {
-<<<<<<< HEAD
-            "locked": "1.7.10"
+            "locked": "1.7.20"
         },
         "org.jetbrains.kotlin:kotlin-stdlib": {
-            "locked": "1.7.10"
-=======
-            "locked": "1.7.20"
-        },
-        "org.jetbrains.kotlin:kotlin-stdlib": {
-            "locked": "1.7.20"
->>>>>>> 3e0b0a89
+            "locked": "1.7.20"
         }
     },
     "kotlinKlibCommonizerClasspath": {
@@ -569,39 +339,22 @@
             "locked": "2.13.4"
         },
         "org.jetbrains.kotlin:kotlin-bom": {
-<<<<<<< HEAD
-            "locked": "1.7.10"
+            "locked": "1.7.20"
         },
         "org.jetbrains.kotlin:kotlin-klib-commonizer-embeddable": {
-            "locked": "1.7.10"
-        },
-        "org.springframework.boot:spring-boot-dependencies": {
-            "locked": "3.0.0-M4"
-=======
-            "locked": "1.7.20"
-        },
-        "org.jetbrains.kotlin:kotlin-klib-commonizer-embeddable": {
-            "locked": "1.7.20"
-        },
-        "org.springframework.boot:spring-boot-dependencies": {
-            "locked": "2.6.12"
->>>>>>> 3e0b0a89
-        },
-        "org.springframework.cloud:spring-cloud-dependencies": {
-            "locked": "2022.0.0-M4"
-        },
-        "org.springframework.security:spring-security-bom": {
-<<<<<<< HEAD
-            "locked": "6.0.0-M6"
-        },
-        "org.springframework:spring-framework-bom": {
-            "locked": "6.0.0-M5"
-=======
-            "locked": "5.7.3"
-        },
-        "org.springframework:spring-framework-bom": {
-            "locked": "5.3.23"
->>>>>>> 3e0b0a89
+            "locked": "1.7.20"
+        },
+        "org.springframework.boot:spring-boot-dependencies": {
+            "locked": "3.0.0-M4"
+        },
+        "org.springframework.cloud:spring-cloud-dependencies": {
+            "locked": "2022.0.0-M4"
+        },
+        "org.springframework.security:spring-security-bom": {
+            "locked": "6.0.0-M6"
+        },
+        "org.springframework:spring-framework-bom": {
+            "locked": "6.0.0-M5"
         }
     },
     "kotlinNativeCompilerPluginClasspath": {
@@ -609,33 +362,19 @@
             "locked": "2.13.4"
         },
         "org.jetbrains.kotlin:kotlin-bom": {
-<<<<<<< HEAD
-            "locked": "1.7.10"
-        },
-        "org.springframework.boot:spring-boot-dependencies": {
-            "locked": "3.0.0-M4"
-=======
-            "locked": "1.7.20"
-        },
-        "org.springframework.boot:spring-boot-dependencies": {
-            "locked": "2.6.12"
->>>>>>> 3e0b0a89
-        },
-        "org.springframework.cloud:spring-cloud-dependencies": {
-            "locked": "2022.0.0-M4"
-        },
-        "org.springframework.security:spring-security-bom": {
-<<<<<<< HEAD
-            "locked": "6.0.0-M6"
-        },
-        "org.springframework:spring-framework-bom": {
-            "locked": "6.0.0-M5"
-=======
-            "locked": "5.7.3"
-        },
-        "org.springframework:spring-framework-bom": {
-            "locked": "5.3.23"
->>>>>>> 3e0b0a89
+            "locked": "1.7.20"
+        },
+        "org.springframework.boot:spring-boot-dependencies": {
+            "locked": "3.0.0-M4"
+        },
+        "org.springframework.cloud:spring-cloud-dependencies": {
+            "locked": "2022.0.0-M4"
+        },
+        "org.springframework.security:spring-security-bom": {
+            "locked": "6.0.0-M6"
+        },
+        "org.springframework:spring-framework-bom": {
+            "locked": "6.0.0-M5"
         }
     },
     "nebulaRecommenderBom": {
@@ -643,33 +382,19 @@
             "locked": "2.13.4"
         },
         "org.jetbrains.kotlin:kotlin-bom": {
-<<<<<<< HEAD
-            "locked": "1.7.10"
-        },
-        "org.springframework.boot:spring-boot-dependencies": {
-            "locked": "3.0.0-M4"
-=======
-            "locked": "1.7.20"
-        },
-        "org.springframework.boot:spring-boot-dependencies": {
-            "locked": "2.6.12"
->>>>>>> 3e0b0a89
-        },
-        "org.springframework.cloud:spring-cloud-dependencies": {
-            "locked": "2022.0.0-M4"
-        },
-        "org.springframework.security:spring-security-bom": {
-<<<<<<< HEAD
-            "locked": "6.0.0-M6"
-        },
-        "org.springframework:spring-framework-bom": {
-            "locked": "6.0.0-M5"
-=======
-            "locked": "5.7.3"
-        },
-        "org.springframework:spring-framework-bom": {
-            "locked": "5.3.23"
->>>>>>> 3e0b0a89
+            "locked": "1.7.20"
+        },
+        "org.springframework.boot:spring-boot-dependencies": {
+            "locked": "3.0.0-M4"
+        },
+        "org.springframework.cloud:spring-cloud-dependencies": {
+            "locked": "2022.0.0-M4"
+        },
+        "org.springframework.security:spring-security-bom": {
+            "locked": "6.0.0-M6"
+        },
+        "org.springframework:spring-framework-bom": {
+            "locked": "6.0.0-M5"
         }
     },
     "runtimeClasspath": {
@@ -683,39 +408,22 @@
             "project": true
         },
         "org.jetbrains.kotlin:kotlin-bom": {
-<<<<<<< HEAD
-            "locked": "1.7.10"
+            "locked": "1.7.20"
         },
         "org.jetbrains.kotlin:kotlin-stdlib-jdk8": {
-            "locked": "1.7.10"
-        },
-        "org.springframework.boot:spring-boot-dependencies": {
-            "locked": "3.0.0-M4"
-=======
-            "locked": "1.7.20"
-        },
-        "org.jetbrains.kotlin:kotlin-stdlib-jdk8": {
-            "locked": "1.7.20"
-        },
-        "org.springframework.boot:spring-boot-dependencies": {
-            "locked": "2.6.12"
->>>>>>> 3e0b0a89
-        },
-        "org.springframework.cloud:spring-cloud-dependencies": {
-            "locked": "2022.0.0-M4"
-        },
-        "org.springframework.security:spring-security-bom": {
-<<<<<<< HEAD
-            "locked": "6.0.0-M6"
-        },
-        "org.springframework:spring-framework-bom": {
-            "locked": "6.0.0-M5"
-=======
-            "locked": "5.7.3"
-        },
-        "org.springframework:spring-framework-bom": {
-            "locked": "5.3.23"
->>>>>>> 3e0b0a89
+            "locked": "1.7.20"
+        },
+        "org.springframework.boot:spring-boot-dependencies": {
+            "locked": "3.0.0-M4"
+        },
+        "org.springframework.cloud:spring-cloud-dependencies": {
+            "locked": "2022.0.0-M4"
+        },
+        "org.springframework.security:spring-security-bom": {
+            "locked": "6.0.0-M6"
+        },
+        "org.springframework:spring-framework-bom": {
+            "locked": "6.0.0-M5"
         }
     },
     "testAnnotationProcessor": {
@@ -723,33 +431,19 @@
             "locked": "2.13.4"
         },
         "org.jetbrains.kotlin:kotlin-bom": {
-<<<<<<< HEAD
-            "locked": "1.7.10"
-        },
-        "org.springframework.boot:spring-boot-dependencies": {
-            "locked": "3.0.0-M4"
-=======
-            "locked": "1.7.20"
-        },
-        "org.springframework.boot:spring-boot-dependencies": {
-            "locked": "2.6.12"
->>>>>>> 3e0b0a89
-        },
-        "org.springframework.cloud:spring-cloud-dependencies": {
-            "locked": "2022.0.0-M4"
-        },
-        "org.springframework.security:spring-security-bom": {
-<<<<<<< HEAD
-            "locked": "6.0.0-M6"
-        },
-        "org.springframework:spring-framework-bom": {
-            "locked": "6.0.0-M5"
-=======
-            "locked": "5.7.3"
-        },
-        "org.springframework:spring-framework-bom": {
-            "locked": "5.3.23"
->>>>>>> 3e0b0a89
+            "locked": "1.7.20"
+        },
+        "org.springframework.boot:spring-boot-dependencies": {
+            "locked": "3.0.0-M4"
+        },
+        "org.springframework.cloud:spring-cloud-dependencies": {
+            "locked": "2022.0.0-M4"
+        },
+        "org.springframework.security:spring-security-bom": {
+            "locked": "6.0.0-M6"
+        },
+        "org.springframework:spring-framework-bom": {
+            "locked": "6.0.0-M5"
         }
     },
     "testCompileClasspath": {
@@ -766,45 +460,25 @@
             "locked": "1.13.2"
         },
         "org.jetbrains.kotlin:kotlin-bom": {
-<<<<<<< HEAD
-            "locked": "1.7.10"
+            "locked": "1.7.20"
         },
         "org.jetbrains.kotlin:kotlin-stdlib-jdk8": {
-            "locked": "1.7.10"
+            "locked": "1.7.20"
         },
         "org.springframework.boot:spring-boot-dependencies": {
             "locked": "3.0.0-M4"
         },
         "org.springframework.boot:spring-boot-starter-test": {
             "locked": "3.0.0-M4"
-=======
-            "locked": "1.7.20"
-        },
-        "org.jetbrains.kotlin:kotlin-stdlib-jdk8": {
-            "locked": "1.7.20"
-        },
-        "org.springframework.boot:spring-boot-dependencies": {
-            "locked": "2.6.12"
-        },
-        "org.springframework.boot:spring-boot-starter-test": {
-            "locked": "2.6.12"
->>>>>>> 3e0b0a89
-        },
-        "org.springframework.cloud:spring-cloud-dependencies": {
-            "locked": "2022.0.0-M4"
-        },
-        "org.springframework.security:spring-security-bom": {
-<<<<<<< HEAD
-            "locked": "6.0.0-M6"
-        },
-        "org.springframework:spring-framework-bom": {
-            "locked": "6.0.0-M5"
-=======
-            "locked": "5.7.3"
-        },
-        "org.springframework:spring-framework-bom": {
-            "locked": "5.3.23"
->>>>>>> 3e0b0a89
+        },
+        "org.springframework.cloud:spring-cloud-dependencies": {
+            "locked": "2022.0.0-M4"
+        },
+        "org.springframework.security:spring-security-bom": {
+            "locked": "6.0.0-M6"
+        },
+        "org.springframework:spring-framework-bom": {
+            "locked": "6.0.0-M5"
         }
     },
     "testRuntimeClasspath": {
@@ -821,45 +495,25 @@
             "locked": "1.13.2"
         },
         "org.jetbrains.kotlin:kotlin-bom": {
-<<<<<<< HEAD
-            "locked": "1.7.10"
+            "locked": "1.7.20"
         },
         "org.jetbrains.kotlin:kotlin-stdlib-jdk8": {
-            "locked": "1.7.10"
+            "locked": "1.7.20"
         },
         "org.springframework.boot:spring-boot-dependencies": {
             "locked": "3.0.0-M4"
         },
         "org.springframework.boot:spring-boot-starter-test": {
             "locked": "3.0.0-M4"
-=======
-            "locked": "1.7.20"
-        },
-        "org.jetbrains.kotlin:kotlin-stdlib-jdk8": {
-            "locked": "1.7.20"
-        },
-        "org.springframework.boot:spring-boot-dependencies": {
-            "locked": "2.6.12"
-        },
-        "org.springframework.boot:spring-boot-starter-test": {
-            "locked": "2.6.12"
->>>>>>> 3e0b0a89
-        },
-        "org.springframework.cloud:spring-cloud-dependencies": {
-            "locked": "2022.0.0-M4"
-        },
-        "org.springframework.security:spring-security-bom": {
-<<<<<<< HEAD
-            "locked": "6.0.0-M6"
-        },
-        "org.springframework:spring-framework-bom": {
-            "locked": "6.0.0-M5"
-=======
-            "locked": "5.7.3"
-        },
-        "org.springframework:spring-framework-bom": {
-            "locked": "5.3.23"
->>>>>>> 3e0b0a89
+        },
+        "org.springframework.cloud:spring-cloud-dependencies": {
+            "locked": "2022.0.0-M4"
+        },
+        "org.springframework.security:spring-security-bom": {
+            "locked": "6.0.0-M6"
+        },
+        "org.springframework:spring-framework-bom": {
+            "locked": "6.0.0-M5"
         }
     }
 }